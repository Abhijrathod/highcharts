--- conflicted
+++ resolved
@@ -181,6 +181,7 @@
 
         // ESLint config is found in .eslintrc file(s)
         .pipe(eslint())
+        .pipe(gulpif(argv.failonerror, eslint.failOnError())) // gulp lint-parts --failonerror
         .pipe(eslint.formatEach());
 
 });
@@ -190,7 +191,7 @@
 
         // ESLint config is found in .eslintrc file(s)
         .pipe(eslint())
-        .pipe(gulpif(argv.failonerror, eslint.failOnError())) // gulp lint --failonerror
+        .pipe(gulpif(argv.failonerror, eslint.failOnError())) // gulp lint-samples --failonerror
         .pipe(eslint.formatEach());
 
 });
@@ -328,10 +329,7 @@
         // Windows newlines
         tpl = tpl.replace(/\r\n/g, '\n');
 
-<<<<<<< HEAD
-=======
-
->>>>>>> e6238c3f
+
         // Escape double quotes and backslashes, to be reinserted after parsing
         tpl = tpl.replace(/"/g, '___doublequote___');
         tpl = tpl.replace('/[ ,]/', '___rep3___'); // Conflicts with trailing comma removal below
@@ -362,13 +360,10 @@
         // Collect trailing commas left when the template engine has removed
         // object literal properties or array items
         tpl = tpl.replace(/,(\s*(\]|\}))/g, '$1');
-<<<<<<< HEAD
-=======
 
         tpl = tpl.replace(/___doublequote___/g, '"');
         tpl = tpl.replace(/___rep3___/g, '/[ ,]/');
         tpl = tpl.replace(/___rep4___/g, '/[ ,]+/');
->>>>>>> e6238c3f
 
         return tpl;
     }
