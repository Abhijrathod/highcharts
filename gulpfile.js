/* eslint-env node, es6 */
/* eslint no-console:0, valid-jsdoc:0 */
/* eslint-disable func-style */

'use strict';
const colors = require('colors');
const gulp = require('gulp');
const argv = require('yargs').argv;

/**
 * Get the product version from build.properties.
 * The product version is used in license headers and in package names.
 * @return {string|null} Returns version number or null if not found.
 */
const getProductVersion = () => {
    const fs = require('fs');
    const D = require('./assembler/dependencies.js');
    const properties = fs.readFileSync('./build.properties', 'utf8');
    return D.regexGetCapture(/product\.version=(.+)/, properties);
};

/**
 * Returns fileOptions for the build script
 * @todo Move this functionality to the build script,
 *   and reuse it on github.highcharts.com
 * @return {Object} Object containing all fileOptions
 */
const getFileOptions = (base) => {
    const B = require('./assembler/build.js');
    const DS = '[\\\\\\\/]';
    const NOTDS = '[^\\\\\\\/]';
    const SINGLEDS = DS + NOTDS; // Regex: Single directory seperator
    const folders = {
        'parts': 'parts' + SINGLEDS + '+\.js$',
        'parts-more': 'parts-more' + SINGLEDS + '+\.js$',
        'highchartsFiles': [
            'parts' + DS + 'Globals\.js$',
            'parts' + DS + 'SvgRenderer\.js$',
            'parts' + DS + 'Html\.js$',
            'parts' + DS + 'VmlRenderer\.js$',
            'parts' + DS + 'Axis\.js$',
            'parts' + DS + 'DateTimeAxis\.js$',
            'parts' + DS + 'LogarithmicAxis\.js$',
            'parts' + DS + 'Tooltip\.js$',
            'parts' + DS + 'Pointer\.js$',
            'parts' + DS + 'TouchPointer\.js$',
            'parts' + DS + 'MSPointer\.js$',
            'parts' + DS + 'Legend\.js$',
            'parts' + DS + 'Chart\.js$',
            'parts' + DS + 'Stacking\.js$',
            'parts' + DS + 'Dynamics\.js$',
            'parts' + DS + 'AreaSeries\.js$',
            'parts' + DS + 'SplineSeries\.js$',
            'parts' + DS + 'AreaSplineSeries\.js$',
            'parts' + DS + 'ColumnSeries\.js$',
            'parts' + DS + 'BarSeries\.js$',
            'parts' + DS + 'ScatterSeries\.js$',
            'parts' + DS + 'PieSeries\.js$',
            'parts' + DS + 'DataLabels\.js$',
            'modules' + DS + 'overlapping-datalabels.src\.js$',
            'parts' + DS + 'Interaction\.js$',
            'parts' + DS + 'Responsive\.js$',
            'parts' + DS + 'Color\.js$',
            'parts' + DS + 'Options\.js$',
            'parts' + DS + 'PlotLineOrBand\.js$',
            'parts' + DS + 'Tick\.js$',
            'parts' + DS + 'Point\.js$',
            'parts' + DS + 'Series\.js$',
            'parts' + DS + 'Utilities\.js$'
        ]
    };

    // Modules should not be standalone, and they should exclude all parts files.
    const fileOptions = B.getFilesInFolder(base, true, '')
        .reduce((obj, file) => {
            if (file.indexOf('modules') > -1 || file.indexOf('themes') > -1 || file.indexOf('indicators') > -1) {
                obj[file] = {
                    exclude: new RegExp(folders.parts),
                    umd: false
                };
            }
            return obj;
        }, {});

    /**
     * Special cases
     * solid-gauge should also exclude gauge-series
     * highcharts-more and highcharts-3d is also not standalone.
     */
    fileOptions['modules/solid-gauge.src.js'].exclude = new RegExp([folders.parts, 'GaugeSeries\.js$'].join('|'));
    fileOptions['modules/map.src.js'].product = 'Highmaps';
    fileOptions['modules/map-parser.src.js'].product = 'Highmaps';
    fileOptions['modules/stock.src.js'].exclude = new RegExp(folders.highchartsFiles.join('|'));
    Object.assign(fileOptions, {
        'highcharts-more.src.js': {
            exclude: new RegExp(folders.parts),
            umd: false
        },
        'highcharts-3d.src.js': {
            exclude: new RegExp(folders.parts),
            umd: false
        },
        'highmaps.src.js': {
            product: 'Highmaps'
        },
        'highstock.src.js': {
            product: 'Highstock'
        }
    });
    return fileOptions;
};

/**
 * Gulp task to run the building process of distribution files. By default it builds all the distribution files. Usage: "gulp build".
 * @param {string} --file Optional command line argument. Use to build a one or sevral files. Usage: "gulp build --file highcharts.js,modules/data.src.js"
 * @return undefined
 */
const scripts = () => {
    const build = require('./assembler/build').build;
    // const argv = require('yargs').argv; Already declared in the upper scope
    const files = (argv.file) ? argv.file.split(',') : null;
    const type = (argv.type) ? argv.type : 'both';
    const debug = argv.d || false;
    const version = getProductVersion();
    const base = './js/masters/';
    const fileOptions = getFileOptions(base);

    return build({
        base: base,
        debug: debug,
        fileOptions: fileOptions,
        files: files,
        output: './code/',
        type: type,
        version: version
    });
};

/**
 * Creates a set of ES6-modules which is distributable.
 * @return {undefined}
 */
const buildModules = () => {
    const B = require('./assembler/build');
    B.buildModules({
        base: './js/',
        output: './code/modules/',
        type: 'both'
    });
};

const styles = () => {
    const sass = require('node-sass');
    const U = require('./assembler/utilities.js');
    const fileName = 'highcharts';
    return new Promise((resolve, reject) => {
        sass.render({
            file: './css/' + fileName + '.scss',
            outputStyle: 'expanded'
        }, (err, result) => {
            if (err) {
                console.error(err);
                reject(err);
            } else {
                U.writeFile('./code/css/' + fileName + '.css', result.css);
                resolve();
            }
        });
    });
};

/**
 * Gulp task to execute ESLint. Pattern defaults to './js/**".'
 * @parameter {string} -p Command line parameter to set pattern. To lint sample
 *     files, see the lintSamples function.
 * @return undefined Returns nothing
 */
const lint = () => {
    const CLIEngine = require('eslint').CLIEngine;
    const cli = new CLIEngine();
    const formatter = cli.getFormatter();
    let pattern = (typeof argv.p === 'string') ? [argv.p] : ['./js/**/*.js'];
    let report = cli.executeOnFiles(pattern);
    console.log(formatter(report.results));
};

/**
 * Gulp task to execute ESLint on samples.
 * @parameter {string} -p Command line parameter to set pattern. Example usage
 *     gulp lint -p './samples/**'
 * @return undefined Returns nothing
 */
const lintSamples = () => {
    const CLIEngine = require('eslint').CLIEngine;
    const cli = new CLIEngine({
        ignorePattern: ['./samples/highcharts/common-js/*/demo.js']
    });
    const formatter = cli.getFormatter();
    let report = cli.executeOnFiles([
        './samples/*/*/*/demo.js',
        './samples/*/*/*/test.js',
        './samples/*/*/*/unit-tests.js'
    ]);
    console.log(formatter(report.results));
};

/**
 * Watch changes to JS and SCSS files
 */
gulp.task('default', ['styles', 'scripts'], () => {
    // If styling changes, then build new css and js files.
    gulp.watch(['./css/*.scss'], ['styles', 'scripts']);
    // If js parts files changes, then build new js files.
    gulp.watch(['./js/!(adapters|builds)/*.js'], ['scripts']);
});

gulp.task('ftp', function () {
    const ftp = require('vinyl-ftp');
    const fs = require('fs');
    const paths = {
        buildsDir: './js/builds',
        distributions: [
            './js/highcharts.src.js',
            './js/highmaps.src.js',
            './js/highstock.src.js',
            './js/highcharts-3d.src.js',
            './js/highcharts-more.src.js'
        ],
        assemblies: [
            './js/highcharts.src.js',
            './js/highstock.src.js',
            './js/highcharts-3d.src.js',
            './js/highcharts-more.src.js',
            './js/highmaps.src.js',
            './js/modules/map.src.js',
            './js/modules/heatmap.src.js'
        ],
        modules: ['./js/modules/*.js'],
        parts: ['./js/parts/*.js'],
        parts3D: ['./js/parts-3d/*.js'],
        partsMap: ['./js/parts-map/*.js'],
        partsMore: ['./js/parts-more/*.js'],
        partsGantt: ['./js/parts-gantt/*.js'],
        themes: ['./js/themes/*.js']
    };
    fs.readFile('./git-ignore-me.properties', 'utf8', function (err, lines) {
        if (err) {
            throw err;
        }
        let config = {};
        lines.split('\n').forEach(function (line) {
            line = line.split('=');
            if (line[0]) {
                config[line[0]] = line[1];
            }
        });

        let conn = ftp.create({
            host: config['ftp.host'],
            user: config['ftp.user'],
            password: config['ftp.password']
        });

        let globs = paths.distributions.concat(paths.modules);

        return gulp.src(globs, { base: './js', buffer: false })
            .pipe(conn.newer(config['ftp.dest']))
            .pipe(conn.dest(config['ftp.dest']));
    });
});

gulp.task('ftp-watch', function () {
    gulp.watch('./js/*/*.js', ['scripts', 'ftp']);
});

/**
 * Run the test suite. The task spawns a child process running PhantomJS.
 */
gulp.task('test', function () {
    const spawn = require('child_process').spawn;
    spawn('phantomjs', ['phantomtest.js'].concat(process.argv.slice(3)), {
        cwd: 'utils/samples',
        stdio: 'inherit'
    });
});

/**
 * Run the nightly. The task spawns a child process running node.
 */
gulp.task('nightly', function () {
    const spawn = require('child_process').spawn;
    spawn('node', ['nightly.js'].concat(process.argv.slice(3)), {
        cwd: 'utils/samples',
        stdio: 'inherit'
    });
});


/**
 * Automated generation for internal Class reference.
 * Run with --watch argument to watch for changes in the JS files.
 */
const generateClassReferences = ({ templateDir, destination }) => {
    const jsdoc = require('gulp-jsdoc3');
    const sourceFiles = [
        'README.md',
        './js/parts/Utilities.js',
        './js/parts/Axis.js',
        './js/parts/Chart.js',
        './js/parts/Color.js',
        './js/parts/DataGrouping.js',
        './js/parts/Dynamics.js',
        './js/parts/Globals.js',
        './js/parts/Interaction.js',
        './js/parts/Legend.js',
        './js/parts/Options.js',
        './js/parts/Point.js',
        './js/parts/Pointer.js',
        './js/parts/PlotLineOrBand.js',
        './js/parts/Series.js',
        './js/parts/StockChart.js',
        './js/parts/SVGRenderer.js',
        './js/parts-map/GeoJSON.js',
        './js/parts-map/Map.js',
        './js/parts-map/MapNavigation.js',
        './js/parts-map/MapSeries.js',
        './js/modules/drilldown.src.js',
        './js/modules/exporting.src.js',
        './js/modules/export-data.src.js',
        './js/modules/offline-exporting.src.js'
    ];
    const optionsJSDoc = {
        navOptions: {
            theme: 'highsoft'
        },
        opts: {
            destination: destination,
            private: false,
            template: templateDir + '/template'
        },
        plugins: [
            templateDir + '/plugins/add-namespace',
            templateDir + '/plugins/markdown',
            templateDir + '/plugins/sampletag'
        ],
        templates: {
            logoFile: 'img/highcharts-logo.svg',
            systemName: 'Highcharts',
            theme: 'highsoft'
        }
    };
    const message = {
        success: colors.green('Created class-reference')
    };
    return new Promise((resolve, reject) => {
        gulp.src(sourceFiles, { read: false })
            .pipe(jsdoc(optionsJSDoc, function (err) {
                if (err) {
                    reject(err);
                } else {
                    console.log(message.success);
                    resolve(message.success);
                }
            }));
    });
};

const compile = (files, sourceFolder) => {
    const createSourceMap = true;
    console.log(colors.yellow('Warning: This task may take a few minutes on Mac, and even longer on Windows.'));
    return new Promise((resolve) => {
        files.forEach(path => {
            const closureCompiler = require('google-closure-compiler-js');
            // const fs = require('fs');
            const U = require('./assembler/utilities.js');
            const sourcePath = sourceFolder + path;
            const outputPath = sourcePath.replace('.src.js', '.js');
            const src = U.getFile(sourcePath);
            const out = closureCompiler.compile({
                compilationLevel: 'SIMPLE_OPTIMIZATIONS',
                jsCode: [{
                    src: src
                }],
                languageIn: 'ES5',
                languageOut: 'ES5',
                createSourceMap: createSourceMap
            });
            U.writeFile(outputPath, out.compiledCode);
            if (createSourceMap) {
                U.writeFile(outputPath + '.map', out.sourceMap);
            }
            // @todo add filesize information
            console.log(colors.green('Compiled ' + sourcePath + ' => ' + outputPath));
        });
        resolve('Compile is complete');
    });
};

/**
 * Compile the JS files in the /code folder
 */
const compileScripts = () => {
    const B = require('./assembler/build.js');
    const sourceFolder = './code/';
    const files = B.getFilesInFolder(sourceFolder, true, '').filter(path => path.endsWith('.src.js'));
    return compile(files, sourceFolder)
        .then(console.log)
        .catch(console.log);
};

/**
 * Compile the JS files in the /code folder
 */
const compileLib = () => {
    const sourceFolder = './vendor/';
    const files = ['canvg.src.js', 'rgbcolor.src.js'];
    return compile(files, sourceFolder)
        .then(console.log)
        .catch(console.log);
};

const cleanCode = () => {
    const B = require('./assembler/build.js');
    const U = require('./assembler/utilities.js');
    const codeFolder = './code/';
    const files = B.getFilesInFolder(codeFolder, true, '');
    const keep = ['.gitignore', '.htaccess', 'css/readme.md', 'js/modules/readme.md', 'js/readme.md', 'modules/readme.md', 'readme.txt'];
    const promises = files
        .filter(file => keep.indexOf(file) === -1)
        .map(file => U.removeFile(codeFolder + file));
    return Promise.all(promises)
        .then(() => console.log('Successfully removed code directory.'));
};

const cleanDist = () => {
    const U = require('./assembler/utilities.js');
    return U.removeDirectory('./build/dist').then(() => {
        console.log('Successfully removed dist directory.');
    }).catch(console.log);
};

const copyFile = (source, target) => new Promise((resolve, reject) => {
    const fs = require('fs');
    const U = require('./assembler/utilities.js');
    const directory = U.folder(target);
    U.createDirectory(directory);
    let read = fs.createReadStream(source);
    let write = fs.createWriteStream(target);
    const onError = (err) => {
        read.destroy();
        write.end();
        reject(err);
    };
    read.on('error', onError);
    write.on('error', onError);
    write.on('finish', resolve);
    read.pipe(write);
});

const copyToDist = () => {
    const getFilesInFolder = require('./assembler/build.js').getFilesInFolder;
    const sourceFolder = 'code/';
    const distFolder = 'build/dist/';
    // Additional files to include in distribution.
    const additionals = {
        'gfx/vml-radial-gradient.png': 'gfx/vml-radial-gradient.png',
        'code/css/highcharts.scss': 'css/highcharts.scss',
        'code/lib/canvg.js': 'vendor/canvg.js',
        'code/lib/canvg.src.js': 'vendor/canvg.src.js',
        'code/lib/jspdf.js': 'vendor/jspdf.js',
        'code/lib/jspdf.src.js': 'vendor/jspdf.src.js',
        'code/lib/rgbcolor.js': 'vendor/rgbcolor.js',
        'code/lib/rgbcolor.src.js': 'vendor/rgbcolor.src.js',
        'code/lib/svg2pdf.js': 'vendor/svg2pdf.js',
        'code/lib/svg2pdf.src.js': 'vendor/svg2pdf.src.js'
    };
    // Files that should not be distributed with certain products
    const filter = {
        highcharts: ['highmaps.js', 'highstock.js', 'modules/canvasrenderer.experimental.js', 'modules/map.js', 'modules/map-parser.js'],
        highstock: ['highcharts.js', 'highmaps.js', 'modules/broken-axis.js', 'modules/canvasrenderer.experimental.js', 'modules/map.js', 'modules/map-parser.js'],
        highmaps: ['highstock.js', 'modules/broken-axis.js', 'modules/canvasrenderer.experimental.js', 'modules/map-parser.js', 'modules/series-label.js', 'modules/solid-gauge.js']
    };

    // Copy source files to the distribution packages.
    const codeFiles = getFilesInFolder(sourceFolder, true, '')
        .filter((path) => (
            path.endsWith('.js') ||
            path.endsWith('.js.map') ||
            path.endsWith('.css') ||
            path.endsWith('readme.txt')
        ))
        .reduce((obj, path) => {
            const source = sourceFolder + path;
            const filename = path.replace('.src.js', '.js').replace('js/', '');
            ['highcharts', 'highstock', 'highmaps'].forEach((lib) => {
                if (filter[lib].indexOf(filename) === -1) {
                    const target = distFolder + lib + '/code/' + path;
                    obj[target] = source;
                }
            });
            return obj;
        }, {});

    const additionalFiles = Object.keys(additionals).reduce((obj, file) => {
        ['highcharts', 'highstock', 'highmaps'].forEach((lib) => {
            const source = additionals[file];
            const target = `${distFolder}${lib}/${file}`;
            obj[target] = source;
        });
        return obj;
    }, {});

    const files = Object.assign({}, additionalFiles, codeFiles);
    const promises = Object.keys(files).map((target) => {
        const source = files[target];
        return copyFile(source, target);
    });
    return Promise.all(promises);
};

const getBuildProperties = () => {
    const U = require('./assembler/utilities.js');
    const D = require('./assembler/dependencies.js');
    const buildProperties = U.getFile('./build.properties');
    // @todo Get rid of build.properties and perhaps use package.json in stead.
    return {
        date: D.regexGetCapture(/highcharts\.product\.date=(.+)/, buildProperties),
        version: D.regexGetCapture(/highcharts\.product\.version=(.+)/, buildProperties)
    };
};

const createProductJS = () => {
    const U = require('./assembler/utilities.js');
    const path = './build/dist/products.js';
    const buildProperties = getBuildProperties();
    // @todo Add reasonable defaults
    const date = buildProperties.date || '';
    const version = buildProperties.version || '';
    const content = `var products = {
    "Highcharts": {
    "date": "${date}",
    "nr": "${version}"
    },
    "Highstock": {
        "date": "${date}",
        "nr": "${version}"
    },
    "Highmaps": {
        "date": "${date}",
        "nr": "${version}"
    }
}`;
    U.writeFile(path, content);
};

/**
 * Left pad a string
 * @param  {string} str    The string we want to pad.
 * @param  {string} char   The character we want it to be padded with.
 * @param  {number} length The length of the resulting string.
 * @return {string}        The string with padding on left.
 */
const leftPad = (str, char, length) => char.repeat(length - str.length) + str;

/**
 * Returns time of date as a string in the format of HH:MM:SS
 * @param  {Date} d The date object we want to get the time from
 * @return {string}   The string represantation of the Date object.
 */
const toTimeString = (d) => {
    const pad = (s) => leftPad(s, '0', 2);
    return pad('' + d.getHours()) + ':' + pad('' + d.getMinutes()) + ':' + pad('' + d.getSeconds());
};

/**
 * Returns a string which tells the time difference between to dates.
 * Difference is formatted as xh xm xs xms. Where x is a number.
 * @param  {Date} d1 First date
 * @param  {Date} d2 Second date
 * @return {string} The time difference between the two dates.
 */
const timeDifference = (d1, d2) => {
    const seconds = 1000;
    const minutes = 60 * seconds;
    const hours = 60 * minutes;
    let diff = d2 - d1;
    let x = 0;
    let time = [];
    if (diff > hours) {
        x = Math.floor(diff / hours);
        diff -= x * hours;
        time.push(x + 'h');
    }
    if (diff > minutes || (time.length > 0 && diff > 0)) {
        x = Math.floor(diff / minutes);
        diff -= x * minutes;
        time.push(x + 'm');
    }
    if (diff > seconds || (time.length > 0 && diff > 0)) {
        x = Math.floor(diff / seconds);
        diff -= x * seconds;
        time.push(x + 's');
    }
    if (diff > 0 || time.length === 0) {
        time.push(diff + 'ms');
    }
    return time.join(' ');
};

/**
 * Mirrors the same feedback which gulp gives when executing its tasks.
 * Says when a task started, when it finished, and how long it took.
 * @param  {string} name Name of task which is beeing executed.
 * @param  {string} task A function to execute
 * @return {*}      Returns whatever the task function returns when it is finished.
 */
const gulpify = (name, task) => {
    // const colors = require('colors');
    const isPromise = (value) => (typeof value === 'object' && typeof value.then === 'function');
    return function () {
        const d1 = new Date();
        console.log('[' + colors.gray(toTimeString(d1)) + '] Starting \'' + colors.cyan(name) + '\'...');
        let result = task.apply(null, Array.from(arguments));
        if (!isPromise(result)) {
            result = Promise.resolve(result);
        }
        return result.then(() => {
            const d2 = new Date();
            console.log('[' + colors.gray(toTimeString(d2)) + '] Finished \'' + colors.cyan(name) + '\' after ' + colors.blue(timeDifference(d1, d2)));
        });
    };
};

/**
 * Executes a single terminal command and returns when finished.
 * Outputs stdout to the console.
 * @param  {string} command Command to execute in terminal
 * @return {string} Returns all output to the terminal in the form of a string.
 */
const commandLine = (command) => {
    const exec = require('child_process').exec;
    return new Promise((resolve, reject) => {
        const cli = exec(command, (error, stdout) => {
            if (error) {
                console.log(error);
                reject(error);
            } else {
                console.log('Command finished: ' + command);
                resolve(stdout);
            }
        });
        cli.stdout.on('data', (data) => console.log(data.toString()));
    });
};

const filesize = () => {
    const sourceFolder = './code/';
    // @todo Correct type names to classic and styled
    const types = argv.type ? [argv.type] : ['classic', 'css'];
    const filenames = argv.file ? argv.file.split(',') : ['highcharts.src.js'];
    const files = filenames.reduce((arr, name) => {
        const p = types.map(t => (t === 'css' ? 'js/' : '') + name);
        return arr.concat(p);
    }, []);
    const getGzipSize = (content) => {
        const gzipSize = require('gzip-size');
        return gzipSize.sync(content);
    };
    // const pad = (str, x) => ' '.repeat(x) + str;
    const padRight = (str, x) => str + ' '.repeat(x - str.length);
    const printRow = (sizes, content) => content.map((c, i) => padRight(c.toString(), sizes[i])).join('');
    const report = (name, current, head) => {
        const colsizes = [10, 10, 10, 10];
        const diff = (a, b) => {
            const d = a - b;
            const sign = d > 0 ? '+' : '';
            // const color = diff > 0 ? 'yellow' : 'green';
            return sign + d;
        };
        console.log([
            '',
            colors.cyan(name),
            printRow(colsizes, ['', 'gzipped', 'compiled', 'size']),
            printRow(colsizes, ['New:', current.gzip, current.compiled, current.size]),
            printRow(colsizes, ['HEAD:', head.gzip, head.compiled, head.size]),
            printRow(colsizes, ['Diff:', diff(current.gzip, head.gzip) + 'B', diff(current.compiled, head.compiled) + 'B', diff(current.size, head.size) + 'B']),
            ''
        ].join('\n'));
    };

    const runFileSize = (obj, key) => {
        return Promise.resolve(scripts())
        .then(() => compile(files, sourceFolder))
        .then(() => {
            return files.reduce((o, n) => {
                const getFile = require('./assembler/utilities.js').getFile;
                const filename = n.replace('.src.js', '.js');
                const compiled = getFile(sourceFolder + filename);
                const content = getFile(sourceFolder + n);
                if (!o[filename]) {
                    o[filename] = {};
                }
                o[filename][key] = {
                    gzip: getGzipSize(compiled),
                    size: content.length,
                    compiled: compiled.length
                };
                return o;
            }, obj);
        });
    };

    return runFileSize({}, 'new')
    .then((obj) => {
        return commandLine('git stash')
        .then(() => obj); // Pass obj to next function
    })
    .then((obj) => runFileSize(obj, 'head'))
    .then((obj) => {
        return commandLine('git stash apply && git stash drop')
        .then(() => obj); // Pass obj to next function
    })
    .then((obj) => {
        const keys = Object.keys(obj);
        keys.forEach((key) => {
            const values = obj[key];
            report(key, values.new, values.head);
        });
    })
    .catch(console.log);
};

/**
 * Download a version of the API for Highstock, Highstock or Highmaps.
 * Executes a grunt task through command line.
 * @param  {string} product Which api to download. Must be lowercase.
 * @param  {string} version Which version to download.
 * @return {Promise} Returns a promise which resolves when download is completed.
 */
const downloadAPI = (product, version) => commandLine('grunt download-api:' + product + ':' + version);

/**
 * Download all the API's of Highcharts, Highstock and Highmaps.
 * @return {Promise} Returns a promise which resolves when all downloads are completed.
 */
const downloadAllAPI = () => new Promise((resolve, reject) => {
    // @todo Pass in version, instead of hardcoding it.
    const version = getProductVersion();
    const promises = ['highcharts', 'highstock', 'highmaps'].map((product) => downloadAPI(product, version));
    Promise.all(promises).then(() => {
        resolve('Finished downloading api\'s for Highcharts, Highstock and Highmaps');
    }).catch((err) => {
        reject(err);
    });
});

/**
 * Run remaining dist tasks in build.xml.
 * @return {Promise} Returns a promise which resolves when scripts is finished.
 */
const antDist = () => commandLine('ant dist');

/**
 * Gzip a single file.
 * @param {string} file Path to input file.
 * @param {string} output Path to where output the result.
 * @return {undefined}
 * TODO Promisify to use in dist task.
 */
const gzipFile = (file, output) => {
    const zlib = require('zlib');
    const fs = require('fs');
    const gzip = zlib.createGzip();
    const inp = fs.createReadStream(file);
    const out = fs.createWriteStream(output);
    inp.pipe(gzip).pipe(out);
};

const getDirectories = (path) => {
    const fs = require('fs');
    return fs.readdirSync(path).filter(file => fs.lstatSync(path + file).isDirectory());
};

const replaceAll = (str, search, replace) => str.split(search).join(replace);

const assembleSample = (template, content) => {
    return Object.keys(content).reduce((str, key) => {
        return str.replace('@demo.' + key + '@', content[key]);
    }, template);
};

const createExamples = (title, samplesFolder, output) => {
    const U = require('./assembler/utilities.js');
    const getFile = U.getFile;
    const writeFile = U.writeFile;
    const template = getFile('samples/template-example.htm');
    const samples = getDirectories(samplesFolder);
    const convertURLToLocal = str => {
        const stock = 'src="https://code.highcharts.com/stock/';
        const maps = 'src="https://code.highcharts.com/maps/';
        const chart = 'src="https://code.highcharts.com/';
        const mapdata = 'src="https://code.highcharts.com/mapdata';
        const localPath = 'src="../../code/';
        str = replaceAll(str, stock, localPath);
        str = replaceAll(str, maps, localPath);
        str = replaceAll(str, chart, localPath);
        str = replaceAll(str, '../../js/mapdata', mapdata);
        return str;
    };
    samples.forEach((name) => {
        const folder = samplesFolder + name + '/';
        const contents = ['html', 'css', 'js'].reduce((obj, key) => {
            let content = getFile(folder + 'demo.' + key);
            obj[key] = content ? content : '';
            return obj;
        }, {});
        contents.title = title;
        let sample = assembleSample(template, contents);
        sample = convertURLToLocal(sample);
        writeFile(output + name + '/index.htm', sample);
    });
    const index = getFile(samplesFolder + 'index.htm');
    writeFile(output + '../index.htm', index);
};

const copyFolder = (input, output) => {
    const getFilesInFolder = require('./assembler/build.js').getFilesInFolder;
    const files = getFilesInFolder(input);
    const promises = files.map(file => copyFile(input + file, output + file));
    return Promise.all(promises)
        .then(() => console.log('Copied folder ' + input + ' to ' + output));
};

const copyGraphicsToDist = () => {
    const dist = 'build/dist/';
    const promises = ['highcharts', 'highstock', 'highmaps'].map((lib) => {
        return copyFolder('samples/graphics/', dist + lib + '/graphics/');
    });
    return Promise.all(promises)
        .then(() => console.log('Copied all graphics to dist folders.'));
};

const createAllExamples = () => new Promise((resolve) => {
    const config = {
        'Highcharts': {
            samplesFolder: 'samples/highcharts/demo/',
            output: 'build/dist/highcharts/examples/'
        },
        'Highstock': {
            samplesFolder: 'samples/stock/demo/',
            output: 'build/dist/highstock/examples/'
        },
        'Highmaps': {
            samplesFolder: 'samples/maps/demo/',
            output: 'build/dist/highmaps/examples/'
        }
    };
    Object.keys(config).forEach(lib => {
        const c = config[lib];
        createExamples(lib, c.samplesFolder, c.output);
    });
    resolve();
});

/**
 * Copy new current version files into a versioned folder
 */
const copyAPIFiles = (dist, version) => {
    const B = require('./assembler/build.js');
    const notVersionedFolder = (file) => !(
        (file.split('/').length > 1) && // is folder
        !isNaN(file.charAt(0)) // is numbered
    );
    const message = {
        'start': 'Started process of copying API files from to a versioned folder.',
        'successCopy': 'Finished with copying current API to '
    };
    console.log(message.start);
    const paths = ['highcharts', 'highstock', 'highmaps'].reduce((obj, lib) => {
        const files = B.getFilesInFolder(`${dist}/${lib}/`, true, '');
        files
            .filter(notVersionedFolder)
            .forEach((filename) => {
                const from = `${dist}/${lib}/${filename}`;
                const to = `${dist}/${lib}/${version}/${filename}`;
                obj[from] = to;
            });
        return obj;
    }, {});
    const promises = Object.keys(paths).map((from) => {
        const to = paths[from];
        return copyFile(from, to);
    });
    return Promise.all(promises).then(() => {
        console.log(message.successCopy);
    });
};

const generateAPI = (input, output, onlyBuildCurrent) => new Promise((resolve, reject) => {
    const fs = require('fs');
    // const generate = require('highcharts-api-doc-gen/lib/index.js');
    const generate = require('./../api-docs/lib/index.js');
    const message = {
        'start': 'Started generating API documentation.',
        'noSeries': 'Missing series in tree.json. Run merge script.',
        'noTree': 'Missing tree.json. This task is dependent upon the jsdoc task.',
        'success': 'Finished with my Special api.'
    };
    console.log(message.start);
    if (fs.existsSync(input)) {
        const json = JSON.parse(fs.readFileSync(input, 'utf8'));
        if (!json.series) {
            console.log(message.noSeries);
            reject(new Error(message.noSeries));
        }
        generate(json, output, onlyBuildCurrent, () => {
            console.log(message.success);
            resolve(message.success);
        });
    } else {
        console.log(message.noTree);
        reject(message.noTree);
    }
});

/**
 * Creates the Highcharts API
 *
 * @param {object} options The options for generating the API
 * @param {string} options.treeFile Location of the json file to generate the
 *      API from.
 * @param {string} options.output Location of where to output resulting API
 * @param {boolean} options.onlyBuildCurrent Whether or not to build only
 *  only latest version or all of them.
 * @return {Promise} A Promise which resolves into undefined when done.
 */
const generateAPIDocs = ({ treeFile, output, onlyBuildCurrent }) => {
    const version = getBuildProperties().version;
    const message = {
        'successJSDoc': colors.green('Created tree.json')
    };
    const sourceFiles = [
        './js/modules',
        './js/parts',
        './js/parts-3d',
        './js/parts-more',
        './js/parts-map',
        './js/supplemental.docs.js'
    ];
    const configJSDoc = {
        plugins: ['./tools/jsdoc/plugins/highcharts.jsdoc']
    };
    const jsdoc = require('gulp-jsdoc3');
    return new Promise((resolve, reject) => {
<<<<<<< HEAD
        gulp.src(sourceFiles, { read: false })
        .pipe(jsdoc(configJSDoc, (err) => {
            if (!err) {
                console.log(message.successJSDoc);
                resolve(message.successJSDoc);
            } else {
                reject(err);
            }
        }));
=======

        gulp.src([
            './js/indicators',
            './js/modules',
            './js/parts',
            './js/parts-3d',
            './js/parts-more',
            './js/parts-map',
            './js/supplemental.docs.js'
        ], { read: false })
            .pipe(jsdoc({
                plugins: [
                    './tools/jsdoc/plugins/highcharts.jsdoc'
                ]
            }, function (err) {
                if (!err) {
                    console.log(
                        colors.green('Created tree.json')
                    );


                    if (fs.existsSync(treeFile)) {
                        const json = JSON.parse(fs.readFileSync(treeFile, 'utf8'));
                        if (!json.series) {
                            reject(message.noSeries);
                        }
                        generate(json, output, onlyBuildCurrent, function () {
                            resolve(message.successGenerate);
                        });
                    } else {
                        reject(message.noTree);
                    }
                } else {
                    reject('Error building tree.json');
                }
            }));
    }).then((resolve) => {
        /**
         * Copy new current version files into a versioned folder
         */
        const B = require('./assembler/build.js');
        ['highcharts', 'highstock', 'highmaps'].forEach((lib) => {
            const files = B.getFilesInFolder(`${output}/${lib}/`, true, '');
            files.filter((file) => {
                // Filter away versioned folders
                return !(
                    (file.split('/').length > 1) && // is folder
                    !isNaN(file.charAt(0)) // is numbered
                );
            }).forEach((file) => {
                copyFile(`${output}/${lib}/${file}`, `${output}/${lib}/${version}/${file}`);
            });
        });
        resolve(message.successCopy);
>>>>>>> 2d668241
    })
    .then(() => generateAPI(treeFile, output, onlyBuildCurrent))
    // .then(() => copyAPIFiles(output, version));
};

const uploadAPIDocs = () => {
    const B = require('./assembler/build.js');
    const U = require('./assembler/utilities.js');
    const storage = require('./tools/jsdoc/storage/cdn.storage');
    const sourceFolder = './build/api/';
    const mimeType = {
        'css': 'text/css',
        'html': 'text/html',
        'js': 'text/javascript',
        'json': 'application/json'
    };
    const files = B.getFilesInFolder(sourceFolder, true, '');
    const cdn = storage.strategy.s3({
        Bucket: 'api-docs-bucket.highcharts.com'
    });
    const promises = files.map((fileName) => {
        const content = U.getFile(sourceFolder + fileName);
        const fileType = fileName.split('.').pop();
        return storage.push(cdn, fileName, content, mimeType[fileType])
            .then(() => {
                console.log(('Uploaded ' + fileName).green);
            })
            .catch((e) => {
                console.log(('Error uploading ' + e.message).red);
            });
    });
    return Promise.all(promises);
};

const startServer = () => {
    // Start a server serving up the api reference
    const http = require('http');
    const url = require('url');
    const fs = require('fs');
    const docport = 9005;
    const base = '127.0.0.1:' + docport;
    const apiPath = __dirname + '/build/api/';
    const mimes = {
        png: 'image/png',
        js: 'text/javascript',
        json: 'text/json',
        html: 'text/html',
        css: 'text/css',
        svg: 'image/svg+xml'
    };

    http.createServer((req, res) => {
        let path = url.parse(req.url, true).pathname;
        let file = false;
        let redirect = false;

        if (path === '/highcharts' || path === '/' || path === '') {
            redirect = '/highcharts/';
        } else if (path === '/highstock') {
            redirect = '/highstock/';
        } else if (path === '/highmaps') {
            redirect = '/highmaps/';
        }
        if (redirect) {
            res.writeHead(302, {
                'Location': redirect
            });
            res.end();
        }


        let filePath = path.substr(base + base.length + 1, path.lastIndexOf('/'));

        const send404 = () => {
            res.end('Ooops, the requested file is 404', 'utf-8');
        };

        if (filePath[filePath.length - 1] !== '/') {
            filePath = filePath + '/';
        }

        if (filePath[0] === '/') {
            filePath = filePath.substr(1);
        }

        if (req.method === 'GET') {
            let ti = path.lastIndexOf('.');
            if (ti < 0 || path.length === 0) {
                file = 'index.html';
                res.writeHead(200, { 'Content-Type': mimes.html });
            } else {
                file = path.substr(path.lastIndexOf('/') + 1);
                res.writeHead(200, { 'Content-Type': mimes[path.substr(ti + 1)] });
            }

            let ext = file.substr(file.lastIndexOf('.') + 1);
            if (['js', 'json', 'css', 'svg', 'png', 'jpg', 'html', 'ico'].indexOf(ext) === -1) {
                file += '.html';
            }

            return fs.readFile(apiPath + filePath + file, (err, data) => {
                if (err) {
                    return send404();
                }
                return res.end(data);
            });
        }

        return send404();
    }).listen(docport);

    console.log(
        'Starting API docs server',
        ('http://localhost:' + docport).blue.underline.bgWhite
    );
};

gulp.task('start-api-server', startServer);
gulp.task('upload-api', uploadAPIDocs);
gulp.task('generate-api', generateAPIDocs);
gulp.task('create-productjs', createProductJS);
gulp.task('clean-dist', cleanDist);
gulp.task('clean-code', cleanCode);
gulp.task('copy-to-dist', copyToDist);
gulp.task('filesize', filesize);
gulp.task('styles', styles);
gulp.task('scripts', scripts);
gulp.task('build-modules', buildModules);
gulp.task('lint', lint);
gulp.task('lint-samples', lintSamples);
gulp.task('compile', compileScripts);
gulp.task('compile-lib', compileLib);
gulp.task('download-api', downloadAllAPI);
gulp.task('copy-graphics-to-dist', copyGraphicsToDist);
gulp.task('examples', createAllExamples);

let apiServerRunning = false;

/**
 * Create Highcharts API and class refrences from JSDOC
 */
gulp.task('jsdoc', () => {
    const optionsClassReference = {
        templateDir: './../highcharts-docstrap',
        destination: './build/api/class-reference/'
    };
    const optionsAPI = {
        treeFile: './tree.json',
        output: './build/api',
        onlyBuildCurrent: true
    };
    const dir = optionsClassReference.templateDir;
    const watchFiles = [
        './js/!(adapters|builds)/*.js',
        './../api-docs/include/*.*',
        dir + '/template/tmpl/*.tmpl',
        dir + '/template/static/styles/*.css',
        dir + '/template/static/scripts/*.js'
    ];
    if (argv.watch) {
        gulp.watch(watchFiles, ['jsdoc']);
        console.log('Watching file changes in JS files and templates');

        if (!apiServerRunning) {
            startServer();
            apiServerRunning = true;
        }

    } else {
        console.log('Tip: use the --watch argument to watch JS file changes');
    }

    return generateClassReferences(optionsClassReference)
        .then(() => generateAPIDocs(optionsAPI));
});
/**
 * Create distribution files
 */
gulp.task('dist', () => {
    return Promise.resolve()
        .then(gulpify('cleanCode', cleanCode))
        .then(gulpify('styles', styles))
        .then(gulpify('scripts', scripts))
        .then(gulpify('lint', lint))
        .then(gulpify('compile', compileScripts))
        .then(gulpify('cleanDist', cleanDist))
        .then(gulpify('copyToDist', copyToDist))
        .then(gulpify('downloadAllAPI', downloadAllAPI))
        .then(gulpify('createProductJS', createProductJS))
        .then(gulpify('createExamples', createAllExamples))
        .then(gulpify('copyGraphicsToDist', copyGraphicsToDist))
        .then(gulpify('ant-dist', antDist));
});
gulp.task('browserify', function () {
    const fs = require('fs');
    const browserify = require('browserify');
    browserify('./samples/highcharts/common-js/browserify/app.js')
        .bundle(function (err, buf) {
            if (err) {
                // @todo Do something meaningful with err
            }
            fs.writeFileSync('./samples/highcharts/common-js/browserify/demo.js', buf);
        });
});

gulp.task('webpack', function () {
    const webpack = require('webpack');
    webpack({
        entry: './samples/highcharts/common-js/browserify/app.js', // Share the same unit tests
        output: {
            filename: './samples/highcharts/common-js/webpack/demo.js'
        }
    }, function (err) {
        if (err) {
            throw new Error('Webpack failed.');
        }
    });
});

gulp.task('common', ['scripts', 'browserify', 'webpack']);<|MERGE_RESOLUTION|>--- conflicted
+++ resolved
@@ -940,6 +940,7 @@
         'successJSDoc': colors.green('Created tree.json')
     };
     const sourceFiles = [
+        './js/indicators',
         './js/modules',
         './js/parts',
         './js/parts-3d',
@@ -952,7 +953,6 @@
     };
     const jsdoc = require('gulp-jsdoc3');
     return new Promise((resolve, reject) => {
-<<<<<<< HEAD
         gulp.src(sourceFiles, { read: false })
         .pipe(jsdoc(configJSDoc, (err) => {
             if (!err) {
@@ -962,64 +962,8 @@
                 reject(err);
             }
         }));
-=======
-
-        gulp.src([
-            './js/indicators',
-            './js/modules',
-            './js/parts',
-            './js/parts-3d',
-            './js/parts-more',
-            './js/parts-map',
-            './js/supplemental.docs.js'
-        ], { read: false })
-            .pipe(jsdoc({
-                plugins: [
-                    './tools/jsdoc/plugins/highcharts.jsdoc'
-                ]
-            }, function (err) {
-                if (!err) {
-                    console.log(
-                        colors.green('Created tree.json')
-                    );
-
-
-                    if (fs.existsSync(treeFile)) {
-                        const json = JSON.parse(fs.readFileSync(treeFile, 'utf8'));
-                        if (!json.series) {
-                            reject(message.noSeries);
-                        }
-                        generate(json, output, onlyBuildCurrent, function () {
-                            resolve(message.successGenerate);
-                        });
-                    } else {
-                        reject(message.noTree);
-                    }
-                } else {
-                    reject('Error building tree.json');
-                }
-            }));
-    }).then((resolve) => {
-        /**
-         * Copy new current version files into a versioned folder
-         */
-        const B = require('./assembler/build.js');
-        ['highcharts', 'highstock', 'highmaps'].forEach((lib) => {
-            const files = B.getFilesInFolder(`${output}/${lib}/`, true, '');
-            files.filter((file) => {
-                // Filter away versioned folders
-                return !(
-                    (file.split('/').length > 1) && // is folder
-                    !isNaN(file.charAt(0)) // is numbered
-                );
-            }).forEach((file) => {
-                copyFile(`${output}/${lib}/${file}`, `${output}/${lib}/${version}/${file}`);
-            });
-        });
-        resolve(message.successCopy);
->>>>>>> 2d668241
     })
-    .then(() => generateAPI(treeFile, output, onlyBuildCurrent))
+    .then(() => generateAPI(treeFile, output, onlyBuildCurrent));
     // .then(() => copyAPIFiles(output, version));
 };
 
