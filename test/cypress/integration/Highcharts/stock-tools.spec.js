--- conflicted
+++ resolved
@@ -118,11 +118,7 @@
     });
 });
 
-<<<<<<< HEAD
-describe('Popup for the pivot point indicator and the selection box, #15497.', () => {
-=======
 describe('An indicator on indicator, #15696.', () => {
->>>>>>> f26b3c1a
     beforeEach(() => {
         cy.viewport(1000, 800);
     });
@@ -131,115 +127,6 @@
         cy.visit('/stock/demo/stock-tools-gui');
     });
 
-<<<<<<< HEAD
-    it('Popup for the Pivot Point indicator should contain a selection box for the algorithm, #15497.', () => {
-        cy.openIndicators();
-
-        cy.get('.highcharts-indicator-list')
-            .contains('Pivot Points')
-            .click();
-
-        cy.contains('label', 'Algorithm')            
-            .should('be.visible');
-
-        cy.get('select[name="highcharts-params.algorithm-type-pivotpoints"]')
-            .should('be.visible')
-            .select('fibonacci');
-        cy.addIndicator(); // Add indicator with fibonacci algorythm.
-    });
-
-    it('Two indicators with different algorithms should have different points, #15497.', () => {
-        cy.openIndicators();
-
-        cy.get('.highcharts-indicator-list')
-            .contains('Pivot Points')
-            .click();
-
-        cy.addIndicator(); // Add indicator with standard algorythm.
-
-        cy.chart().should(chart =>
-            assert.notStrictEqual(
-                chart.series[2].points[0].R3,
-                chart.series[3].points[0].R3
-            )
-        );
-    });
-
-    it('Changing the algorithm to the same as the second series should result in identical points, #15497.', () => {
-        cy.openIndicators();
-
-        cy.get('.highcharts-tab-item')
-            .eq(1)
-            .click(); // Open EDIT bookmark.
-
-        cy.get('select[name="highcharts-params.algorithm-type-pivotpoints"]')
-            .should('have.value', 'fibonacci')
-            .select('standard');
-
-        cy.get('.highcharts-popup-rhs-col')
-            .children('.highcharts-popup button')
-            .eq(1)
-            .click();
-
-        cy.chart().should(chart =>
-            assert.strictEqual(
-                chart.series[2].points[0].R3,
-                chart.series[3].points[0].R3
-            )
-        );
-    });
-
-    it('Series and volume in the indicator popup should have a dropdown with series to choose from, #15497. ', () => {
-        cy.openIndicators();
-
-        cy.get('.highcharts-indicator-list')
-            .contains('Accumulation/Distribution')
-            .click();
-
-        cy.get('#highcharts-select-series')
-            .select('aapl-ohlc')
-            .select('aapl-volume')
-
-        cy.get('#highcharts-select-volume')
-            .select('aapl-ohlc')
-            .select('aapl-volume')
-    });
-
-    it(
-        'In the case of indicators where parameters are declared in array, inputs should nott be duplicated. #15497. ',
-        () => {
-        cy.openIndicators();
-
-        cy.get('.highcharts-indicator-list')
-            .eq(34)
-            .click(); // Stochastic
-
-        cy.get('input[name="highcharts-stochastic-0"]')
-            .should('have.value', '14');
-        cy.get('input[name="highcharts-stochastic-1"]')
-            .should('have.value', '3');
-        cy.get('input[name="highcharts-stochastic-periods"]')
-            .should('not.exist');
-        cy.addIndicator();
-
-        cy.openIndicators();
-        cy.get('.highcharts-indicator-list')
-            .contains('Stochastic')
-            .click();
-        cy.get('input[name="highcharts-stochastic-0"]')
-            .eq(0)
-            .clear()
-            .type('20');
-        cy.addIndicator()
-
-        cy.chart().should(chart =>
-            assert.notStrictEqual(
-                chart.series[3].points[0].x,
-                chart.series[4].points[0].x,
-                'With diferent periods, indicators should start from diferent place.'
-            )
-        );
-=======
     it('There should be a possibility to add indicators based on other indicator, #15696.', () => {
         cy.openIndicators();
 
@@ -287,6 +174,5 @@
         cy.get('#highcharts-select-series')
             .contains('SMA (20)')
             .should('not.contain', 'SMA (14)')
->>>>>>> f26b3c1a
     });
 });