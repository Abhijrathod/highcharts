--- conflicted
+++ resolved
@@ -35,8 +35,6 @@
 Cypress.Commands.add('openIndicators', () =>
     cy.get('.highcharts-indicators .highcharts-menu-item-btn')
         .click()
-<<<<<<< HEAD
-=======
 );
 
 Cypress.Commands.add('addIndicator', () =>
@@ -68,5 +66,4 @@
         // Keep the dragged element as the subject
         cy.wrap(subject);
     }
->>>>>>> f26b3c1a
 );