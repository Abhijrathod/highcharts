--- conflicted
+++ resolved
@@ -80,18 +80,15 @@
         .click()
 );
 
-<<<<<<< HEAD
 Cypress.Commands.add('selectAnnotation', (annotationClassName, parentClassName) => {
 
     if(parentClassName) {
         cy.get(`.${parentClassName}`).children().eq(1).click();
     }
-    cy.get(`.${annotationClassName}`).click();
-})
-=======
 Cypress.Commands.add('selectRange', (range) =>
     cy.get('.highcharts-range-selector-group')
         .contains(range)
         .click()
 );
->>>>>>> 1d87f263
+    cy.get(`.${annotationClassName}`).click();
+})