/* *
 *
 *  (c) 2009-2023 Highsoft AS
 *
 *  License: www.highcharts.com/license
 *
 *  !!!!!!! SOURCE GETS TRANSPILED BY TYPESCRIPT. EDIT TS FILE ONLY. !!!!!!!
 *
 *  Authors:
 *  - Sophie Bremer
 *
 * */

'use strict';

/* *
 *
 *  Imports
 *
 * */

import type { DataConnectorTypes } from './Connectors/DataConnectorType.js';

/* *
 *
 *  Declarations
 *
 * */

export interface DataPoolOptions {
    connectors: Array<DataPoolConnectorOptions>;
}

export interface DataPoolConnectorOptions
<T extends keyof DataConnectorTypes = keyof DataConnectorTypes> {
<<<<<<< HEAD
    name: string;
    options: DeepPartial<DataConnectorTypes[T]['prototype']['options']>;
=======
    id: string;
    options: DataConnectorTypes[T]['prototype']['options'];
>>>>>>> dfea9ccf
    type: T;
}

/* *
 *
 *  Default Export
 *
 * */

export default DataPoolOptions;<|MERGE_RESOLUTION|>--- conflicted
+++ resolved
@@ -33,13 +33,8 @@
 
 export interface DataPoolConnectorOptions
 <T extends keyof DataConnectorTypes = keyof DataConnectorTypes> {
-<<<<<<< HEAD
-    name: string;
+    id: string;
     options: DeepPartial<DataConnectorTypes[T]['prototype']['options']>;
-=======
-    id: string;
-    options: DataConnectorTypes[T]['prototype']['options'];
->>>>>>> dfea9ccf
     type: T;
 }
 
