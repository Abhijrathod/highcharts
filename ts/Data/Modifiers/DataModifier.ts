/* *
 *
 *  (c) 2009-2023 Highsoft AS
 *
 *  License: www.highcharts.com/license
 *
 *  !!!!!!! SOURCE GETS TRANSPILED BY TYPESCRIPT. EDIT TS FILE ONLY. !!!!!!!
 *
 *  Authors:
 *  - Sophie Bremer
 *  - Gøran Slettemark
 *
 * */

'use strict';

/* *
 *
 *  Imports
 *
 * */

import type DataEvent from '../DataEvent';
import type DataTable from '../DataTable';
<<<<<<< HEAD
import type {
    ModifierType,
    ModifierTypeRegistry
} from './ModifierType';
=======
import type JSON from '../../Core/JSON';
import type DataModifierType from './DataModifierType';
>>>>>>> 1c41920d

import U from '../../Core/Utilities.js';
const {
    addEvent,
    fireEvent,
    merge
} = U;

/* *
 *
 *  Class
 *
 * */

/**
 * Abstract class to provide an interface for modifying a table.
 *
 * @private
 */
abstract class DataModifier implements DataEvent.Emitter {

    /* *
     *
     *  Properties
     *
     * */

    /**
     * Modifier options.
     */
    public abstract readonly options: DataModifier.Options;

    /* *
     *
     *  Functions
     *
     * */

    /**
     * Runs a timed execution of the modifier on the given datatable.
     * Can be configured to run multiple times.
     *
     * @param {DataTable} dataTable
     * The datatable to execute
     *
     * @param {DataModifier.BenchmarkOptions} options
     * Options. Currently supports `iterations` for number of iterations.
     *
     * @return {Array<number>}
     * An array of times in milliseconds
     *
     */
    public benchmark(
        dataTable: DataTable,
        options?: DataModifier.BenchmarkOptions
    ): Array<number> {
        const results: Array<number> = [];
        const modifier = this;
        const execute = (): void => {
            modifier.modifyTable(dataTable);
            modifier.emit<DataModifier.Event>({
                type: 'afterBenchmarkIteration'
            });
        };

        const defaultOptions = {
            iterations: 1
        };

        const { iterations } = merge(
            defaultOptions,
            options
        );

        modifier.on('afterBenchmarkIteration', (): void => {
            if (results.length === iterations) {
                modifier.emit<DataModifier.Event>({
                    type: 'afterBenchmark',
                    results
                });
                return;
            }

            // Run again
            execute();
        });

        const times = {
            startTime: 0,
            endTime: 0
        };

        // Add timers
        modifier.on('modify', (): void => {
            times.startTime = window.performance.now();
        });

        modifier.on('afterModify', (): void => {
            times.endTime = window.performance.now();
            results.push(times.endTime - times.startTime);
        });

        // Initial run
        execute();

        return results;
    }

    /**
     * Emits an event on the modifier to all registered callbacks of this event.
     *
     * @param {DataModifier.Event} [e]
     * Event object containing additonal event information.
     */
    public emit<E extends DataEvent>(e: E): void {
        fireEvent(this, e.type, e);
    }

    /**
     * Returns a modified copy of the given table.
     *
     * @param {Highcharts.DataTable} table
     * Table to modify.
     *
     * @param {DataEvent.Detail} [eventDetail]
     * Custom information for pending events.
     *
     * @return {Promise<Highcharts.DataTable>}
     * Table with `modified` property as a reference.
     */
    public modify<T extends DataTable>(
        table: T,
        eventDetail?: DataEvent.Detail
    ): Promise<T> {
        const modifier = this;
        return new Promise((resolve, reject): void => {
            if (table.modified === table) {
                table.modified = table.clone(false, eventDetail);
            }
            try {
                resolve(modifier.modifyTable(table, eventDetail));
            } catch (e) {
                modifier.emit<DataModifier.Event>({
                    type: 'error',
                    detail: eventDetail,
                    table
                });
                reject(e);
            }
        });
    }

    /**
     * Applies partial modifications of a cell change to the property `modified`
     * of the given modified table.
     *
     * @param {Highcharts.DataTable} table
     * Modified table.
     *
     * @param {string} columnName
     * Column name of changed cell.
     *
     * @param {number|undefined} rowIndex
     * Row index of changed cell.
     *
     * @param {Highcharts.DataTableCellType} cellValue
     * Changed cell value.
     *
     * @param {Highcharts.DataTableEventDetail} [eventDetail]
     * Custom information for pending events.
     *
     * @return {Highcharts.DataTable}
     * Table with `modified` property as a reference.
     */
    public modifyCell<T extends DataTable>(
        table: T,
        columnName: string,
        rowIndex: number,
        cellValue: DataTable.CellType,
        eventDetail?: DataEvent.Detail
    ): T {
        return this.modifyTable(table);
    }

    /**
     * Applies partial modifications of column changes to the property
     * `modified` of the given table.
     *
     * @param {Highcharts.DataTable} table
     * Modified table.
     *
     * @param {Highcharts.DataTableColumnCollection} columns
     * Changed columns as a collection, where the keys are the column names.
     *
     * @param {number} [rowIndex=0]
     * Index of the first changed row.
     *
     * @param {Highcharts.DataTableEventDetail} [eventDetail]
     * Custom information for pending events.
     *
     * @return {Highcharts.DataTable}
     * Table with `modified` property as a reference.
     */
    public modifyColumns<T extends DataTable>(
        table: T,
        columns: DataTable.ColumnCollection,
        rowIndex: number,
        eventDetail?: DataEvent.Detail
    ): T {
        return this.modifyTable(table);
    }

    /**
     * Applies partial modifications of row changes to the property `modified`
     * of the given table.
     *
     * @param {Highcharts.DataTable} table
     * Modified table.
     *
     * @param {Array<(Highcharts.DataTableRow|Highcharts.DataTableRowObject)>} rows
     * Changed rows.
     *
     * @param {number} [rowIndex]
     * Index of the first changed row.
     *
     * @param {Highcharts.DataTableEventDetail} [eventDetail]
     * Custom information for pending events.
     *
     * @return {Highcharts.DataTable}
     * Table with `modified` property as a reference.
     */
    public modifyRows<T extends DataTable>(
        table: T,
        rows: Array<(DataTable.Row|DataTable.RowObject)>,
        rowIndex: number,
        eventDetail?: DataEvent.Detail
    ): T {
        return this.modifyTable(table);
    }

    /**
     * Applies modifications of row changes to the property `modified` of the
     * given table.
     *
     * @param {Highcharts.DataTable} table
     * Table to modify.
     *
     * @param {DataEvent.Detail} [eventDetail]
     * Custom information for pending events.
     *
     * @return {Highcharts.DataTable}
     * Table with `modified` property as a reference.
     */
    public abstract modifyTable<T extends DataTable>(
        table: T,
        eventDetail?: DataEvent.Detail
    ): T;

    /**
     * Registers a callback for a specific modifier event.
     *
     * @param {string} type
     * Event type as a string.
     *
     * @param {DataEventEmitter.Callback} callback
     * Function to register for an modifier callback.
     *
     * @return {Function}
     * Function to unregister callback from the modifier event.
     */
    public on<E extends DataEvent>(
        type: E['type'],
        callback: DataEvent.Callback<this, E>
    ): Function {
        return addEvent(this, type, callback);
    }

}

/* *
 *
 *  Class Namespace
 *
 * */

/**
 * Additionally provided types for modifier events and options, and JSON
 * conversion.
 *
 * @private
 */
namespace DataModifier {

    /* *
     *
     *  Declarations
     *
     * */

    /**
     * Class constructor of modifiers.
     *
     * @param {DeepPartial<Options>} [options]
     * Options to configure the modifier.
     */
    export interface ClassConstructor {
        new(options?: DeepPartial<Options>): DataModifier;
    }

    /**
     * Benchmark event with additional event information.
     */
    export interface BenchmarkEvent extends DataEvent {
        readonly type: (
            'afterBenchmark'|
            'afterBenchmarkIteration'
        );
        readonly results?: Array<number>;
    }

    /**
     * Benchmark options.
     */
    export interface BenchmarkOptions {
        iterations: number;
    }

    /**
     * Error event with additional event information.
     */
    export interface ErrorEvent extends DataEvent{
        readonly type: (
            'error'
        );
        readonly table: DataTable;
    }

    /**
     * Event information.
     */
    export type Event = (BenchmarkEvent|ErrorEvent|ModifyEvent);

    /**
     * Modify event with additional event information.
     */
    export interface ModifyEvent extends DataEvent {
        readonly type: (
            'modify'|'afterModify'
        );
        readonly table: DataTable;
    }

    /**
     * Options to configure the modifier.
     */
    export interface Options {
        /**
         * Name of the related modifier for these options.
         */
        modifier: keyof ModifierTypeRegistry;
    }

    /* *
     *
     *  Constants
     *
     * */
<<<<<<< HEAD
=======

    /**
     * Regular expression to extract the modifier name (group 1) from the
     * stringified class type.
     * @internal
     */
    const nameRegExp = /^function\s+(\w*?)(?:Data)?(?:Modifier)?\s*\(/;

    /**
     * Registry as a record object with modifier names and their class.
     */
    export const types = {} as Record<string, DataModifierType>;

    /* *
     *
     *  Functions
     *
     * */

    /**
     * Adds a modifier class to the registry. The modifier has to provide the
     * `DataModifier.options` property and the `DataModifier.execute` method to
     * modify the table.
     *
     * @private
     *
     * @param {DataModifierType} DataModifierClass
     * Modifier class (aka class constructor) to register.
     *
     * @return {boolean}
     * Returns true, if the registration was successful. False is returned, if
     * their is already a modifier registered with this name.
     */
    export function registerType(
        DataModifierClass: DataModifierType
    ): boolean {
        const name = getName(DataModifierClass);

        if (
            typeof name === 'undefined' ||
            types[name]
        ) {
            return false;
        }

        types[name] = DataModifierClass;

        return true;
    }

    /**
     * Extracts the name from a given modifier class.
     *
     * @private
     *
     * @param {DataModifier} modifier
     * Modifier class to extract the name from.
     *
     * @return {string}
     * Modifier name, if the extraction was successful, otherwise an empty
     * string.
     */
    function getName(
        modifier: (NewableFunction|DataModifierType)
    ): string {
        return (
            modifier.toString().match(nameRegExp) ||
            ['', '']
        )[1];
    }

}
>>>>>>> 1c41920d

    /**
     * Regular expression to extract the modifier name (group 1) from the
     * stringified class type.
     */
    const typeRegExp = /^(?:class|function)\s+(\w*?)(?:Data)?(?:Modifier)?\W/;

    /**
     * Registry as a record object with modifier names and their class.
     */
    export const types: Record<string, ModifierType> = {};

    /* *
     *
     *  Static Functions
     *
     * */

    export function getModifier<T extends keyof ModifierTypeRegistry>(
        name: T
    ): ModifierTypeRegistry[T];
    export function getModifier(
        name: string
    ): (ModifierType|undefined);
    /**
     * Returns a modifier class (aka class constructor) of the given modifier
     * name.
     *
     * @param {string} name
     * Registered class name of the class type.
     *
     * @return {DataModifier|undefined}
     * Class type, if the class name was found, otherwise `undefined`.
     */
    export function getModifier(
        name: string
    ): (ModifierType|undefined) {
        return types[name];
    }

    /**
     * Extracts the type from a given modifier class.
     *
     * @param {DataModifier} modifier
     * Modifier class to extract the type from.
     *
     * @return {string}
     * Modifier type, if the extraction was successful, otherwise an empty
     * string.
     */
    function getType(
        modifier: ModifierType
    ): string {
        return (modifier.toString().match(typeRegExp) || ['', ''])[1];
    }

<<<<<<< HEAD
    /**
     * Adds a modifier class to the registry. The modifier has to provide the
     * `DataModifier.options` property and the `DataModifier.execute` method to
     * modify the table.
     *
     * @param {DataModifier} modifier
     * Modifier class (aka class constructor) to register.
     *
     * @return {boolean}
     * Returns true, if the registration was successful. False is returned, if
     * their is already a modifier registered with this name.
     */
    export function registerModifier(
        modifier: ModifierType
    ): boolean {
        const type = getType(modifier);

        return (
            !!type &&
            !types[type] &&
            !!(types[type] = modifier)
        );
=======
declare module './DataModifierType' {
    interface DataModifierTypes {
        '': typeof DataModifier;
>>>>>>> 1c41920d
    }

}

/* *
 *
 *  Default Export
 *
 * */

export default DataModifier;<|MERGE_RESOLUTION|>--- conflicted
+++ resolved
@@ -22,15 +22,10 @@
 
 import type DataEvent from '../DataEvent';
 import type DataTable from '../DataTable';
-<<<<<<< HEAD
 import type {
-    ModifierType,
-    ModifierTypeRegistry
-} from './ModifierType';
-=======
-import type JSON from '../../Core/JSON';
-import type DataModifierType from './DataModifierType';
->>>>>>> 1c41920d
+    DataModifierType,
+    DataModifierTypes
+} from './DataModifierType';
 
 import U from '../../Core/Utilities.js';
 const {
@@ -390,7 +385,7 @@
         /**
          * Name of the related modifier for these options.
          */
-        modifier: keyof ModifierTypeRegistry;
+        modifier: keyof DataModifierTypes;
     }
 
     /* *
@@ -398,15 +393,12 @@
      *  Constants
      *
      * */
-<<<<<<< HEAD
-=======
 
     /**
      * Regular expression to extract the modifier name (group 1) from the
      * stringified class type.
-     * @internal
-     */
-    const nameRegExp = /^function\s+(\w*?)(?:Data)?(?:Modifier)?\s*\(/;
+     */
+    const nameRegExp = /^(?:class|function)\s+(\w*?)(?:Data)?(?:Modifier)?\W/;
 
     /**
      * Registry as a record object with modifier names and their class.
@@ -418,15 +410,29 @@
      *  Functions
      *
      * */
+
+    /**
+     * Extracts the registry name from a given modifier class.
+     *
+     * @param {DataModifier} modifier
+     * Modifier class to extract the type from.
+     *
+     * @return {string}
+     * Modifier type, if the extraction was successful, otherwise an empty
+     * string.
+     */
+    function getName(
+        modifier: DataModifierType
+    ): string {
+        return (modifier.toString().match(nameRegExp) || ['', ''])[1];
+    }
 
     /**
      * Adds a modifier class to the registry. The modifier has to provide the
      * `DataModifier.options` property and the `DataModifier.execute` method to
      * modify the table.
      *
-     * @private
-     *
-     * @param {DataModifierType} DataModifierClass
+     * @param {DataModifier} modifier
      * Modifier class (aka class constructor) to register.
      *
      * @return {boolean}
@@ -434,132 +440,18 @@
      * their is already a modifier registered with this name.
      */
     export function registerType(
-        DataModifierClass: DataModifierType
+        modifier: DataModifierType
     ): boolean {
-        const name = getName(DataModifierClass);
-
-        if (
-            typeof name === 'undefined' ||
-            types[name]
-        ) {
-            return false;
-        }
-
-        types[name] = DataModifierClass;
-
-        return true;
-    }
-
-    /**
-     * Extracts the name from a given modifier class.
-     *
-     * @private
-     *
-     * @param {DataModifier} modifier
-     * Modifier class to extract the name from.
-     *
-     * @return {string}
-     * Modifier name, if the extraction was successful, otherwise an empty
-     * string.
-     */
-    function getName(
-        modifier: (NewableFunction|DataModifierType)
-    ): string {
+        const name = getName(modifier);
+
         return (
-            modifier.toString().match(nameRegExp) ||
-            ['', '']
-        )[1];
+            !!name &&
+            !types[name] &&
+            !!(types[name] = modifier)
+        );
     }
 
 }
->>>>>>> 1c41920d
-
-    /**
-     * Regular expression to extract the modifier name (group 1) from the
-     * stringified class type.
-     */
-    const typeRegExp = /^(?:class|function)\s+(\w*?)(?:Data)?(?:Modifier)?\W/;
-
-    /**
-     * Registry as a record object with modifier names and their class.
-     */
-    export const types: Record<string, ModifierType> = {};
-
-    /* *
-     *
-     *  Static Functions
-     *
-     * */
-
-    export function getModifier<T extends keyof ModifierTypeRegistry>(
-        name: T
-    ): ModifierTypeRegistry[T];
-    export function getModifier(
-        name: string
-    ): (ModifierType|undefined);
-    /**
-     * Returns a modifier class (aka class constructor) of the given modifier
-     * name.
-     *
-     * @param {string} name
-     * Registered class name of the class type.
-     *
-     * @return {DataModifier|undefined}
-     * Class type, if the class name was found, otherwise `undefined`.
-     */
-    export function getModifier(
-        name: string
-    ): (ModifierType|undefined) {
-        return types[name];
-    }
-
-    /**
-     * Extracts the type from a given modifier class.
-     *
-     * @param {DataModifier} modifier
-     * Modifier class to extract the type from.
-     *
-     * @return {string}
-     * Modifier type, if the extraction was successful, otherwise an empty
-     * string.
-     */
-    function getType(
-        modifier: ModifierType
-    ): string {
-        return (modifier.toString().match(typeRegExp) || ['', ''])[1];
-    }
-
-<<<<<<< HEAD
-    /**
-     * Adds a modifier class to the registry. The modifier has to provide the
-     * `DataModifier.options` property and the `DataModifier.execute` method to
-     * modify the table.
-     *
-     * @param {DataModifier} modifier
-     * Modifier class (aka class constructor) to register.
-     *
-     * @return {boolean}
-     * Returns true, if the registration was successful. False is returned, if
-     * their is already a modifier registered with this name.
-     */
-    export function registerModifier(
-        modifier: ModifierType
-    ): boolean {
-        const type = getType(modifier);
-
-        return (
-            !!type &&
-            !types[type] &&
-            !!(types[type] = modifier)
-        );
-=======
-declare module './DataModifierType' {
-    interface DataModifierTypes {
-        '': typeof DataModifier;
->>>>>>> 1c41920d
-    }
-
-}
 
 /* *
  *
