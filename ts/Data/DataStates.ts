/* *
 *
 *  (c) 2020-2023 Highsoft AS
 *
 *  License: www.highcharts.com/license
 *
 *  !!!!!!! SOURCE GETS TRANSPILED BY TYPESCRIPT. EDIT TS FILE ONLY. !!!!!!!
 *
 *  Authors:
 *  - Sophie Bremer
 *
 * */

'use strict';

/* *
 *
 *  Imports
 *
 * */

import type DataTable from './DataTable';

/* *
 *
 *  Class
 *
 * */

/**
 * This class manages state cursors pointing on {@link Data.DataTable}. It
 * creates a relation between states of the user interface and the table cells,
 * columns, or rows.
 *
 * @class
 * @name Data.DataStates
 */
class DataStates {

    /* *
     *
     *  Constructor
     *
     * */

    public constructor() {
        this.emittingRegister = [];
        this.listenerMap = {};
        this.stateMap = {};
    }

    /* *
     *
     *  Properties
     *
     * */

    /**
     * Contains arguments currently in use of an emitting loop.
     */
    private readonly emittingRegister: Array<string>;

    /**
     * Contains listeners of states on tables.
     */
    public readonly listenerMap: DataStates.ListenerMap;

    /**
     * Contains lasting states that are kept over multiple changes.
     */
    public readonly stateMap: DataStates.StateMap;

    /* *
     *
     *  Functions
     *
     * */

    /**
     * This function registers a listener for a specific state and table.
     *
     * @example
     * ```TypeScript
     * dataStates.addListener(myTable.id, 'hover', (e: DataStates.Event) => {
     *     if (
     *         e.cursor.tableScope === 'modified' &&
     *         e.cursor.type === 'position'
     *     ) {
     *         console.log(`Hover over row #${e.cursor.row}.`);
     *     }
     * });
     * ```
     *
     * @function #addListener
     *
     * @param {Data.DataStates.TableId} tableId
     * The ID of the table to listen to.
     *
     * @param {Data.DataStates.State} state
     * The state on the table to listen to.
     *
     * @param {Data.DataStates.Listener} listener
     * The listener to register.
     *
     * @return {Data.DataStates}
     * Returns the DataStates instance for a call chain.
     */
    public addListener(
        tableId: DataStates.TableId,
        state: DataStates.State,
        listener: DataStates.Listener
    ): this {
        const listenerMap = this.listenerMap[tableId] = (
            this.listenerMap[tableId] ||
            {}
        );
        const listeners = listenerMap[state] = (
            listenerMap[state] ||
            []
        );

        listeners.push(listener);

        return this;
    }

    /**
     * @private
     */
<<<<<<< HEAD
    private deregisterEmitting(
        e: DataStates.Event
    ): void {
        const index = this.emittingRegister.indexOf([
            e.table.id,
            e.cursor.column,
            e.cursor.firstRow,
            e.cursor.lastRow,
            e.cursor.row,
            e.cursor.state,
            e.cursor.type
        ].join('\0'));

        if (index >= 0) {
            this.emittingRegister.splice(index, 1);
        }
=======
    private buildEmittingTag(
        e: DataStates.Event
    ): string {
        return (
            e.cursor.type === 'position' ?
                [
                    e.table.id,
                    e.cursor.column,
                    e.cursor.row,
                    e.cursor.state,
                    e.cursor.type
                ] :
                [
                    e.table.id,
                    e.cursor.columns,
                    e.cursor.firstRow,
                    e.cursor.lastRow,
                    e.cursor.state,
                    e.cursor.type
                ]
        ).join('\0');
>>>>>>> 6866098b
    }

    /**
     * This function emits a state cursor related to a table. It will provide
     * lasting state cursors of the table to listeners.
     *
     * @example
     * ```TypeScript
     * dataStates.emit(myTable, {
     *     type: 'position',
     *     column: 'city',
     *     row: 4,
     *     state: 'hover',
     *     tableScope: 'modified'
     * });
     * ```
     *
     * @function #emitCursor
     *
     * @param {Data.DataTable} table
     * The related table of the cursor.
     *
     * @param {Data.DataStates.Cursor} cursor
     * The state cursor to emit.
     *
     * @param {Event} [event]
     * Optional event information from a related source.
     *
     * @param {boolean} [lasting]
     * Whether this state cursor should be kept until it is cleared with
     * {@link DataStates#remitCursor}.
     *
     * @return {Data.DataStates}
     * Returns the DataStates instance for a call chain.
     */
    public emitCursor(
        table: DataTable,
        cursor: DataStates.Cursor,
        event?: Event,
        lasting?: boolean
    ): this {
        const tableId = table.id,
            state = cursor.state,
            listeners = (
                this.listenerMap[tableId] &&
                this.listenerMap[tableId][state]
            );

        if (listeners) {
            const stateMap = this.stateMap[tableId] = (
                this.stateMap[tableId] ||
                {}
            );

            let cursors = stateMap[cursor.state];

            if (lasting) {

                if (!cursors) {
                    cursors = stateMap[cursor.state] = [];
                }

                cursors.push(cursor);
            }

            const e: DataStates.Event = {
                cursor,
                cursors: cursors || [],
                states: this,
                table
            };

            if (event) {
                e.event = event;
            }

<<<<<<< HEAD
            if (this.isEmitting(e)) {
=======
            const emittingRegister = this.emittingRegister,
                emittingTag = this.buildEmittingTag(e);

            if (emittingRegister.indexOf(emittingTag) >= 0) {
>>>>>>> 6866098b
                // break call stack loops
                return this;
            }

<<<<<<< HEAD
            this.registerEmitting(e);
            try {
=======
            try {
                this.emittingRegister.push(emittingTag);

>>>>>>> 6866098b
                for (let i = 0, iEnd = listeners.length; i < iEnd; ++i) {
                    listeners[i].call(this, e);
                }
            } finally {
<<<<<<< HEAD
                this.deregisterEmitting(e);
=======
                const index = this.emittingRegister.indexOf(emittingTag);

                if (index >= 0) {
                    this.emittingRegister.splice(index, 1);
                }
>>>>>>> 6866098b
            }
        }

        return this;
    }

    /**
     * @private
     */
    private isEmitting(
        e: DataStates.Event
    ): boolean {
        return (
            this.emittingRegister.indexOf([
                e.table.id,
                e.cursor.column,
                e.cursor.firstRow,
                e.cursor.lastRow,
                e.cursor.row,
                e.cursor.state,
                e.cursor.type
            ].join('\0')) >= 0
        );
    }

    /**
     * @private
     */
    private registerEmitting(
        e: DataStates.Event
    ): void {
        this.emittingRegister.push([
            e.table.id,
            e.cursor.column,
            e.cursor.firstRow,
            e.cursor.lastRow,
            e.cursor.row,
            e.cursor.state,
            e.cursor.type
        ].join('\0'));
    }

    /**
     * Removes a lasting state cursor.
     *
     * @function #remitCursor
     *
     * @param {string} tableId
     * The related table of the cursor.
     *
     * @param {Data.DataStates.Cursor} cursor
     * The copy or reference of the cursor.
     *
     * @return {Data.DataStates}
     * Returns the DataStates instance for a call chain.
     */
    public remitCursor(
        tableId: string,
        cursor: DataStates.Cursor
    ): this {
        const cursors = (
            this.stateMap[tableId] &&
            this.stateMap[tableId][cursor.state]
        );

        if (cursors) {
            const index = DataStates.getIndex(cursor, cursors);

            if (index >= 0) {
                cursors.splice(index, 1);
            }
        }

        return this;
    }

    /**
     * This function removes a listener.
     *
     * @function #addListener
     *
     * @param {Data.DataStates.TableId} tableId
     * The ID of the table the listener is connected to.
     *
     * @param {Data.DataStates.State} state
     * The state on the table the listener is listening to.
     *
     * @param {Data.DataStates.Listener} listener
     * The listener to deregister.
     *
     * @return {Data.DataStates}
     * Returns the DataStates instance for a call chain.
     */
    public removeListener(
        tableId: DataStates.TableId,
        state: DataStates.State,
        listener: DataStates.Listener
    ): this {
        const listeners = (
            this.listenerMap[tableId] &&
            this.listenerMap[tableId][state]
        );

        if (listeners) {
            const index = listeners.indexOf(listener);

            if (index) {
                listeners.splice(index, 1);
            }
        }

        return this;
    }

}

/* *
 *
 *  Class Namespace
 *
 * */

/**
 * @class Data.DataStates
 */
namespace DataStates {

    /* *
     *
     *  Declarations
     *
     * */

    export type Cursor = (
        | CursorPosition
        | CursorRange
    );

    export interface CursorPosition {
        type: 'position';
        column?: string;
        columns?: undefined;
        firstRow?: undefined;
        lastRow?: undefined;
        row?: number;
        state: State;
    }

    export interface CursorRange {
        type: 'range';
        column?: undefined;
        columns?: Array<string>;
        firstRow: number;
        lastRow: number;
        row?: undefined;
        state: State;
    }

    export interface Event {
        event?: globalThis.Event;
        cursor: Cursor;
        cursors: Array<Cursor>;
        states: DataStates;
        table: DataTable;
    }

    export type Listener = (this: DataStates, e: Event) => void;

    export type ListenerMap = Record<TableId, Record<State, Array<Listener>>>;

    export type State = string;

    export type StateMap = Record<TableId, Record<State, Array<Cursor>>>;

    export type TableId = string;

    export type TableMap = Record<TableId, DataTable>;

    /* *
     *
     *  Functions
     *
     * */

    /**
     * Finds the index of an cursor in an array.
     * @private
     */
    export function getIndex(
        needle: DataStates.Cursor,
        cursors: Array<DataStates.Cursor>
    ): number {

        if (needle.type === 'position') {
            for (let cursor, i = 0, iEnd = cursors.length; i < iEnd; ++i) {
                cursor = cursors[i];

                if (
                    cursor.type === 'position' &&
                    cursor.state === needle.state &&
                    cursor.column === needle.column &&
                    cursor.row === needle.row
                ) {
                    return i;
                }
            }
        } else {
            const columnNeedle = JSON.stringify(needle.columns);

            for (let cursor, i = 0, iEnd = cursors.length; i < iEnd; ++i) {
                cursor = cursors[i];

                if (
                    cursor.type === 'range' &&
                    cursor.state === needle.state &&
                    cursor.firstRow === needle.firstRow &&
                    cursor.lastRow === needle.lastRow &&
                    JSON.stringify(cursor.columns) === columnNeedle
                ) {
                    return i;
                }
            }
        }

        return -1;
    }

    /**
     * Checks whether two cursor share the same properties.
     * @private
     */
    export function isEqual(
        cursorA: Cursor,
        cursorB: Cursor
    ): boolean {
        if (cursorA.type === 'position' && cursorB.type === 'position') {
            return (
                cursorA.column === cursorB.column &&
                cursorA.row === cursorB.row &&
                cursorA.state === cursorB.state
            );
        }
        if (cursorA.type === 'range' && cursorB.type === 'range') {
            return (
                (
                    JSON.stringify(cursorA.columns) ===
                    JSON.stringify(cursorB.columns)
                ) &&
                cursorA.firstRow === cursorB.firstRow &&
                cursorA.lastRow === cursorB.lastRow
            );
        }
        return false;
    }

    /**
     * Checks whether a cursor is in a range.
     * @private
     */
    export function isInRange(
        needle: Cursor,
        range: Cursor
    ): boolean {

        if (range.type === 'position') {
            range = toRange(range);
        }

        if (needle.type === 'position') {
            needle = toRange(needle, range);
        }

        const needleColumns = needle.columns;
        const rangeColumns = range.columns;

        return (
            needle.firstRow >= range.firstRow &&
            needle.lastRow <= range.lastRow &&
            (
                !needleColumns ||
                !rangeColumns ||
                needleColumns.every(
                    (column): boolean => rangeColumns.indexOf(column) >= 0
                )
            )
        );
    }

    /**
     * @private
     */
    export function toPositions(
        cursor: Cursor
    ): Array<CursorPosition> {

        if (cursor.type === 'position') {
            return [cursor];
        }

        const columns = (cursor.columns || []);
        const positions: Array<CursorPosition> = [];
        const state = cursor.state;

        for (
            let row = cursor.firstRow,
                rowEnd = cursor.lastRow;
            row < rowEnd;
            ++row
        ) {

            if (!columns.length) {
                positions.push({
                    type: 'position',
                    row,
                    state
                });
                continue;
            }

            for (
                let column = 0,
                    columnEnd = columns.length;
                column < columnEnd;
                ++column
            ) {
                positions.push({
                    type: 'position',
                    column: columns[column],
                    row,
                    state
                });
            }
        }

        return positions;
    }

    /**
     * @private
     */
    export function toRange(
        cursor: Cursor,
        defaultRange?: CursorRange
    ): CursorRange {

        if (cursor.type === 'range') {
            return cursor;
        }

        const range: CursorRange = {
            type: 'range',
            firstRow: (
                cursor.row ??
                (defaultRange && defaultRange.firstRow) ??
                0
            ),
            lastRow: (
                cursor.row ??
                (defaultRange && defaultRange.lastRow) ??
                Number.MAX_VALUE
            ),
            state: cursor.state
        };

        if (typeof cursor.column !== 'undefined') {
            range.columns = [cursor.column];
        }

        return range;
    }

}

/* *
 *
 *  Default Export
 *
 * */

export default DataStates;

/* *
 *
 *  API Declarations
 *
 * */

/**
 * @typedef {
 *     Data.DataState.CursorPosition|
 *     Data.DataState.CursorRange
 * } Data.DataState.Cursor
 */

/**
 * @interface Data.DataState.CursorPosition
 */
/**
 * @name Data.DataState.CursorPosition#type
 * @type {'position'}
 */
/**
 * @name Data.DataState.CursorPosition#column
 * @type {string|undefined}
 */
/**
 * @name Data.DataState.CursorPosition#row
 * @type {number|undefined}
 */
/**
 * @name Data.DataState.CursorPosition#state
 * @type {string}
 */
/**
 * @name Data.DataState.CursorPosition#tableScope
 * @type {'original'|'modified'}
 */

/**
 * @interface Data.DataState.CursorRange
 */
/**
 * @name Data.DataState.CursorRange#type
 * @type {'range'}
 */
/**
 * @name Data.DataState.CursorRange#columns
 * @type {Array<string>|undefined}
 */
/**
 * @name Data.DataState.CursorRange#firstRow
 * @type {number}
 */
/**
 * @name Data.DataState.CursorRange#lastRow
 * @type {number}
 */
/**
 * @name Data.DataState.CursorRange#state
 * @type {string}
 */
/**
 * @name Data.DataState.CursorRange#tableScope
 * @type {'original'|'modified'}
 */

'';<|MERGE_RESOLUTION|>--- conflicted
+++ resolved
@@ -127,24 +127,6 @@
     /**
      * @private
      */
-<<<<<<< HEAD
-    private deregisterEmitting(
-        e: DataStates.Event
-    ): void {
-        const index = this.emittingRegister.indexOf([
-            e.table.id,
-            e.cursor.column,
-            e.cursor.firstRow,
-            e.cursor.lastRow,
-            e.cursor.row,
-            e.cursor.state,
-            e.cursor.type
-        ].join('\0'));
-
-        if (index >= 0) {
-            this.emittingRegister.splice(index, 1);
-        }
-=======
     private buildEmittingTag(
         e: DataStates.Event
     ): string {
@@ -166,7 +148,6 @@
                     e.cursor.type
                 ]
         ).join('\0');
->>>>>>> 6866098b
     }
 
     /**
@@ -243,79 +224,30 @@
                 e.event = event;
             }
 
-<<<<<<< HEAD
-            if (this.isEmitting(e)) {
-=======
             const emittingRegister = this.emittingRegister,
                 emittingTag = this.buildEmittingTag(e);
 
             if (emittingRegister.indexOf(emittingTag) >= 0) {
->>>>>>> 6866098b
                 // break call stack loops
                 return this;
             }
 
-<<<<<<< HEAD
-            this.registerEmitting(e);
-            try {
-=======
             try {
                 this.emittingRegister.push(emittingTag);
 
->>>>>>> 6866098b
                 for (let i = 0, iEnd = listeners.length; i < iEnd; ++i) {
                     listeners[i].call(this, e);
                 }
             } finally {
-<<<<<<< HEAD
-                this.deregisterEmitting(e);
-=======
                 const index = this.emittingRegister.indexOf(emittingTag);
 
                 if (index >= 0) {
                     this.emittingRegister.splice(index, 1);
                 }
->>>>>>> 6866098b
             }
         }
 
         return this;
-    }
-
-    /**
-     * @private
-     */
-    private isEmitting(
-        e: DataStates.Event
-    ): boolean {
-        return (
-            this.emittingRegister.indexOf([
-                e.table.id,
-                e.cursor.column,
-                e.cursor.firstRow,
-                e.cursor.lastRow,
-                e.cursor.row,
-                e.cursor.state,
-                e.cursor.type
-            ].join('\0')) >= 0
-        );
-    }
-
-    /**
-     * @private
-     */
-    private registerEmitting(
-        e: DataStates.Event
-    ): void {
-        this.emittingRegister.push([
-            e.table.id,
-            e.cursor.column,
-            e.cursor.firstRow,
-            e.cursor.lastRow,
-            e.cursor.row,
-            e.cursor.state,
-            e.cursor.type
-        ].join('\0'));
     }
 
     /**
