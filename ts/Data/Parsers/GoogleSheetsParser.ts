/* *
 *
 *  (c) 2012-2021 Highsoft AS
 *
 *  License: www.highcharts.com/license
 *
 *  !!!!!!! SOURCE GETS TRANSPILED BY TYPESCRIPT. EDIT TS FILE ONLY. !!!!!!!
 *
 *  Authors:
 *  - Torstein Hønsi
 *  - Gøran Slettemark
 *  - Wojciech Chmiel
 *  - Sophie Bremer
 *
 * */

'use strict';

/* *
 *
 *  Imports
 *
 * */

import type DataEventEmitter from '../DataEventEmitter';
import type JSON from '../../Core/JSON';

import DataParser from './DataParser.js';
import DataTable from '../DataTable.js';
import DataConverter from '../DataConverter.js';
import U from '../../Core/Utilities.js';
const {
    merge,
    uniqueKey
} = U;

/* eslint-disable no-invalid-this, require-jsdoc, valid-jsdoc */

/* *
 *
 *  Declarations
 *
 * */

type JSONType = ReturnType<JSON['parse']>;

/* *
 *
 *  Class
 *
 * */

/**
 * Handles parsing and transformation of an Google Sheets to a table.
 *
 * @private
 */
class GoogleSheetsParser extends DataParser<DataParser.Event> {

    /* *
     *
     *  Static Properties
     *
     * */

    /**
     * Default options
     */
<<<<<<< HEAD
    protected static readonly defaultOptions: GoogleSheetsParser.ClassJSONOptions = {
        ...DataParser.defaultOptions
    };
=======
    protected static readonly defaultOptions: (
        GoogleSheetsParser.ClassJSONOptions
    ) = {
            ...DataParser.defaultOptions,
            json: {}
        };
>>>>>>> 6c2952ee

    /* *
     *
     *  Constructor
     *
     * */

    /**
     * Constructs an instance of the GoogleSheetsParser.
     *
     * @param {GoogleSheetsParser.OptionsType} [options]
     * Options for the Google Sheets parser.
     *
     * @param {DataConverter} converter
     * Parser data converter.
     */
    constructor(
        options?: GoogleSheetsParser.OptionsType,
        converter?: DataConverter
    ) {
        super();
        this.columns = [];
        this.header = [];
        this.options = merge(GoogleSheetsParser.defaultOptions, options);
        this.converter = converter || new DataConverter();
    }

    /* *
     *
     *  Properties
     *
     * */

    private columns: DataTable.CellType[][];
    private header: string[];
    public converter: DataConverter;
    public options: GoogleSheetsParser.ClassJSONOptions;

    /* *
     *
     *  Functions
     *
     * */

<<<<<<< HEAD
=======
    private getSheetColumns(json: JSONType): Array<Array<DataValueType>> {
        const parser = this,
            {
                startColumn,
                endColumn,
                startRow,
                endRow
            } = parser.options,
            columns: Array<Array<DataValueType>> = [],
            cells = json.feed.entry,
            cellCount = (cells || []).length;

        let cell,
            colCount = 0,
            rowCount = 0,
            val,
            gr,
            gc,
            cellInner,
            i: number,
            j: number;

        // First, find the total number of columns and rows that
        // are actually filled with data
        for (i = 0; i < cellCount; i++) {
            cell = cells[i];
            colCount = Math.max(colCount, cell.gs$cell.col);
            rowCount = Math.max(rowCount, cell.gs$cell.row);
        }

        // Set up arrays containing the column data
        for (i = 0; i < colCount; i++) {
            if (i >= startColumn && i <= endColumn) {
                // Create new columns with the length of either
                // end-start or rowCount
                columns[i - startColumn] = [];
            }
        }

        // Loop over the cells and assign the value to the right
        // place in the column arrays
        for (i = 0; i < cellCount; i++) {
            cell = cells[i];
            gr = cell.gs$cell.row - 1; // rows start at 1
            gc = cell.gs$cell.col - 1; // columns start at 1

            // If both row and col falls inside start and end set the
            // transposed cell value in the newly created columns
            if (gc >= startColumn && gc <= endColumn &&
                gr >= startRow && gr <= endRow) {

                cellInner = cell.gs$cell || cell.content;

                val = null;

                if (cellInner.numericValue) {
                    if (cellInner.$t.indexOf('/') >= 0 || (
                        cellInner.$t.indexOf('-') >= 0 &&
                        cellInner.$t.indexOf('.') === -1
                    )) {
                        // This is a date - for future reference.
                        val = cellInner.$t;
                    } else if (cellInner.$t.indexOf('%') > 0) {
                        // Percentage
                        val = parseFloat(cellInner.numericValue) * 100;
                    } else {
                        val = parseFloat(cellInner.numericValue);
                    }
                } else if (cellInner.$t && cellInner.$t.length) {
                    val = cellInner.$t;
                }

                columns[gc - startColumn][gr - startRow] = val;
            }
        }

        // Insert null for empty spreadsheet cells (#5298)
        for (i = 0; i < colCount; i++) {
            const column = columns[i];
            // TODO: should this check be necessary?
            if (column.length) {
                for (i = 0; i < column.length; i++) {
                    if (typeof column[i] === 'undefined') {
                        column[i] = null as any;
                    }
                }
            }
        }

        return columns;
    }

>>>>>>> 6c2952ee
    /**
     * Initiates the parsing of the Google Sheet
     *
     * @param {GoogleSheetsParser.OptionsType}[options]
     * Options for the parser
     *
     * @param {DataEventEmitter.EventDetail} [eventDetail]
     * Custom information for pending events.
     *
     * @emits GoogleSheetsParser#parse
     * @emits GoogleSheetsParser#afterParse
     */
    public parse(
<<<<<<< HEAD
        json: Partial<GoogleSheetsParser.ClassJSONOptions>,
=======
        jsonProp: JSONType,
>>>>>>> 6c2952ee
        eventDetail?: DataEventEmitter.EventDetail
    ): (boolean|undefined) {
        const parser = this,
            parserOptions = merge(parser.options, json),
            converter = parser.converter,
            columns = ((
                parserOptions.json &&
                parserOptions.json.values
            ) || []).map(
                (column): DataTable.Column => column.slice()
            );

        if (columns.length === 0) {
            return false;
        }

        parser.header = [];
        parser.columns = [];

        parser.emit<DataParser.Event>({
            type: 'parse',
            columns: parser.columns,
            detail: eventDetail,
            headers: parser.header
        });

        parser.columns = columns;

        let column;

        for (let i = 0, iEnd = columns.length; i < iEnd; i++) {
            column = columns[i];
            parser.header[i] = (
                parserOptions.firstRowAsNames ?
                    `${column.shift()}` :
                    uniqueKey()
            );

            for (let j = 0, jEnd = column.length; j < jEnd; ++j) {
                if (column[j] && typeof column[j] === 'string') {
                    let cellValue = converter.asGuessedType(
                        column[j] as string
                    );
                    if (cellValue instanceof Date) {
                        cellValue = cellValue.getTime();
                    }
                    parser.columns[i][j] = cellValue;
                }
            }
        }

        parser.emit<DataParser.Event>({
            type: 'afterParse',
            columns: parser.columns,
            detail: eventDetail,
            headers: parser.header
        });
    }

    /**
     * Handles converting the parsed data to a table.
     *
     * @return {DataTable}
     * Table from the parsed Google Sheet
     */
    public getTable(): DataTable {
        return DataParser.getTableFromColumns(this.columns, this.header);
    }

}

/* *
 *
 *  Namespace
 *
 * */

namespace GoogleSheetsParser {

    /**
     * The available options for the parser
     */
    export type OptionsType = Partial<ClassJSONOptions>;

    /**
     * Options for the parser compatible with ClassJSON
     */
    export interface ClassJSONOptions extends DataParser.Options {
<<<<<<< HEAD
        json?: GoogleSpreadsheetJSON;
    }

    export interface GoogleSpreadsheetJSON extends JSON.Object {
        majorDimension: ('COLUMNS'|'ROWS');
        values: Array<Array<JSON.Primitive>>;
    }

=======
        json: JSONType;
    }

>>>>>>> 6c2952ee
}

/* *
 *
 *  Export
 *
 * */

export default GoogleSheetsParser;<|MERGE_RESOLUTION|>--- conflicted
+++ resolved
@@ -38,14 +38,6 @@
 
 /* *
  *
- *  Declarations
- *
- * */
-
-type JSONType = ReturnType<JSON['parse']>;
-
-/* *
- *
  *  Class
  *
  * */
@@ -66,18 +58,11 @@
     /**
      * Default options
      */
-<<<<<<< HEAD
-    protected static readonly defaultOptions: GoogleSheetsParser.ClassJSONOptions = {
-        ...DataParser.defaultOptions
-    };
-=======
     protected static readonly defaultOptions: (
         GoogleSheetsParser.ClassJSONOptions
     ) = {
-            ...DataParser.defaultOptions,
-            json: {}
+            ...DataParser.defaultOptions
         };
->>>>>>> 6c2952ee
 
     /* *
      *
@@ -122,101 +107,6 @@
      *
      * */
 
-<<<<<<< HEAD
-=======
-    private getSheetColumns(json: JSONType): Array<Array<DataValueType>> {
-        const parser = this,
-            {
-                startColumn,
-                endColumn,
-                startRow,
-                endRow
-            } = parser.options,
-            columns: Array<Array<DataValueType>> = [],
-            cells = json.feed.entry,
-            cellCount = (cells || []).length;
-
-        let cell,
-            colCount = 0,
-            rowCount = 0,
-            val,
-            gr,
-            gc,
-            cellInner,
-            i: number,
-            j: number;
-
-        // First, find the total number of columns and rows that
-        // are actually filled with data
-        for (i = 0; i < cellCount; i++) {
-            cell = cells[i];
-            colCount = Math.max(colCount, cell.gs$cell.col);
-            rowCount = Math.max(rowCount, cell.gs$cell.row);
-        }
-
-        // Set up arrays containing the column data
-        for (i = 0; i < colCount; i++) {
-            if (i >= startColumn && i <= endColumn) {
-                // Create new columns with the length of either
-                // end-start or rowCount
-                columns[i - startColumn] = [];
-            }
-        }
-
-        // Loop over the cells and assign the value to the right
-        // place in the column arrays
-        for (i = 0; i < cellCount; i++) {
-            cell = cells[i];
-            gr = cell.gs$cell.row - 1; // rows start at 1
-            gc = cell.gs$cell.col - 1; // columns start at 1
-
-            // If both row and col falls inside start and end set the
-            // transposed cell value in the newly created columns
-            if (gc >= startColumn && gc <= endColumn &&
-                gr >= startRow && gr <= endRow) {
-
-                cellInner = cell.gs$cell || cell.content;
-
-                val = null;
-
-                if (cellInner.numericValue) {
-                    if (cellInner.$t.indexOf('/') >= 0 || (
-                        cellInner.$t.indexOf('-') >= 0 &&
-                        cellInner.$t.indexOf('.') === -1
-                    )) {
-                        // This is a date - for future reference.
-                        val = cellInner.$t;
-                    } else if (cellInner.$t.indexOf('%') > 0) {
-                        // Percentage
-                        val = parseFloat(cellInner.numericValue) * 100;
-                    } else {
-                        val = parseFloat(cellInner.numericValue);
-                    }
-                } else if (cellInner.$t && cellInner.$t.length) {
-                    val = cellInner.$t;
-                }
-
-                columns[gc - startColumn][gr - startRow] = val;
-            }
-        }
-
-        // Insert null for empty spreadsheet cells (#5298)
-        for (i = 0; i < colCount; i++) {
-            const column = columns[i];
-            // TODO: should this check be necessary?
-            if (column.length) {
-                for (i = 0; i < column.length; i++) {
-                    if (typeof column[i] === 'undefined') {
-                        column[i] = null as any;
-                    }
-                }
-            }
-        }
-
-        return columns;
-    }
-
->>>>>>> 6c2952ee
     /**
      * Initiates the parsing of the Google Sheet
      *
@@ -230,11 +120,7 @@
      * @emits GoogleSheetsParser#afterParse
      */
     public parse(
-<<<<<<< HEAD
         json: Partial<GoogleSheetsParser.ClassJSONOptions>,
-=======
-        jsonProp: JSONType,
->>>>>>> 6c2952ee
         eventDetail?: DataEventEmitter.EventDetail
     ): (boolean|undefined) {
         const parser = this,
@@ -323,7 +209,6 @@
      * Options for the parser compatible with ClassJSON
      */
     export interface ClassJSONOptions extends DataParser.Options {
-<<<<<<< HEAD
         json?: GoogleSpreadsheetJSON;
     }
 
@@ -332,11 +217,6 @@
         values: Array<Array<JSON.Primitive>>;
     }
 
-=======
-        json: JSONType;
-    }
-
->>>>>>> 6c2952ee
 }
 
 /* *
