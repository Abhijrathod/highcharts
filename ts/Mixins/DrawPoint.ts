/* *
 *
 *  !!!!!!! SOURCE GETS TRANSPILED BY TYPESCRIPT. EDIT TS FILE ONLY. !!!!!!!
 *
 * */

import type CSSObject from '../Core/Renderer/CSSObject';
import type Point from '../Core/Series/Point';
import type ShadowOptionsObject from '../Core/Renderer/ShadowOptionsObject';
import type SVGAttributes from '../Core/Renderer/SVG/SVGAttributes';
import type SVGElement from '../Core/Renderer/SVG/SVGElement';
<<<<<<< HEAD
=======

/**
 * Internal types
 * @private
 */
declare global {
    namespace Highcharts {
        interface DrawPoint extends Point {
            shouldDraw(): boolean;
        }
        interface DrawPointParams {
            animatableAttribs: SVGAttributes;
            attribs: SVGAttributes;
            css?: CSSObject;
            group: SVGElement;
            onComplete?: Function;
            isNew?: boolean;
            renderer: Renderer;
            shadow?: (boolean|Partial<ShadowOptionsObject>);
            shapeArgs?: SVGAttributes;
            shapeType: string;
        }
    }
}
>>>>>>> 2dfaeef5

const isFn = function (x: unknown): x is Function {
    return typeof x === 'function';
};

/* eslint-disable no-invalid-this, valid-jsdoc */

/**
 * Handles the drawing of a component.
 * Can be used for any type of component that reserves the graphic property, and
 * provides a shouldDraw on its context.
 *
 * @private
 * @function draw
 * @param {DrawPointParams} params
 *        Parameters.
 *
 * @todo add type checking.
 * @todo export this function to enable usage
 */
const draw = function draw(
    this: Mixin.DrawPoint,
    params: Mixin.DrawPointParams
): void {
    var component = this,
        graphic = component.graphic,
        animatableAttribs = params.animatableAttribs,
        onComplete = params.onComplete,
        css = params.css,
        renderer = params.renderer,
        animation = (
            component.series &&
            component.series.options.animation
        );

    if (component.shouldDraw()) {
        if (!graphic) {
            component.graphic = graphic =
                (renderer as any)[params.shapeType](params.shapeArgs)
                    .add(params.group);
        }
        (graphic as any)
            .css(css)
            .attr(params.attribs)
            .animate(
                animatableAttribs,
                params.isNew ? false : animation,
                onComplete
            );
    } else if (graphic) {
        var destroy = function (): void {
            component.graphic = graphic = (graphic as any).destroy();
            if (isFn(onComplete)) {
                onComplete();
            }
        };

        // animate only runs complete callback if something was animated.
        if (Object.keys(animatableAttribs).length) {
            graphic.animate(animatableAttribs, void 0, function (): void {
                destroy();
            });
        } else {
            destroy();
        }
    }
};

/**
 * An extended version of draw customized for points.
 * It calls additional methods that is expected when rendering a point.
 * @private
 * @param {Highcharts.Dictionary<any>} params Parameters
 */
const drawPoint = function drawPoint(
    this: Mixin.DrawPoint,
    params: Mixin.DrawPointParams
): void {
    var point = this,
        attribs = params.attribs = params.attribs || {};

    // Assigning class in dot notation does go well in IE8
    // eslint-disable-next-line dot-notation
    attribs['class'] = point.getClassName();

    // Call draw to render component
    draw.call(point, params);
};

const Mixin = {
    draw,
    drawPoint,
    isFn
};

namespace Mixin {
    export interface DrawPoint extends Point {
        shouldDraw(): boolean;
    }
    export interface DrawPointParams {
        animatableAttribs: SVGAttributes;
        attribs: SVGAttributes;
        css?: CSSObject;
        group: SVGElement;
        onComplete?: Function;
        isNew?: boolean;
        renderer: Highcharts.Renderer;
        shadow?: (boolean|Partial<ShadowOptionsObject>);
        shapeArgs?: SVGAttributes;
        shapeType: string;
    }
}

export default Mixin;<|MERGE_RESOLUTION|>--- conflicted
+++ resolved
@@ -9,8 +9,6 @@
 import type ShadowOptionsObject from '../Core/Renderer/ShadowOptionsObject';
 import type SVGAttributes from '../Core/Renderer/SVG/SVGAttributes';
 import type SVGElement from '../Core/Renderer/SVG/SVGElement';
-<<<<<<< HEAD
-=======
 
 /**
  * Internal types
@@ -35,7 +33,6 @@
         }
     }
 }
->>>>>>> 2dfaeef5
 
 const isFn = function (x: unknown): x is Function {
     return typeof x === 'function';
