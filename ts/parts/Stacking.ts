/* *
 *
 *  (c) 2010-2020 Torstein Honsi
 *
 *  License: www.highcharts.com/license
 *
 *  !!!!!!! SOURCE GETS TRANSPILED BY TYPESCRIPT. EDIT TS FILE ONLY. !!!!!!!
 *
 * */

'use strict';

import Axis from './Axis.js';
import Chart from './Chart.js';
import H from './Globals.js';
import StackingAxis from './StackingAxis.js';
import U from './Utilities.js';
const {
    correctFloat,
    defined,
    destroyObjectProperties,
    format,
    isNumber,
    pick
} = U;

/**
 * Internal types
 * @private
 */
declare global {
    namespace Highcharts {
<<<<<<< HEAD
        type OptionsStackingValue = ('normal'|'overlap'|'percent'|'stream'|'group');
        interface Axis {
            oldStacks?: Dictionary<Dictionary<StackItem>>;
            stacks: Dictionary<Dictionary<StackItem>>;
            stackTotalGroup?: SVGElement;
            usePercentage?: boolean;
            buildStacks(): void;
            cleanStacks(): void;
            renderStackTotals(): void;
            resetStacks(): void;
        }
        interface Chart {
=======
        type OptionsStackingValue = ('normal'|'overlap'|'percent'|'stream');
        interface ChartLike {
>>>>>>> decfc3ab
            getStacks(): void;
        }
        interface PointLike {
            leftCliff?: number;
            rightCliff?: number;
        }
        interface Series {
            isRadialBar?: boolean;
            negStacks?: any; // @todo
            singleStacks?: any; // @todo
            stack?: OptionsStackingValue;
            stackedYData?: Array<number>;
            stackKey?: string;
            getStackIndicator(
                stackIndicator: (StackItemIndicatorObject|undefined),
                x: number,
                index: number,
                key?: string
            ): StackItemIndicatorObject;
            modifyStacks(): void;
            percentStacker(
                pointExtremes: Array<number>,
                stack: StackItem,
                i: number
            ): void;
            setGroupedPoints(): void;
            setStackedPoints(
                stackingParam?: string
            ): void;
        }
        interface StackItemIndicatorObject {
            index: number;
            key?: string;
            x: number;
        }
        interface StackItemObject {
            alignOptions: AlignObject;
            axis: StackingAxis;
            cumulative?: number;
            crop?: boolean;
            isNegative: boolean;
            label: SVGElement;
            options: YAxisStackLabelsOptions;
            overflow?: OptionsOverflowValue;
            padding: number;
            rotation: number;
            total: number;
            x: number;
        }
        interface YAxisOptions {
            stackLabels?: YAxisStackLabelsOptions;
        }
        interface YAxisStackLabelsOptions {
            align?: AlignValue;
            allowOverlap?: boolean;
            backgroundColor?: (ColorString|GradientColorObject|PatternObject);
            borderColor?: (ColorString|GradientColorObject|PatternObject);
            borderRadius?: number;
            borderWidth?: number;
            crop?: boolean;
            enabled?: boolean;
            format?: string;
            formatter?: FormatterCallbackFunction<StackItemObject>;
            overflow?: DataLabelsOverflowValue;
            rotation?: number;
            style?: CSSObject;
            textAlign?: AlignValue;
            useHTML?: boolean;
            verticalAlign?: VerticalAlignValue;
            x?: number;
            y?: number;
        }
        interface AttrObject {
            [key: string]: any;
        }
        class StackItem {
            public constructor(
                axis: StackingAxis,
                options: YAxisStackLabelsOptions,
                isNegative: boolean,
                x: number,
                stackOption?: OptionsStackingValue
            );
            public alignOptions: AlignObject;
            public axis: StackingAxis;
            public base?: string;
            public cumulative?: (null|number);
            public hasValidPoints: boolean;
            public isNegative: boolean;
            public label?: SVGElement;
            public leftCliff: number;
            public options: YAxisStackLabelsOptions;
            public points: Dictionary<Array<number>>;
            public rightCliff: number;
            public stack?: OptionsStackingValue;
            public textAlign: AlignValue;
            public total: (null|number);
            public touched?: number;
            public x: number;
            public destroy(): void;
            public getStackBox(
                chart: Chart,
                stackItem: StackItem,
                x: number,
                y: number,
                xWidth: number,
                h: number,
                axis: Axis
            ): BBoxObject;
            public render(group: SVGElement): void;
            public setOffset(
                xOffset: number,
                xWidth: number,
                boxBottom?: number,
                boxTop?: number,
                defaultX?: number
            ): void;
        }
    }
}

/**
 * Stack of data points
 *
 * @product highcharts
 *
 * @interface Highcharts.StackItemObject
 *//**
 * Alignment settings
 * @name Highcharts.StackItemObject#alignOptions
 * @type {Highcharts.AlignObject}
 *//**
 * Related axis
 * @name Highcharts.StackItemObject#axis
 * @type {Highcharts.Axis}
 *//**
 * Cumulative value of the stacked data points
 * @name Highcharts.StackItemObject#cumulative
 * @type {number}
 *//**
 * True if on the negative side
 * @name Highcharts.StackItemObject#isNegative
 * @type {boolean}
 *//**
 * Related SVG element
 * @name Highcharts.StackItemObject#label
 * @type {Highcharts.SVGElement}
 *//**
 * Related stack options
 * @name Highcharts.StackItemObject#options
 * @type {Highcharts.YAxisStackLabelsOptions}
 *//**
 * Total value of the stacked data points
 * @name Highcharts.StackItemObject#total
 * @type {number}
 *//**
 * Shared x value of the stack
 * @name Highcharts.StackItemObject#x
 * @type {number}
 */

''; // detached doclets above

import './Series.js';

var Series = H.Series;

/* eslint-disable no-invalid-this, valid-jsdoc */

/**
 * The class for stacks. Each stack, on a specific X value and either negative
 * or positive, has its own stack item.
 *
 * @private
 * @class
 * @name Highcharts.StackItem
 * @param {Highcharts.Axis} axis
 * @param {Highcharts.YAxisStackLabelsOptions} options
 * @param {boolean} isNegative
 * @param {number} x
 * @param {Highcharts.OptionsStackingValue} [stackOption]
 */
class StackItem {
    public constructor(
        axis: StackingAxis,
        options: Highcharts.YAxisStackLabelsOptions,
        isNegative: boolean,
        x: number,
        stackOption?: Highcharts.OptionsStackingValue
    ) {

        const inverted = axis.chart.inverted;

        this.axis = axis;

        // Tells if the stack is negative
        this.isNegative = isNegative;

        // Save the options to be able to style the label
        this.options = options = options || {};

        // Save the x value to be able to position the label later
        this.x = x;

<<<<<<< HEAD
    // This will keep each points' extremes stored by series.index and point
    // index
    this.points = {};
    this.hasValidPoints = false;
=======
        // Initialize total value
        this.total = null;
>>>>>>> decfc3ab

        // This will keep each points' extremes stored by series.index and point
        // index
        this.points = {};

        // Save the stack option on the series configuration object,
        // and whether to treat it as percent
        this.stack = stackOption;
        this.leftCliff = 0;
        this.rightCliff = 0;

        // The align options and text align varies on whether the stack is
        // negative and if the chart is inverted or not.
        // First test the user supplied value, then use the dynamic.
        this.alignOptions = {
            align: options.align ||
                (inverted ? (isNegative ? 'left' : 'right') : 'center'),
            verticalAlign: options.verticalAlign ||
                (inverted ? 'middle' : (isNegative ? 'bottom' : 'top')),
            y: options.y,
            x: options.x
        };
        this.textAlign = options.textAlign ||
        (inverted ? (isNegative ? 'right' : 'left') : 'center');
    }

    public alignOptions: Highcharts.AlignObject;
    public axis: StackingAxis;
    public base?: string;
    public cumulative?: (null|number);
    public isNegative: boolean;
    public label?: Highcharts.SVGElement;
    public leftCliff: number;
    public options: Highcharts.YAxisStackLabelsOptions;
    public points: Highcharts.Dictionary<Array<number>>;
    public rightCliff: number;
    public stack?: Highcharts.OptionsStackingValue;
    public textAlign: Highcharts.AlignValue;
    public total: (null|number);
    public touched?: number;
    public x: number;

    /**
     * @private
     * @function Highcharts.StackItem#destroy
     */
    public destroy(): void {
        destroyObjectProperties(this, this.axis);
    }

    /**
     * Renders the stack total label and adds it to the stack label group.
     *
     * @private
     * @function Highcharts.StackItem#render
     * @param {Highcharts.SVGElement} group
     */
    public render(group: Highcharts.SVGElement): void {
        var chart = this.axis.chart,
            options = this.options,
            formatOption = options.format,
            attr: Highcharts.AttrObject = {},
            str = formatOption ? // format the text in the label
                format(formatOption, this, chart) :
                (options.formatter as any).call(this);

        // Change the text to reflect the new total and set visibility to hidden
        // in case the serie is hidden
        if (this.label) {
            this.label.attr({ text: str, visibility: 'hidden' });
        } else {
            // Create new label
            this.label = chart.renderer
                .label(
                    str,
                    null as any,
                    null as any,
                    (options as any).shape,
                    null as any,
                    null as any,
                    options.useHTML,
                    false,
                    'stack-labels'
                );

            attr = {
                r: options.borderRadius || 0,
                text: str,
                rotation: (options as any).rotation,
                padding: pick((options as any).padding, 5), // set default padding to 5 as it is in datalabels #12308
                visibility: 'hidden' // hidden until setOffset is called
            };

            if (!chart.styledMode) {
                attr.fill = options.backgroundColor;
                attr.stroke = options.borderColor;
                attr['stroke-width'] = options.borderWidth;
                this.label.css(options.style as any);
            }

            this.label.attr(attr);

            if (!this.label.added) {
                this.label.add(group); // add to the labels-group
            }
        }

        // Rank it higher than data labels (#8742)
        this.label.labelrank = chart.plotHeight;
    }

    /**
     * Sets the offset that the stack has from the x value and repositions the
     * label.
     *
     * @private
     * @function Highcarts.StackItem#setOffset
     * @param {number} xOffset
     * @param {number} xWidth
     * @param {number} [boxBottom]
     * @param {number} [boxTop]
     * @param {number} [defaultX]
     */
    public setOffset(
        xOffset: number,
        xWidth: number,
        boxBottom?: number,
        boxTop?: number,
        defaultX?: number
    ): void {
        var stackItem = this,
            axis = stackItem.axis,
            chart = axis.chart,
            // stack value translated mapped to chart coordinates
            y = axis.translate(
                axis.stacking.usePercentage ?
                    100 :
                    (boxTop ?
                        boxTop :
                        (stackItem.total as any)),
                0 as any,
                0 as any,
                0 as any,
                1 as any
            ),
            yZero = axis.translate(boxBottom ? boxBottom : 0), // stack origin
            // stack height:
            h = defined(y) && Math.abs((y as any) - (yZero as any)),
            // x position:
            x = pick(defaultX, (chart.xAxis[0].translate(stackItem.x) as any)) +
                xOffset,
            stackBox = defined(y) && stackItem.getStackBox(
                chart,
                stackItem,
                x,
                y as any,
                xWidth,
                h as any,
                axis
            ),
            label = stackItem.label,
            isNegative = stackItem.isNegative,
            isJustify = pick(stackItem.options.overflow,
                'justify') === 'justify',
            textAlign = stackItem.textAlign,
            visible;

        if (label && stackBox) {
            var bBox = label.getBBox(),
                padding = label.padding,
                boxOffsetX,
                boxOffsetY;

            if (textAlign === 'left') {
                boxOffsetX = chart.inverted ? -padding : padding;
            } else if (textAlign === 'right') {
                boxOffsetX = bBox.width;
            } else {
                if (chart.inverted && textAlign === 'center') {
                    boxOffsetX = bBox.width / 2;
                } else {
                    boxOffsetX = chart.inverted ?
                        (isNegative ? bBox.width + padding : -padding) : bBox.width / 2;
                }
            }

            boxOffsetY = chart.inverted ?
                bBox.height / 2 : (isNegative ? -padding : bBox.height);

            // Reset alignOptions property after justify #12337
            stackItem.alignOptions.x = pick(stackItem.options.x, 0);
            stackItem.alignOptions.y = pick(stackItem.options.y, 0);

            // Set the stackBox position
            stackBox.x -= boxOffsetX;
            stackBox.y -= boxOffsetY;

            // Align the label to the box
            label.align(stackItem.alignOptions, null as any, stackBox);

            // Check if label is inside the plotArea #12294
            if (chart.isInsidePlot(
                label.alignAttr.x + boxOffsetX - stackItem.alignOptions.x,
                label.alignAttr.y + boxOffsetY - stackItem.alignOptions.y
            )) {
                label.show();
            } else {
                // Move label away to avoid the overlapping issues
                label.alignAttr.y = -9999;
                isJustify = false;
            }

            if (isJustify) {
                // Justify stackLabel into the stackBox
                Series.prototype.justifyDataLabel.call(
                    this.axis,
                    label,
                    stackItem.alignOptions,
                    label.alignAttr,
                    bBox,
                    stackBox
                );
            }
            label.attr({
                x: label.alignAttr.x,
                y: label.alignAttr.y
            });

            if (pick(!isJustify && stackItem.options.crop, true)) {
                visible =
                    isNumber(label.x) &&
                    isNumber(label.y) &&
                    chart.isInsidePlot(label.x - padding + label.width, label.y) &&
                    chart.isInsidePlot(label.x + padding, label.y);

                if (!visible) {
                    label.hide();
                }
            }
        }
    }

    /**
     * @private
     * @function Highcharts.StackItem#getStackBox
     *
     * @param {Highcharts.Chart} chart
     *
     * @param {Highcharts.StackItem} stackItem
     *
     * @param {number} x
     *
     * @param {number} y
     *
     * @param {number} xWidth
     *
     * @param {number} h
     *
     * @param {Highcharts.Axis} axis
     *
     * @return {Highcharts.BBoxObject}
     */
    public getStackBox(
        chart: Chart,
        stackItem: Highcharts.StackItem,
        x: number,
        y: number,
        xWidth: number,
        h: number,
        axis: Highcharts.Axis
    ): Highcharts.BBoxObject {
        var reversed = stackItem.axis.reversed,
            inverted = chart.inverted,
            axisPos = axis.height + (axis.pos as any) -
                (inverted ? chart.plotLeft : chart.plotTop),
            neg = (stackItem.isNegative && !reversed) ||
                (!stackItem.isNegative && reversed); // #4056

        return { // this is the box for the complete stack
            x: inverted ? (neg ? y - axis.right : y - h + axis.pos - chart.plotLeft) :
                x + chart.xAxis[0].transB - chart.plotLeft,
            y: inverted ?
                axis.height - x - xWidth :
                (neg ?
                    (axisPos - y - h) :
                    axisPos - y
                ),
            width: inverted ? h : xWidth,
            height: inverted ? xWidth : h
        };
    }
}

/**
 * Generate stacks for each series and calculate stacks total values
 *
 * @private
 * @function Highcharts.Chart#getStacks
 */
Chart.prototype.getStacks = function (this: Chart): void {
    var chart = this,
        inverted = chart.inverted;

    // reset stacks for each yAxis
    chart.yAxis.forEach(function (axis: Highcharts.Axis): void {
        if (axis.stacking && axis.stacking.stacks && axis.hasVisibleSeries) {
            axis.stacking.oldStacks = axis.stacking.stacks;
        }
    });

    chart.series.forEach(function (series: Highcharts.Series): void {
        var xAxisOptions = series.xAxis && series.xAxis.options || {};

        if (
            series.options.stacking &&
            (
                series.visible === true ||
                (chart.options.chart as any).ignoreHiddenSeries === false
            )
        ) {
            series.stackKey = [
                series.type,
                pick(series.options.stack, ''),
                inverted ? xAxisOptions.top : xAxisOptions.left,
                inverted ? xAxisOptions.height : xAxisOptions.width
            ].join(',');
        }
    });
};


// Stacking methods defined on the Axis prototype

<<<<<<< HEAD
/**
 * Build the stacks from top down
 *
 * @private
 * @function Highcharts.Axis#buildStacks
 * @return {void}
 */
Axis.prototype.buildStacks = function (this: Highcharts.Axis): void {
    var axisSeries = this.series,
        reversedStacks = pick(this.options.reversedStacks, true),
        len = axisSeries.length,
        actualSeries,
        i;

    if (!this.isXAxis) {
        this.usePercentage = false;
        i = len;
        while (i--) {
            actualSeries = axisSeries[reversedStacks ? i : len - i - 1];
            actualSeries.setStackedPoints();
            actualSeries.setGroupedPoints();
        }

        // Loop up again to compute percent and stream stack
        for (i = 0; i < len; i++) {
            axisSeries[i].modifyStacks();
        }
        H.fireEvent(this, 'afterBuildStacks');
    }
};

/**
 * @private
 * @function Highcharts.Axis#renderStackTotals
 * @return {vopid}
 */
Axis.prototype.renderStackTotals = function (this: Highcharts.Axis): void {
    var axis = this,
        chart = axis.chart,
        renderer = chart.renderer,
        stacks = axis.stacks,
        stackTotalGroup = axis.stackTotalGroup as Highcharts.SVGElement;

    // Create a separate group for the stack total labels
    if (!stackTotalGroup) {
        axis.stackTotalGroup = stackTotalGroup =
            renderer
                .g('stack-labels')
                .attr({
                    visibility: 'visible',
                    zIndex: 6
                })
                .add();
    }

    // plotLeft/Top will change when y axis gets wider so we need to translate
    // the stackTotalGroup at every render call. See bug #506 and #516
    stackTotalGroup.translate(chart.plotLeft, chart.plotTop);

    // Render each stack total
    objectEach(stacks, function (
        type: Highcharts.Dictionary<Highcharts.StackItem>
    ): void {
        objectEach(type, function (stack: Highcharts.StackItem): void {
            stack.render(stackTotalGroup);
        });
    });
};

/**
 * Set all the stacks to initial states and destroy unused ones.
 *
 * @private
 * @function Highcharts.Axis#resetStacks
 * @return {void}
 */
Axis.prototype.resetStacks = function (this: Highcharts.Axis): void {
    var axis = this,
        stacks = axis.stacks;

    if (!axis.isXAxis) {
        objectEach(stacks, function (
            type: Highcharts.Dictionary<Highcharts.StackItem>
        ): void {
            objectEach(type, function (
                stack: Highcharts.StackItem,
                key: string
            ): void {
                // Clean up memory after point deletion (#1044, #4320)
                if ((stack.touched as any) < axis.stacksTouched) {
                    stack.destroy();
                    delete type[key];

                // Reset stacks
                } else {
                    stack.total = null;
                    stack.cumulative = null;
                    stack.hasValidPoints = false;
                }
            });
        });
    }
};

/**
 * @private
 * @function Highcharts.Axis#cleanStacks
 * @return {void}
 */
Axis.prototype.cleanStacks = function (this: Highcharts.Axis): void {
    var stacks;

    if (!this.isXAxis) {
        if (this.oldStacks) {
            stacks = this.stacks = this.oldStacks;
        }

        // reset stacks
        objectEach(stacks, function (
            type: Highcharts.Dictionary<Highcharts.StackItem>
        ): void {
            objectEach(type, function (stack: Highcharts.StackItem): void {
                stack.cumulative = stack.total;
            });
        });
    }
};
=======
StackingAxis.compose(Axis);
>>>>>>> decfc3ab


/**
 * Set grouped points in a stack-like object. When `centerInCategory` is true,
 * and `stacking` is not enabled, we need a pseudo (horizontal) stack in order
 * to handle grouping of points within the same category.
 *
 * @private
 * @function Highcharts.Series#setStackedPoints
 * @return {void}
 */
Series.prototype.setGroupedPoints = function (this: Highcharts.Series): void {
    if (
        this.options.centerInCategory &&
        (this.is('column') || this.is('columnrange')) &&
        // With stacking enabled, we already have stacks that we can compute
        // from
        !this.options.stacking &&
        // With only one series, we don't need to consider centerInCategory
        this.chart.series.length > 1
    ) {
        Series.prototype.setStackedPoints.call(this, 'group');
    }
};

/**
 * Adds series' points value to corresponding stack
 *
 * @private
 * @function Highcharts.Series#setStackedPoints
 */
Series.prototype.setStackedPoints = function (
    this: Highcharts.Series,
    stackingParam?: string
): void {

    const stacking = stackingParam || this.options.stacking;

    if (!stacking ||
        (this.visible !== true &&
        (this.chart.options.chart as any).ignoreHiddenSeries !== false)
    ) {
        return;
    }

    var series = this,
        xData = series.processedXData,
        yData = series.processedYData,
        stackedYData = [],
        yDataLength = (yData as any).length,
        seriesOptions = series.options,
        threshold = seriesOptions.threshold,
        stackThreshold = pick(seriesOptions.startFromThreshold && threshold, 0),
        stackOption = seriesOptions.stack,
        stackKey = stackingParam ? `${series.type},${stacking}` : series.stackKey,
        negKey = '-' + stackKey,
<<<<<<< HEAD
        negStacks = series.negStacks && stacking !== 'group',
        yAxis = series.yAxis,
        stacks = yAxis.stacks,
        oldStacks = yAxis.oldStacks,
=======
        negStacks = series.negStacks,
        yAxis = series.yAxis as StackingAxis,
        stacks = yAxis.stacking.stacks,
        oldStacks = yAxis.stacking.oldStacks,
>>>>>>> decfc3ab
        stackIndicator: (Highcharts.StackItemIndicatorObject|undefined),
        isNegative,
        stack,
        other,
        key,
        pointKey,
        i,
        x,
        y;


    yAxis.stacking.stacksTouched += 1;

    // loop over the non-null y values and read them into a local array
    for (i = 0; i < yDataLength; i++) {
        x = (xData as any)[i];
        y = (yData as any)[i];
        stackIndicator = series.getStackIndicator(
            stackIndicator,
            x,
            series.index as any
        );
        pointKey = stackIndicator.key;
        // Read stacked values into a stack based on the x value,
        // the sign of y and the stack key. Stacking is also handled for null
        // values (#739)
        isNegative = negStacks && y < (stackThreshold ? 0 : (threshold as any));
        key = isNegative ? negKey : stackKey;

        // Create empty object for this stack if it doesn't exist yet
        if (!stacks[key as any]) {
            stacks[key as any] =
                {} as Highcharts.Dictionary<Highcharts.StackItem>;
        }

        // Initialize StackItem for this x
        if (!stacks[key as any][x]) {
            if ((oldStacks as any)[key as any] &&
                (oldStacks as any)[key as any][x]
            ) {
                stacks[key as any][x] = (oldStacks as any)[key as any][x];
                stacks[key as any][x].total = null;
            } else {
                stacks[key as any][x] = new StackItem(
                    yAxis,
                    (
                        yAxis.options as Highcharts.YAxisOptions
                    ).stackLabels as any,
                    isNegative,
                    x,
                    stackOption as any
                );
            }
        }

        // If the StackItem doesn't exist, create it first
        stack = stacks[key as any][x];
        if (y !== null) {
            stack.points[pointKey as any] = stack.points[series.index as any] =
                [pick(stack.cumulative, stackThreshold as any)];

            // Record the base of the stack
            if (!defined(stack.cumulative)) {
                stack.base = pointKey;
            }
            stack.touched = yAxis.stacking.stacksTouched;

            // In area charts, if there are multiple points on the same X value,
            // let the area fill the full span of those points
            if (stackIndicator.index > 0 && series.singleStacks === false) {
                stack.points[pointKey as any][0] =
                    stack.points[series.index + ',' + x + ',0'][0];
            }

        // When updating to null, reset the point stack (#7493)
        } else {
            stack.points[pointKey as any] = stack.points[series.index as any] =
                null as any;
        }

        // Add value to the stack total
        if (stacking === 'percent') {

            // Percent stacked column, totals are the same for the positive and
            // negative stacks
            other = isNegative ? stackKey : negKey;
            if (negStacks && stacks[other as any] && stacks[other as any][x]) {
                other = stacks[other as any][x];
                stack.total = other.total =
                    Math.max(other.total as any, stack.total as any) +
                    Math.abs(y) ||
                    0;

            // Percent stacked areas
            } else {
                stack.total =
                    correctFloat((stack.total as any) + (Math.abs(y) || 0));
            }

        } else if (stacking === 'group') {
            // In this stack, the total is the number of valid points
            if (y !== null) {
                stack.total = (stack.total || 0) + 1;
            }

        } else {
            stack.total = correctFloat(stack.total + (y || 0));
        }

        if (stacking === 'group') {
            // This point's index within the stack, pushed to stack.points[1]
            stack.cumulative = (stack.total || 1) - 1;
        } else {
            stack.cumulative =
                pick(stack.cumulative, stackThreshold as any) + (y || 0);
        }

        if (y !== null) {
            (stack.points[pointKey as any] as any).push(stack.cumulative);
            stackedYData[i] = stack.cumulative;
            stack.hasValidPoints = true;
        }
    }

    if (stacking === 'percent') {
        yAxis.stacking.usePercentage = true;
    }

    if (stacking !== 'group') {
        this.stackedYData = stackedYData as any; // To be used in getExtremes
    }

    // Reset old stacks
    yAxis.stacking.oldStacks = {};
};

/**
 * Iterate over all stacks and compute the absolute values to percent
 *
 * @private
 * @function Highcharts.Series#modifyStacks
 */
Series.prototype.modifyStacks = function (this: Highcharts.Series): void {
    var series = this,
        yAxis = series.yAxis as StackingAxis,
        stackKey = series.stackKey,
        stacks = yAxis.stacking.stacks,
        processedXData = series.processedXData,
        stackIndicator: Highcharts.StackItemIndicatorObject,
        stacking = series.options.stacking;

    if ((series as any)[stacking + 'Stacker']) { // Modifier function exists
        [stackKey, '-' + stackKey].forEach(function (
            key: (string|undefined)
        ): void {
            var i = (processedXData as any).length,
                x,
                stack,
                pointExtremes;

            while (i--) {
                x = (processedXData as any)[i];
                stackIndicator = series.getStackIndicator(
                    stackIndicator,
                    x,
                    series.index as any,
                    key
                );
                stack = stacks[key as any] && stacks[key as any][x];
                pointExtremes =
                    stack && stack.points[stackIndicator.key as any];
                if (pointExtremes) {
                    (series as any)[stacking + 'Stacker'](
                        pointExtremes, stack, i
                    );
                }
            }
        });
    }
};

/**
 * Modifier function for percent stacks. Blows up the stack to 100%.
 *
 * @private
 * @function Highcharts.Series#percentStacker
 * @param {Array<number>} pointExtremes
 * @param {Highcharts.StackItem} stack
 * @param {number} i
 */
Series.prototype.percentStacker = function (
    this: Highcharts.Series,
    pointExtremes: Array<number>,
    stack: Highcharts.StackItem,
    i: number
): void {
    var totalFactor = stack.total ? 100 / stack.total : 0;

    // Y bottom value
    pointExtremes[0] = correctFloat(pointExtremes[0] * totalFactor);
    // Y value
    pointExtremes[1] = correctFloat(pointExtremes[1] * totalFactor);
    (this.stackedYData as any)[i] = pointExtremes[1];
};

/**
 * Get stack indicator, according to it's x-value, to determine points with the
 * same x-value
 *
 * @private
 * @function Highcharts.Series#getStackIndicator
 * @param {Highcharts.StackItemIndicatorObject|undefined} stackIndicator
 * @param {number} x
 * @param {number} index
 * @param {string} [key]
 * @return {Highcharts.StackItemIndicatorObject}
 */
Series.prototype.getStackIndicator = function (
    this: Highcharts.Series,
    stackIndicator: (Highcharts.StackItemIndicatorObject|undefined),
    x: number,
    index: number,
    key?: string
): Highcharts.StackItemIndicatorObject {
    // Update stack indicator, when:
    // first point in a stack || x changed || stack type (negative vs positive)
    // changed:
    if (!defined(stackIndicator) ||
        stackIndicator.x !== x ||
        (key && stackIndicator.key !== key)
    ) {
        stackIndicator = {
            x: x,
            index: 0,
            key: key
        };
    } else {
        (stackIndicator).index++;
    }

    stackIndicator.key =
        [index, x, stackIndicator.index].join(',');

    return stackIndicator;
};

H.StackItem = StackItem;
export default H.StackItem;<|MERGE_RESOLUTION|>--- conflicted
+++ resolved
@@ -30,23 +30,8 @@
  */
 declare global {
     namespace Highcharts {
-<<<<<<< HEAD
         type OptionsStackingValue = ('normal'|'overlap'|'percent'|'stream'|'group');
-        interface Axis {
-            oldStacks?: Dictionary<Dictionary<StackItem>>;
-            stacks: Dictionary<Dictionary<StackItem>>;
-            stackTotalGroup?: SVGElement;
-            usePercentage?: boolean;
-            buildStacks(): void;
-            cleanStacks(): void;
-            renderStackTotals(): void;
-            resetStacks(): void;
-        }
-        interface Chart {
-=======
-        type OptionsStackingValue = ('normal'|'overlap'|'percent'|'stream');
         interface ChartLike {
->>>>>>> decfc3ab
             getStacks(): void;
         }
         interface PointLike {
@@ -86,6 +71,7 @@
             alignOptions: AlignObject;
             axis: StackingAxis;
             cumulative?: number;
+            hasValidPoints: boolean;
             crop?: boolean;
             isNegative: boolean;
             label: SVGElement;
@@ -251,19 +237,13 @@
         // Save the x value to be able to position the label later
         this.x = x;
 
-<<<<<<< HEAD
-    // This will keep each points' extremes stored by series.index and point
-    // index
-    this.points = {};
-    this.hasValidPoints = false;
-=======
         // Initialize total value
         this.total = null;
->>>>>>> decfc3ab
 
         // This will keep each points' extremes stored by series.index and point
         // index
         this.points = {};
+        this.hasValidPoints = false;
 
         // Save the stack option on the series configuration object,
         // and whether to treat it as percent
@@ -593,161 +573,10 @@
 
 // Stacking methods defined on the Axis prototype
 
-<<<<<<< HEAD
-/**
- * Build the stacks from top down
- *
- * @private
- * @function Highcharts.Axis#buildStacks
- * @return {void}
- */
-Axis.prototype.buildStacks = function (this: Highcharts.Axis): void {
-    var axisSeries = this.series,
-        reversedStacks = pick(this.options.reversedStacks, true),
-        len = axisSeries.length,
-        actualSeries,
-        i;
-
-    if (!this.isXAxis) {
-        this.usePercentage = false;
-        i = len;
-        while (i--) {
-            actualSeries = axisSeries[reversedStacks ? i : len - i - 1];
-            actualSeries.setStackedPoints();
-            actualSeries.setGroupedPoints();
-        }
-
-        // Loop up again to compute percent and stream stack
-        for (i = 0; i < len; i++) {
-            axisSeries[i].modifyStacks();
-        }
-        H.fireEvent(this, 'afterBuildStacks');
-    }
-};
-
-/**
- * @private
- * @function Highcharts.Axis#renderStackTotals
- * @return {vopid}
- */
-Axis.prototype.renderStackTotals = function (this: Highcharts.Axis): void {
-    var axis = this,
-        chart = axis.chart,
-        renderer = chart.renderer,
-        stacks = axis.stacks,
-        stackTotalGroup = axis.stackTotalGroup as Highcharts.SVGElement;
-
-    // Create a separate group for the stack total labels
-    if (!stackTotalGroup) {
-        axis.stackTotalGroup = stackTotalGroup =
-            renderer
-                .g('stack-labels')
-                .attr({
-                    visibility: 'visible',
-                    zIndex: 6
-                })
-                .add();
-    }
-
-    // plotLeft/Top will change when y axis gets wider so we need to translate
-    // the stackTotalGroup at every render call. See bug #506 and #516
-    stackTotalGroup.translate(chart.plotLeft, chart.plotTop);
-
-    // Render each stack total
-    objectEach(stacks, function (
-        type: Highcharts.Dictionary<Highcharts.StackItem>
-    ): void {
-        objectEach(type, function (stack: Highcharts.StackItem): void {
-            stack.render(stackTotalGroup);
-        });
-    });
-};
-
-/**
- * Set all the stacks to initial states and destroy unused ones.
- *
- * @private
- * @function Highcharts.Axis#resetStacks
- * @return {void}
- */
-Axis.prototype.resetStacks = function (this: Highcharts.Axis): void {
-    var axis = this,
-        stacks = axis.stacks;
-
-    if (!axis.isXAxis) {
-        objectEach(stacks, function (
-            type: Highcharts.Dictionary<Highcharts.StackItem>
-        ): void {
-            objectEach(type, function (
-                stack: Highcharts.StackItem,
-                key: string
-            ): void {
-                // Clean up memory after point deletion (#1044, #4320)
-                if ((stack.touched as any) < axis.stacksTouched) {
-                    stack.destroy();
-                    delete type[key];
-
-                // Reset stacks
-                } else {
-                    stack.total = null;
-                    stack.cumulative = null;
-                    stack.hasValidPoints = false;
-                }
-            });
-        });
-    }
-};
-
-/**
- * @private
- * @function Highcharts.Axis#cleanStacks
- * @return {void}
- */
-Axis.prototype.cleanStacks = function (this: Highcharts.Axis): void {
-    var stacks;
-
-    if (!this.isXAxis) {
-        if (this.oldStacks) {
-            stacks = this.stacks = this.oldStacks;
-        }
-
-        // reset stacks
-        objectEach(stacks, function (
-            type: Highcharts.Dictionary<Highcharts.StackItem>
-        ): void {
-            objectEach(type, function (stack: Highcharts.StackItem): void {
-                stack.cumulative = stack.total;
-            });
-        });
-    }
-};
-=======
 StackingAxis.compose(Axis);
->>>>>>> decfc3ab
-
-
-/**
- * Set grouped points in a stack-like object. When `centerInCategory` is true,
- * and `stacking` is not enabled, we need a pseudo (horizontal) stack in order
- * to handle grouping of points within the same category.
- *
- * @private
- * @function Highcharts.Series#setStackedPoints
- * @return {void}
- */
-Series.prototype.setGroupedPoints = function (this: Highcharts.Series): void {
-    if (
-        this.options.centerInCategory &&
-        (this.is('column') || this.is('columnrange')) &&
-        // With stacking enabled, we already have stacks that we can compute
-        // from
-        !this.options.stacking &&
-        // With only one series, we don't need to consider centerInCategory
-        this.chart.series.length > 1
-    ) {
-        Series.prototype.setStackedPoints.call(this, 'group');
-    }
-};
+
+
+// Stacking methods defnied for Series prototype
 
 /**
  * Adds series' points value to corresponding stack
@@ -780,17 +609,10 @@
         stackOption = seriesOptions.stack,
         stackKey = stackingParam ? `${series.type},${stacking}` : series.stackKey,
         negKey = '-' + stackKey,
-<<<<<<< HEAD
-        negStacks = series.negStacks && stacking !== 'group',
-        yAxis = series.yAxis,
-        stacks = yAxis.stacks,
-        oldStacks = yAxis.oldStacks,
-=======
         negStacks = series.negStacks,
         yAxis = series.yAxis as StackingAxis,
         stacks = yAxis.stacking.stacks,
         oldStacks = yAxis.stacking.oldStacks,
->>>>>>> decfc3ab
         stackIndicator: (Highcharts.StackItemIndicatorObject|undefined),
         isNegative,
         stack,
