--- conflicted
+++ resolved
@@ -41,11 +41,7 @@
             public closestPointRange?: number;
             public closestPointRangePx?: number;
             public coll: 'series';
-<<<<<<< HEAD
-            public color?: ColorString;
-=======
             public color?: (ColorString|GradientColorObject|PatternObject);
->>>>>>> 480d142d
             public colorCounter: number;
             public colorIndex?: number;
             public cropped?: boolean;
