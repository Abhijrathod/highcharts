--- conflicted
+++ resolved
@@ -21,11 +21,8 @@
 import type ParallelAxis from '../../modules/parallel-coordinates.src';
 import type RadialAxis from '../../parts-more/RadialAxis';
 import type ScrollbarAxis from '../ScrollbarAxis';
-<<<<<<< HEAD
+import type Tick from '../Tick';
 import type ZAxis from '../../parts-3d/ZAxis';
-=======
-import type Tick from '../Tick';
->>>>>>> 8a6eb85e
 
 export interface AxisBreakBorderObject {
     move: string;
