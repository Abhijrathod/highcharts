--- conflicted
+++ resolved
@@ -15,16 +15,12 @@
 import type SVGPath from '../parts/SVGPath';
 import Color from '../parts/Color.js';
 const color = Color.parse;
-<<<<<<< HEAD
 import H from '../Core/Globals.js';
-=======
-import H from '../parts/Globals.js';
 import Math3D from '../parts-3d/Math.js';
 const {
     perspective,
     shapeArea
 } = Math3D;
->>>>>>> e38005e9
 import SVGElement from '../parts/SVGElement.js';
 import SVGRenderer from '../parts/SVGRenderer.js';
 import U from '../Core/Utilities.js';
