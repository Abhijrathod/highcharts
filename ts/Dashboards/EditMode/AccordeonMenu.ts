/* *
 *
 *  (c) 2009-2023 Highsoft AS
 *
 *  License: www.highcharts.com/license
 *
 *  !!!!!!! SOURCE GETS TRANSPILED BY TYPESCRIPT. EDIT TS FILE ONLY. !!!!!!!
 *
 *  Authors:
 *  - Pawel Lysy
 *  - Sebastian Bochan
 *
 * */

'use strict';

/* *
 *
 *  Imports
 *
 * */

import type Component from '../Components/Component.js';
import type HighchartsComponent from '../../Extensions/DashboardPlugins/HighchartsComponent';
import type EditableOptions from '../Components/EditableOptions';

import EditRenderer from './EditRenderer.js';
import U from '../../Core/Utilities.js';
import EditGlobals from './EditGlobals.js';
const {
    createElement,
    merge
} = U;

/* *
 *
 *  Class
 *
 * */

/**
 * Accordeon menu class.
 */
class AccordeonMenu {

    /* *
     *
     *  Constructor
     *
     * */

    constructor(iconsURLPrefix: string, closeSidebar: Function) {
        this.iconsURLPrefix = iconsURLPrefix;
        this.closeSidebar = closeSidebar;
    }
<<<<<<< HEAD
=======

    public updateOptions(
        propertyPath: Array<string>,
        value: boolean | string | number
    ): void {
        let currentLevel = this.changedOptions as any;
        const pathLength = propertyPath.length - 1;

        for (let i = 0; i < pathLength; i++) {
            const key = propertyPath[i];
>>>>>>> 6b7e033d

    /* *
     *
     *  Properties
     *
     * */

    private iconsURLPrefix: string;
    private closeSidebar: Function;
    private changedOptions: DeepPartial<Component.ComponentOptions> = {};

    /* *
     *
     *  Functions
     *
     * */

    /**
     * Renders the menu for given component.
     *
     * @param container
     * The HTML Element to render the menu in.
     * @param component
     * The component to render the menu for.
     */
    public renderContent(container: HTMLElement, component: Component): void {
        const menu = this;
        const editableOptions = component.editableOptions.getOptions();
        let option, content;

        const accordeonContainer = createElement(
            'div',
            {
                className: EditGlobals.classNames.accordeonMenu
            },
            {},
            container
        );

        for (let i = 0, end = editableOptions.length; i < end; i++) {
            option = editableOptions[i];
            content = EditRenderer.renderCollapse(
                accordeonContainer,
                option.name
            ).content;

            this.renderAccordeon(option, content, component);
        }

        EditRenderer.renderButton(
            accordeonContainer,
            {
                value: EditGlobals.lang.confirmButton,
                callback: (): void => {
                    component.update(this.changedOptions as any);
                    menu.closeSidebar();
                }
            }
        );

        EditRenderer.renderButton(
            accordeonContainer,
            {
                value: EditGlobals.lang.cancelButton,
                callback: (): void => {
                    menu.changedOptions = {};
                    menu.closeSidebar();
                }
            }
        );
    }

    /**
     * Update the options object with new nested value, based on the property
     * path. If the objects in the path are not defined, the function will
     * create them.
     *
     * @param propertyPath
     * Path of the property for which the value should be updated,
     * e.g. ['chartOptions', 'chart', 'type']
     * @param value
     * New value of the property.
     */
    public updateOptions(
        propertyPath: Array<string>,
        value: boolean | string | number
    ): void {
        let currentLevel = this.changedOptions as any;
        const pathLength = propertyPath.length - 1;

        for (let i = 0; i < pathLength; i++) {
            const key = propertyPath[i];

            if (!currentLevel[key]) {
                currentLevel[key] = {};
            }

            currentLevel = currentLevel[key];
        }

        currentLevel[propertyPath[pathLength]] = value;
    }

    /**
     * Renders either a basic or nested element. This function can be recursivly
     * called, if there are multiple nested options.
     *
     * @param options
     * Configuration object of the Component options.
     * @param parentNode
     * A container where the accordion is rendered.
     * @param component
     * the component for which the menu should be rendered.
     */
    public renderAccordeon(
        options: EditableOptions.Configuration,
        parentNode: HTMLElement,
        component: Component
    ): void {

        if (options.type === 'nested') {
            return this.renderNested(parentNode, options, component);
        }

        const renderFunction = EditRenderer.getRendererFunction(options.type);


        if (!renderFunction) {
            return;
        }
        renderFunction(parentNode, {
            ...options,
            iconsURLPrefix: this.iconsURLPrefix,
            value: this.getValue(component, options.propertyPath),
            onchange: (
                value: boolean | string | number
            ): void => this.updateOptions(options.propertyPath || [], value)
        });

    }

    /**
     * Render nested menu for the component.
     *
     * @param parentElement
     * HTML element to which the nested structure should be rendered to
     * @param options
     * configuration object for the options
     * @param component
     * The component instance for the options should be rendered
     */
    public renderNested(
        parentElement: HTMLElement,
        options: EditableOptions.Configuration,
        component: Component
    ): void {
        if (!parentElement || !options.detailedOptions) {
            return;
        }

        const detailedOptions = options.detailedOptions;

        for (let i = 0, iEnd = detailedOptions.length; i < iEnd; ++i) {
            const name = detailedOptions[i].name;
            const nestedOptions = detailedOptions[i].options;
<<<<<<< HEAD
            const allowEnabled = detailedOptions[i].allowEnabled;
            const content = EditRenderer.renderNestedHeader(
                parentElement,
=======
            const allowEnabled = !!detailedOptions[i].allowEnabled;
            const propertyPath = detailedOptions[i].propertyPath || [];
            const content = EditRenderer.renderNestedHeader(parentElement, {
>>>>>>> 6b7e033d
                name,
                isEnabled: !!this.getValue(component, propertyPath),
                allowEnabled,
                onchange: (value: boolean | string | number): void =>
                    this.updateOptions(propertyPath, value)
            });

            for (let j = 0, jEnd = nestedOptions.length; j < jEnd; ++j) {
                this.renderAccordeon(
                    nestedOptions[j] as any,
                    content,
                    component
                );
            }

        }
        return;
    }

    /**
     * Gets the value from the component based on the provided propertyPath
     * array.
     *
     * @param component
     * The component for which the value should be returned.
     * @param propertyPath
     * Path to a value, e.g. ['chartOptions', 'chart', 'type']
     * @returns
     * The value retrieved from the component.
     */
    public getValue(
        component: Component,
        propertyPath?: Array<string>
    ): number | string | boolean | undefined {
        if (!propertyPath) {
            return;
        }

        if (propertyPath.length === 1 && propertyPath[0] === 'chartOptions') {
            return JSON.stringify(component.options.chartOptions, null, 2);
        }

        const componentOptions = component.options;
        const chart = (component as HighchartsComponent).chart;
        const chartOptions = chart && chart.options;
        let value = merge(componentOptions, {
            chartOptions
        }) as any;

        for (let i = 0, end = propertyPath.length; i < end; i++) {
            if (!value) {
                return;
            }
            value = value[propertyPath[i]];
        }
        return value;
    }
}

/* *
 *
 *  Default Export
 *
 * */
export default AccordeonMenu;<|MERGE_RESOLUTION|>--- conflicted
+++ resolved
@@ -53,19 +53,6 @@
         this.iconsURLPrefix = iconsURLPrefix;
         this.closeSidebar = closeSidebar;
     }
-<<<<<<< HEAD
-=======
-
-    public updateOptions(
-        propertyPath: Array<string>,
-        value: boolean | string | number
-    ): void {
-        let currentLevel = this.changedOptions as any;
-        const pathLength = propertyPath.length - 1;
-
-        for (let i = 0; i < pathLength; i++) {
-            const key = propertyPath[i];
->>>>>>> 6b7e033d
 
     /* *
      *
@@ -231,15 +218,9 @@
         for (let i = 0, iEnd = detailedOptions.length; i < iEnd; ++i) {
             const name = detailedOptions[i].name;
             const nestedOptions = detailedOptions[i].options;
-<<<<<<< HEAD
-            const allowEnabled = detailedOptions[i].allowEnabled;
-            const content = EditRenderer.renderNestedHeader(
-                parentElement,
-=======
             const allowEnabled = !!detailedOptions[i].allowEnabled;
             const propertyPath = detailedOptions[i].propertyPath || [];
             const content = EditRenderer.renderNestedHeader(parentElement, {
->>>>>>> 6b7e033d
                 name,
                 isEnabled: !!this.getValue(component, propertyPath),
                 allowEnabled,
