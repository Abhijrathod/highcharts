--- conflicted
+++ resolved
@@ -88,42 +88,7 @@
         const optionsStates = (options as any).states;
         const optionsEvents = options.events;
 
-<<<<<<< HEAD
         cell = cell || Bindings.getCell(options.cell || '');
-=======
-        cell = cell || Bindings.getCell(options.cell);
-        let component: Component | undefined;
-
-
-        // add elements to containers
-        if (componentContainer) {
-            const ComponentClass = Component.getComponent(options.type);
-
-            if (options.type === 'html') {
-                component = new HTMLComponent(merge(
-                    options,
-                    {
-                        board: cell && cell.row.layout.board,
-                        parentElement: componentContainer
-                    })
-                );
-            } else if (ComponentClass) {
-                component = new ComponentClass(merge(
-                    options,
-                    {
-                        board: cell && cell.row.layout.board,
-                        parentCell: cell,
-                        parentElement: componentContainer
-                    })
-                );
-            } else {
-                return;
-            }
-
-            if (component) {
-                component.render();
-            }
->>>>>>> af1f504a
 
         if (!cell || !cell.container || !options.type) {
             return;
@@ -141,6 +106,8 @@
         let componentOptions = merge<Partial<ComponentType['options']>>(
             options,
             {
+                board: cell && cell.row.layout.board,
+                parentCell: cell,
                 parentElement: componentContainer
             }
         );
