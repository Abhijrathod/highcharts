/* *
 *
 *  (c) 2009 - 2023 Highsoft AS
 *
 *  License: www.highcharts.com/license
 *
 *  !!!!!!! SOURCE GETS TRANSPILED BY TYPESCRIPT. EDIT TS FILE ONLY. !!!!!!!
 *
 *  Authors:
 *  - Sebastian Bochan
 *  - Wojciech Chmiel
 *  - Gøran Slettemark
 *  - Sophie Bremer
 *
 * */

'use strict';

/* *
 *
 *  Imports
 *
 * */

import type Cell from '../Layout/Cell.js';
import type {
    ComponentType,
    ComponentTypeRegistry
} from './ComponentType';
import type JSON from '../../Core/JSON';
import type NavigationBindingsOptionsObject from
    '../../Extensions/Annotations/NavigationBindingsOptions';
import type Serializable from '../Serializable';

import type DataConnector from '../../Data/Connectors/DataConnector';
import type DataModifier from '../../Data/Modifiers/DataModifier';
import type CSSObject from '../../Core/Renderer/CSSObject';
import type TextOptions from './TextOptions';
import type Row from '../Layout/Row';
import CallbackRegistry from '../CallbackRegistry.js';
import DG from '../Globals.js';
const {
    classNamePrefix
} = DG;
import DataTable from '../../Data/DataTable.js';
import EditableOptions from './EditableOptions.js';
import U from '../../Core/Utilities.js';
const {
    createElement,
    merge,
    fireEvent,
    addEvent,
    objectEach,
    isFunction,
    getStyle,
    relativeLength
} = U;

import CU from './ComponentUtilities.js';
const {
    getMargins,
    getPaddings
} = CU;
import ComponentGroup from './ComponentGroup.js';
import DU from '../Utilities.js';
const { uniqueKey } = DU;
import Sync from './Sync/Sync.js';
import ComponentRegistry from './ComponentRegistry.js';

/* *
 *
 *  Class
 *
 * */

abstract class Component {

    /* *
     *
     *  Static Functions
     *
     * */

    public static createTextElement(
        tagName: string,
        elementName: string,
        textOptions: Component.TextOptionsType
    ): HTMLElement | undefined {
        if (typeof textOptions === 'object') {
            const { className, text, style } = textOptions;
            return createElement(tagName, {
                className: className || `${classNamePrefix}component-${elementName}`,
                textContent: text
            }, style);
        }

        if (typeof textOptions === 'string') {
            return createElement(tagName, {
                className: `${classNamePrefix}component-${elementName}`,
                textContent: textOptions
            });
        }
    }

    public static Sync = Sync;
    public static defaultOptions: Partial<Component.ComponentOptions> = {
        className: `${classNamePrefix}component`,
        parentElement: document.body,
        parentCell: void 0,
        id: '',
        title: false,
        caption: false,
        style: {
            display: 'flex',
            'flex-direction': 'column'
        },
        sync: Sync.defaultHandlers,
        editableOptions: [
            'style',
            'title',
            'caption'
        ],
        editableOptionsBindings: EditableOptions.defaultBindings
    };

<<<<<<< HEAD
    /* *
     *
     *  Constructor
     *
     * */
=======
    public parentElement: HTMLElement;
    public parentCell?: Cell;
    public connector?: Component.ConnectorTypes; // the attached connector
    protected dimensions: { width: number | null; height: number | null };
    public element: HTMLElement;
    public titleElement?: HTMLElement;
    public captionElement?: HTMLElement;
    public contentElement: HTMLElement;
    public options: Component.ComponentOptions;
    public type: string;
    public id: string;
    // An array of options marked as editable by the UI.
    public editableOptions: EditableOptions;
    // Registry of callbacks registered on the component. Used in the Highcharts
    // component to keep track of chart events.
    public callbackRegistry = new CallbackRegistry();
    // The interval for redrawing the component on data changes.
    private tableEventTimeout?: number;
    // Event listeners tied to the current DataTable. Used for redrawing the
    // component on data changes.
    private tableEvents: Function[] = [];
    // Event listeners tied to the parent cell. Used for redrawing/resizing the
    // component on interactions.
    private cellListeners: Function[] = [];
    protected hasLoaded: boolean;
    protected shouldRedraw: boolean;

    protected syncHandlers: Sync.OptionsRecord;

    // DataModifier that is applied on top of modifiers set on the DataConnector
    public presentationModifier?: DataModifier;
    // The table being presented, either a result of the above or a way to
    // modify the table via events.
    public presentationTable?: DataTable;

    // The active group of the component. Used for sync.
    public activeGroup: ComponentGroup | undefined = void 0;

    public abstract sync: Sync;

    /**
     * Timeouts for calls to `Component.resizeTo()`
     */
    protected resizeTimeouts: number[] = [];

    /**
     * Timeouts for resizing the content. I.e. `chart.setSize()`
     */
    protected innerResizeTimeouts: number[] = [];
>>>>>>> bd496567

    constructor(options: Partial<Component.ComponentOptions>) {
        this.options = merge(
            Component.defaultOptions as Required<Component.ComponentOptions>,
            options
        );
        this.id = this.options.id && this.options.id.length ?
            this.options.id :
            uniqueKey();

        // Todo: we might want to handle this later
        if (typeof this.options.parentElement === 'string') {
            const el = document.getElementById(this.options.parentElement);
            if (!el) {
                throw new Error(
                    'Could not find element with id: ' +
                    this.options.parentElement
                );
            }
            this.parentElement = el;

        } else {
            this.parentElement = (
                this.options.parentElement as any ||
                document.createElement('div')
            );
        }

        if (this.options.parentCell) {
            this.parentCell = this.options.parentCell;
            if (this.parentCell.container) {
                this.parentElement = this.parentCell.container;
            }
            this.attachCellListeneres();
        }

<<<<<<< HEAD
        this.store = this.options.store;
=======
        this.type = this.options.type;
        this.connector = this.options.connector;
>>>>>>> bd496567
        this.hasLoaded = false;
        this.shouldRedraw = true;
        this.editableOptions =
            new EditableOptions(this, options.editableOptionsBindings);

        this.presentationModifier = this.options.presentationModifier;

        // Initial dimensions
        this.dimensions = {
            width: null,
            height: null
        };

        this.syncHandlers = this.handleSyncOptions();
        this.element = createElement('div', {
            className: this.options.className
        }, this.options.style);

        this.contentElement = createElement('div', {
            className: `${this.options.className}-content`
        }, {
            height: '100%'
        }, void 0, true);

    }

    /* *
     *
     *  Properties
     *
     * */

    public parentElement: HTMLElement;
    public parentCell?: Cell;
    public store?: Component.StoreTypes; // the attached store
    protected dimensions: { width: number | null; height: number | null };
    public element: HTMLElement;
    public titleElement?: HTMLElement;
    public captionElement?: HTMLElement;
    public contentElement: HTMLElement;
    public options: Component.ComponentOptions;
    public id: string;
    // An array of options marked as editable by the UI.
    public editableOptions: EditableOptions;
    // Registry of callbacks registered on the component. Used in the Highcharts
    // component to keep track of chart events.
    public callbackRegistry = new CallbackRegistry();
    // The interval for redrawing the component on data changes.
    private tableEventTimeout?: number;
    // Event listeners tied to the current DataTable. Used for redrawing the
    // component on data changes.
    private tableEvents: Function[] = [];
    // Event listeners tied to the parent cell. Used for redrawing/resizing the
    // component on interactions.
    private cellListeners: Function[] = [];
    protected hasLoaded: boolean;
    protected shouldRedraw: boolean;

    protected syncHandlers: Sync.OptionsRecord;

    // DataModifier that is applied on top of modifiers set on the DataStore.
    public presentationModifier?: DataModifier;
    // The table being presented, either a result of the above or a way to
    // modify the table via events.
    public presentationTable?: DataTable;

    // The active group of the component. Used for sync.
    public activeGroup: ComponentGroup | undefined = void 0;

    public abstract sync: Sync;

    /**
     * Timeouts for calls to `Component.resizeTo()`
     */
    protected resizeTimeouts: number[] = [];

    /**
     * Timeouts for resizing the content. I.e. `chart.setSize()`
     */
    protected innerResizeTimeouts: number[] = [];

    /* *
     *
     *  Functions
     *
     * */

    /**
    * Handles the sync options. Applies the given defaults if no
    * specific callback given
    */
    protected handleSyncOptions(
        defaultHandlers: typeof Sync.defaultHandlers = Sync.defaultHandlers
    ): Component['syncHandlers'] {
        const sync = this.options.sync || {};

        return Object.keys(sync)
            .reduce(
                (
                    carry: Sync.OptionsRecord,
                    handlerName
                ): Sync.OptionsRecord => {
                    if (handlerName) {
                        const handler = sync[handlerName];

                        if (handler && typeof handler === 'object') {
                            carry[handlerName] = handler;
                        }
                        if (handler && typeof handler === 'boolean') {
                            carry[handlerName] = defaultHandlers[handlerName];
                        }
                    }

                    return carry;
                },
                {}
            );
    }

    // Setup listeners on cell/other things up the chain
    private attachCellListeneres(): void {
        // remove old listeners
        while (this.cellListeners.length) {
            const destroy = this.cellListeners.pop();
            if (destroy) {
                destroy();
            }
        }

        if (this.parentCell && Object.keys(this.parentCell).length) {
            const board = this.parentCell.row.layout.board;
            this.cellListeners.push(
                // Listen for resize on dashboard
                addEvent(board, 'cellResize', (): void => {
                    this.resizeTo(this.parentElement);
                }),
                // Listen for changed parent
                addEvent(
                    this.parentCell.row,
                    'cellChange',
                    (e: { row: Row }): void => {
                        const { row } = e;
                        if (row && this.parentCell) {
                            const hasLeftTheRow =
                                row.getCellIndex(this.parentCell) === void 0;
                            if (hasLeftTheRow) {
                                if (this.parentCell) {
                                    this.setCell(this.parentCell);
                                }
                            }
                        }
                    }
                )
            );

        }
    }

    // Set a parent cell
    public setCell(cell: Cell, resize = false): void {
        this.parentCell = cell;
        if (cell.container) {
            this.parentElement = cell.container;
        }
        this.attachCellListeneres();
        if (resize) {
            this.resizeTo(this.parentElement);
        }
    }

    private setupTableListeners(table: DataTable): void {
        const connector = this.connector;

        if (connector) {
            if (table) {
                [
                    'afterSetRows',
                    'afterDeleteRows',
                    'afterSetColumns',
                    'afterDeleteColumns',
                    'afterSetCell'
                ].forEach((event: any): void => {
                    this.tableEvents.push((table)
                        .on(event, (e: any): void => {
                            clearInterval(this.tableEventTimeout);
                            this.tableEventTimeout = setTimeout((): void => {
                                this.emit({
                                    ...e,
                                    type: 'tableChanged'
                                });
                                this.tableEventTimeout = void 0;
                            }, 0);
                        }));
                });
            }


            const component = this;
            this.tableEvents.push(connector.on('afterLoad', (): void => {
                this.emit({
                    target: component,
                    type: 'tableChanged'
                });
            }));
        }
    }

    private clearTableListeners(): void {
        const connector = this.connector,
            tableEvents = this.tableEvents;

        if (tableEvents.length) {
            tableEvents.forEach(
                (removeEventCallback): void => removeEventCallback()
            );
        }

        if (connector) {
            tableEvents.push(connector.table.on(
                'afterSetModifier',
                (e): void => {
                    if (e.type === 'afterSetModifier') {
                        this.emit({
                            ...e,
                            type: 'tableChanged'
                        });
                    }
                }
            ));
        }
    }

    public setConnector(connector: Component.ConnectorTypes | undefined): this {
        // Clean up old event listeners
        while (this.tableEvents.length) {
            const eventCallback = this.tableEvents.pop();
            if (typeof eventCallback === 'function') {
                eventCallback();
            }
        }

        this.connector = connector;

        if (connector) {
            // Set up event listeners
            this.clearTableListeners();
            this.setupTableListeners(connector.table);

            // re-setup if modifier changes
            connector.table.on(
                'setModifier',
                (): void => this.clearTableListeners()
            );
            connector.table.on(
                'afterSetModifier',
                (e: DataTable.SetModifierEvent): void => {
                    if (e.type === 'afterSetModifier' && e.modified) {
                        this.setupTableListeners(e.modified);
                    }
                }
            );


            // Add the component to a group based on the
            // connector table id by default
            // TODO: make this configurable
            const tableID = connector.table.id;

            if (!ComponentGroup.getComponentGroup(tableID)) {
                ComponentGroup.addComponentGroup(new ComponentGroup(tableID));
            }

            const group = ComponentGroup.getComponentGroup(tableID);
            if (group) {
                group.addComponents([this.id]);
                this.activeGroup = group;
            }
        }

        fireEvent(this, 'connectorAttached', { connector });
        return this;
    }

    setActiveGroup(group: ComponentGroup | string | null): void {
        if (typeof group === 'string') {
            group = ComponentGroup.getComponentGroup(group) || null;
        }
        if (group instanceof ComponentGroup) {
            this.activeGroup = group;
        }
        if (group === null) {
            this.activeGroup = void 0;
        }
        if (this.activeGroup) {
            this.activeGroup.addComponents([this.id]);
        }
    }


    private getContentHeight(): number {
        const parentHeight =
            this.dimensions.height || Number(getStyle(this.element, 'height'));
        const titleHeight = this.titleElement ?
            this.titleElement.clientHeight + getMargins(this.titleElement).y :
            0;
        const captionHeight = this.captionElement ?
            this.captionElement.clientHeight +
            getMargins(this.captionElement).y :
            0;

        return parentHeight - titleHeight - captionHeight;
    }

    /**
     * Resize the component
     * @param {number|string|null} [width]
     * The width to set the component to.
     * Can be pixels, a percentage string or null.
     * Null will unset the style
     * @param {number|string|null} [height]
     * The height to set the component to.
     * Can be pixels, a percentage string or null.
     * Null will unset the style.
     */
    public resize(
        width?: number | string | null,
        height?: number | string | null
    ): void {
        // if (!this.resizeTimeout) {
        //     this.resizeTimeout = requestAnimationFrame(() => {

        if (height) {
            // Get offset for border, padding
            const pad =
                getPaddings(this.element).y + getMargins(this.element).y;

            this.dimensions.height = relativeLength(
                height, Number(getStyle(this.parentElement, 'height'))
            ) - pad;
            this.element.style.height = this.dimensions.height + 'px';
            this.contentElement.style.height = this.getContentHeight() + 'px';
        }
        if (width) {
            const pad =
                getPaddings(this.element).x + getMargins(this.element).x;
            this.dimensions.width = relativeLength(
                width, Number(getStyle(this.parentElement, 'width'))
            ) - pad;
            this.element.style.width = this.dimensions.width + 'px';
        }

        if (height === null) {
            this.dimensions.height = null;
            this.element.style.removeProperty('height');
        }

        if (width === null) {
            this.dimensions.width = null;
            this.element.style.removeProperty('width');
        }

        fireEvent(this, 'resize', {
            width,
            height
        });
        //         cancelAnimationFrame(this.resizeTimeout)
        //         this.resizeTimeout = 0;
        //     });
        // }
    }

    public resizeTo(element: HTMLElement): void {
        while (this.resizeTimeouts.length) {
            const timeout = this.resizeTimeouts.pop();
            if (timeout) {
                cancelAnimationFrame(timeout);
            }
        }
        const timeoutID = requestAnimationFrame((): void => {
            const { width, height } = element.getBoundingClientRect();
            const padding = getPaddings(element);
            const margins = getMargins(element);

            this.resize(
                width - padding.x - margins.x,
                height - padding.y - margins.y
            );
        });

        this.resizeTimeouts.push(timeoutID);
    }

    /**
     * Handles updating via options
     * @param {Partial<Component.ComponentOptions>} newOptions
     * The options to apply
     *
     * @param {boolean} redraw
     * Set to true if the update should redraw the component.
     * If `false` the component will be redrawn only if options are changed.
     *
     * @return {this}
     * The component for chaining
     */
    public update(
        newOptions: Partial<Component.ComponentOptions>,
        redraw: boolean = false
    ): this {
        // Update options
        let shouldForceRedraw = false;

        if (!redraw) {
            const currentOptions = this.options;

            const optionNamesToSkip = this.editableOptions.bindings ?
                this.editableOptions.bindings.skipRedraw :
                [];

            const newOptionKeys = Object.keys(newOptions);
            for (let i = 0; i < newOptionKeys.length; i++) {
                const optionName = newOptionKeys[i];
                if (
                    optionNamesToSkip.indexOf(optionName) > -1
                ) {
                    continue;
                }

                if (optionName in currentOptions) {
                    const oldOptionValue =
                        (currentOptions as AnyRecord)[optionName];
                    const newOptionValue =
                        (newOptions as AnyRecord)[optionName];

                    // If the type has changed, redraw
                    if (typeof oldOptionValue !== typeof newOptionValue) {
                        shouldForceRedraw = true;
                        break;
                    }

                    // If both are objects, do a quick comparison
                    // TODO: order should not really matter in a config
                    // so might want to do a deeper comparison
                    if (
                        typeof oldOptionValue === 'object' &&
                        JSON.stringify(oldOptionValue) !==
                        JSON.stringify(newOptionValue)
                    ) {
                        shouldForceRedraw = true;
                        break;
                    }

                    if (oldOptionValue !== newOptionValue) {
                        shouldForceRedraw = true;
                        break;
                    }
                }
            }
        }

        this.options = merge(this.options, newOptions);
        fireEvent(this, 'update', {
            options: newOptions,
            shouldForceRedraw
        });

        if (redraw || shouldForceRedraw) {
            this.redraw();
        }

        return this;
    }

    public setTitle(titleOptions: Component.TextOptionsType): void {
        const previousTitle = this.titleElement;

        if (
            !titleOptions || typeof titleOptions === 'string' ?
                titleOptions === '' :
                titleOptions.text === ''
        ) {
            if (previousTitle) {
                previousTitle.remove();
            }
            return;
        }

        const titleElement =
            Component.createTextElement('h1', 'title', titleOptions);

        if (titleElement) {
            this.titleElement = titleElement;

            if (previousTitle) {
                previousTitle.replaceWith(this.titleElement);
            }
        }
    }

    public setCaption(captionOptions: Component.TextOptionsType): void {
        const previousCaption = this.captionElement;
        if (
            !captionOptions ||
                typeof captionOptions === 'string' ?
                captionOptions === '' :
                captionOptions.text === ''
        ) {
            if (previousCaption) {
                previousCaption.remove();
            }
            return;
        }

        const captionElement =
            Component.createTextElement('div', 'caption', captionOptions);

        if (captionElement) {
            this.captionElement = captionElement;

            if (previousCaption) {
                previousCaption.replaceWith(this.captionElement);
            }
        }
    }

    /**
     * Handles setting things up on initial render
     *
     * @return {this}
     * The component for chaining
     */
    public load(): this {

        // Set up the connector on inital load if it has not been done
        if (!this.hasLoaded && this.connector) {
            this.setConnector(this.connector);
        }

        this.setTitle(this.options.title);
        this.setCaption(this.options.caption);
        [
            this.titleElement,
            this.contentElement,
            this.captionElement
        ].forEach((element): void => {
            if (element) {
                this.element.appendChild(element);
            }
        });
        // Setup event listeners
        // Grabbed from Chart.ts
        const events = this.options.events;
        if (events) {
            Object.keys(events).forEach((key): void => {
                const eventCallback = (events as any)[key];
                if (eventCallback) {
                    this.callbackRegistry.addCallback(key, {
                        type: 'component',
                        func: eventCallback
                    });
                }
            });
            objectEach(events, (eventCallback, eventType): void => {
                if (isFunction(eventCallback)) {
                    this.on(eventType as any, eventCallback as any);
                }
            });
        }

        this.on('message', (e): void => {
            if ('message' in e) {
                this.onMessage(e.message);
            }
        });

        // TODO: should cleanup this event listener
        window.addEventListener(
            'resize',
            (): void => this.resizeTo(this.parentElement)
        );

        this.hasLoaded = true;
        this.shouldRedraw = false;

        return this;
    }

    /**
     * Renders the component.
     * @todo make this call load on initial render
     * @return {this} Component
     */
    public render(): this {
        if (this.shouldRedraw || !this.hasLoaded) {
            this.load();
            // Call resize to fit to the cell. Only for non HTML elements.
            // There is no need to set a fixed height for the HTML element
            // because it will fill the available space when added to DOM.
            if (this.type !== 'HTML') {
                this.resizeTo(this.parentElement);
            }
        }
        return this;
    }

    /**
     * Redraws the component.
     * @return {this} Component
     */
    public redraw(): this {
        // Do a redraw
        const e = {
            component: this
        };

        fireEvent(this, 'redraw', e);

        this.shouldRedraw = true; // set to make render call load as well

        return this.render();
    }

    /**
     * @todo Should perhaps also remove the component from the registry
     * or set an `isactive` flag to false
     */
    public destroy(): void {
        while (this.element.firstChild) {
            this.element.firstChild.remove();
        }
        // Unregister events
        this.tableEvents.forEach((eventCallback): void => eventCallback());
        this.element.remove();

        Component.removeInstance(this);
    }

    public on<TEvent extends Component.EventTypes>(
        type: TEvent['type'],
        callback: (this: this, e: TEvent) => void
    ): Function {
        return addEvent(this, type, callback);
    }

    public emit<TEvent extends Component.EventTypes>(
        e: TEvent
    ): void {
        if (!e.target) {
            e.target = this;
        }
        fireEvent(this, e.type, e);
    }

    public postMessage(
        message: Component.MessageType,
        target: Component.MessageTarget = {
            type: 'componentType',
            target: 'all'
        }
    ): void {
        const component = Component.getInstanceById(this.id);

        if (component) {
            Component.relayMessage(component, message, target);
        }
    }

    public onMessage(message: Component.MessageType): void {
        if (message && typeof message === 'string') {
            // do something
            return;
        }

        if (
            typeof message === 'object' &&
            typeof message.callback === 'function'
        ) {
            message.callback.apply(this);
        }
    }

    /**
     * Converts the class instance to a class JSON.
     *
     * @return {Component.JSON}
     * Class JSON of this Component instance.
     */
    public toJSON(): Component.JSON {
        const dimensions: Record<'width' | 'height', number> = {
            width: 0,
            height: 0
        };
        objectEach(this.dimensions, function (value, key): void {
            if (value === null) {
                return;
            }
            dimensions[key] = value;
        });

        const json: Component.JSON = {
<<<<<<< HEAD
            $class: ComponentRegistry.getName(this.constructor),
            // store: this.store ? this.store.toJSON() : void 0,
=======
            $class: Component.getName(this.constructor),
            // connector: this.connector ? this.connector.toJSON() : void 0,
>>>>>>> bd496567
            options: {
                cell: this.options.cell,
                parentElement: this.parentElement.id,
                dimensions,
                id: this.id,
                type: this.type
            }
        };

        return json;
    }

}

/* *
 *
 *  Class Prototype
 *
 * */

interface Component {
    type: keyof ComponentTypeRegistry;
}

/* *
 *
 *  Class Namespace
 *
 * */

namespace Component {

    /* *
    *
    *  Declarations
    *
    * */

    export interface JSON extends Serializable.JSON<string> {
        // connector?: DataConnector.ClassJSON;
        options: ComponentOptionsJSON;
    }

    /**
     * The basic events
     */
    export type EventTypes =
        ResizeEvent |
        UpdateEvent |
        TableChangedEvent |
        LoadEvent |
        RenderEvent |
        RedrawEvent |
        JSONEvent |
        MessageEvent |
        PresentationModifierEvent;

    export type ResizeEvent = Event<'resize', {
        readonly type: 'resize';
        width?: number;
        height?: number;
    }>;

    export type UpdateEvent = Event<'update' | 'afterUpdate', {
        options?: ComponentOptions;
    }>;

    export type LoadEvent = Event<'load' | 'afterLoad', {}>;
    export type RedrawEvent = Event<'redraw' | 'afterRedraw', {}>;
    export type RenderEvent = Event<'beforeRender' | 'afterRender', {}>;
    export type MessageEvent = Event<'message', {
        message: MessageType;
        detail?: {
            sender: string;
            target: string;
        };
    }>;
    export type JSONEvent = Event<'toJSON' | 'fromJSON', {
        json: Serializable.JSON<string>;
    }>;
    export type TableChangedEvent = Event<'tableChanged', {}>;
    export type PresentationModifierEvent =
        Component.Event<'afterPresentationModifier', { table: DataTable }>;


    export type Event<
        EventType extends string,
        EventRecord extends Record<string, any>> = {
            readonly type: EventType;
            target?: Component;
            detail?: AnyRecord;
        } & EventRecord;

    export type SyncOptions = Record<string, boolean | Partial<Sync.OptionsEntry>>;

    export interface ComponentOptions extends EditableOptions {
        [key: string]: unknown;
        className?: string;
        cell?: string;
        // allow overwriting gui elements
        editableOptions?: Array<string>;
        editableOptionsBindings?: EditableOptions.OptionsBindings;
        events?: Record<string, Function>;
        id?: string;
        navigationBindings?: NavigationBindingsOptionsObject[];
        parentCell?: Cell;
        presentationModifier?: DataModifier;
        sync?: SyncOptions;
        type: keyof ComponentTypeRegistry;
    }

    // JSON compatible options for export
    export interface ComponentOptionsJSON extends JSON.Object {
<<<<<<< HEAD
=======
        // connector?: DataConnector.ClassJSON; // connector id
        parentElement: string; // ID?
        style?: {};
>>>>>>> bd496567
        className?: string;
        cell?: string;
        editableOptions?: JSON.Array<string>;
        editableOptionsBindings?: EditableOptions.OptionsBindings&JSON.Object;
        id: string;
        parentCell?: Cell.JSON;
        // store?: DataStore.ClassJSON; // store id
        parentElement?: string; // ID?
        style?: {};
        sync?: SyncOptions&JSON.Object;
        type: keyof ComponentTypeRegistry;
    }

    export type ConnectorTypes = DataConnector;

    export interface EditableOptions {
        connector?: ConnectorTypes;
        id?: string;
        style?: CSSObject;
        title: TextOptionsType;
        caption: TextOptionsType;
    }

    export type TextOptionsType = string | false | TextOptions | undefined;

    export interface MessageTarget {
        type: 'group' | 'componentType' | 'componentID';
        target: (
            ComponentType['id'] |
            ComponentType['type'] |
            ComponentGroup['id']
        );
    }

    export type MessageType = string | {
        callback: Function;
    };

    /* *
    *
    *  Constants
    *
    * */

    /**
     *
     * Record of component instances
     *
     */
    export const instanceRegistry: Record<string, ComponentType> = {};


    /* *
    *
    *  Functions
    *
    * */

    /**
<<<<<<< HEAD
=======
     *
     */
    export function addComponent<T extends Class<Component>>(
        componentClass: T
    ): boolean {
        const name = Component.getName(componentClass);

        if (
            typeof name === 'undefined' ||
            registry[name]
        ) {
            return false;
        }

        registry[name] = componentClass;

        return true;
    }

    /**
     *
     */
    export function getAllComponentNames(): Array<string> {
        return Object.keys(Component.registry);
    }

    /**
     *
     */
    export function getAllComponents(): Record<string, Class<Component>> {
        return merge(Component.registry);
    }

    /**
     * Extracts the name from a given component class.
     *
     * @param {DataConnector} component
     * Component class to extract the name from.
     *
     * @return {string}
     * Component name, if the extraction was successful, otherwise an empty
     * string.
     */
    export function getName(
        component: (NewableFunction | ComponentType)
    ): string {
        return (
            component.toString().match(nameRegExp) ||
            ['', '']
        )[1];
    }

    /**
>>>>>>> bd496567
     * Adds a component instance to the registry
     * @param {Component} component
     * The component to add
     */
    export function addInstance(component: ComponentType): void {
        Component.instanceRegistry[component.id] = component;

    }

    /**
     * Removes a component instance from the registry
     * @param {Component} component
     * The component to remove
     */
    export function removeInstance(component: Component): void {
        delete Component.instanceRegistry[component.id];
    }

    /**
     * Retrieves the IDs of the registered component instances
     * @return {string[]}
     * Array of component IDs
     */
    export function getAllInstanceIDs(): string[] {
        return Object.keys(instanceRegistry);
    }

    /**
     * Retrieves all registered component instances
     * @return {ComponentType[]}
     * Array of components
     */
    export function getAllInstances(): Component[] {
        const ids = getAllInstanceIDs();
        return ids.map((id): Component => instanceRegistry[id]);
    }

    /**
     *
     */
    export function getInstanceById(id: string): ComponentType | undefined {
        return instanceRegistry[id];
    }
    /**
     *
     */
    export function relayMessage(
        sender: ComponentType | ComponentGroup,
        // Are there cases where a group should be the sender?
        message: Component.MessageEvent['message'],
        targetObj: Component.MessageTarget
    ): void {
        const emit = (component: ComponentType): void =>
            component.emit({
                type: 'message',
                detail: {
                    sender: sender.id,
                    target: targetObj.target
                },
                message,
                target: component
            });

        const handlers: Record<Component.MessageTarget['type'], Function> = {
            'componentID': (
                recipient: Component.MessageTarget['target']
            ): void => {
                const component = getInstanceById(recipient);
                if (component) {
                    emit(component);
                }
            },
            'componentType': (
                recipient: Component.MessageTarget['target']
            ): void => {
                getAllInstanceIDs()
                    .forEach((instanceID): void => {
                        const component = getInstanceById(instanceID);
                        if (component && component.id !== sender.id) {
                            if (
                                component.type === recipient ||
                                recipient === 'all'
                            ) {
                                emit(component);
                            }
                        }
                    });
            },
            'group': (recipient: Component.MessageTarget['target']): void => {
                // Send a message to a whole group
                const group = ComponentGroup.getComponentGroup(recipient);
                if (group) {
                    group.components.forEach((id): void => {
                        const component = getInstanceById(id);
                        if (component && component.id !== sender.id) {
                            emit(component);
                        }
                    });
                }
            }
        };

        handlers[targetObj.type](targetObj.target);
    }

}

export default Component;<|MERGE_RESOLUTION|>--- conflicted
+++ resolved
@@ -123,63 +123,11 @@
         editableOptionsBindings: EditableOptions.defaultBindings
     };
 
-<<<<<<< HEAD
     /* *
      *
      *  Constructor
      *
      * */
-=======
-    public parentElement: HTMLElement;
-    public parentCell?: Cell;
-    public connector?: Component.ConnectorTypes; // the attached connector
-    protected dimensions: { width: number | null; height: number | null };
-    public element: HTMLElement;
-    public titleElement?: HTMLElement;
-    public captionElement?: HTMLElement;
-    public contentElement: HTMLElement;
-    public options: Component.ComponentOptions;
-    public type: string;
-    public id: string;
-    // An array of options marked as editable by the UI.
-    public editableOptions: EditableOptions;
-    // Registry of callbacks registered on the component. Used in the Highcharts
-    // component to keep track of chart events.
-    public callbackRegistry = new CallbackRegistry();
-    // The interval for redrawing the component on data changes.
-    private tableEventTimeout?: number;
-    // Event listeners tied to the current DataTable. Used for redrawing the
-    // component on data changes.
-    private tableEvents: Function[] = [];
-    // Event listeners tied to the parent cell. Used for redrawing/resizing the
-    // component on interactions.
-    private cellListeners: Function[] = [];
-    protected hasLoaded: boolean;
-    protected shouldRedraw: boolean;
-
-    protected syncHandlers: Sync.OptionsRecord;
-
-    // DataModifier that is applied on top of modifiers set on the DataConnector
-    public presentationModifier?: DataModifier;
-    // The table being presented, either a result of the above or a way to
-    // modify the table via events.
-    public presentationTable?: DataTable;
-
-    // The active group of the component. Used for sync.
-    public activeGroup: ComponentGroup | undefined = void 0;
-
-    public abstract sync: Sync;
-
-    /**
-     * Timeouts for calls to `Component.resizeTo()`
-     */
-    protected resizeTimeouts: number[] = [];
-
-    /**
-     * Timeouts for resizing the content. I.e. `chart.setSize()`
-     */
-    protected innerResizeTimeouts: number[] = [];
->>>>>>> bd496567
 
     constructor(options: Partial<Component.ComponentOptions>) {
         this.options = merge(
@@ -216,12 +164,7 @@
             this.attachCellListeneres();
         }
 
-<<<<<<< HEAD
-        this.store = this.options.store;
-=======
-        this.type = this.options.type;
         this.connector = this.options.connector;
->>>>>>> bd496567
         this.hasLoaded = false;
         this.shouldRedraw = true;
         this.editableOptions =
@@ -256,7 +199,7 @@
 
     public parentElement: HTMLElement;
     public parentCell?: Cell;
-    public store?: Component.StoreTypes; // the attached store
+    public connector?: Component.ConnectorTypes; // the attached store
     protected dimensions: { width: number | null; height: number | null };
     public element: HTMLElement;
     public titleElement?: HTMLElement;
@@ -921,13 +864,8 @@
         });
 
         const json: Component.JSON = {
-<<<<<<< HEAD
             $class: ComponentRegistry.getName(this.constructor),
-            // store: this.store ? this.store.toJSON() : void 0,
-=======
-            $class: Component.getName(this.constructor),
             // connector: this.connector ? this.connector.toJSON() : void 0,
->>>>>>> bd496567
             options: {
                 cell: this.options.cell,
                 parentElement: this.parentElement.id,
@@ -1041,12 +979,7 @@
 
     // JSON compatible options for export
     export interface ComponentOptionsJSON extends JSON.Object {
-<<<<<<< HEAD
-=======
         // connector?: DataConnector.ClassJSON; // connector id
-        parentElement: string; // ID?
-        style?: {};
->>>>>>> bd496567
         className?: string;
         cell?: string;
         editableOptions?: JSON.Array<string>;
@@ -1106,62 +1039,7 @@
     * */
 
     /**
-<<<<<<< HEAD
-=======
-     *
-     */
-    export function addComponent<T extends Class<Component>>(
-        componentClass: T
-    ): boolean {
-        const name = Component.getName(componentClass);
-
-        if (
-            typeof name === 'undefined' ||
-            registry[name]
-        ) {
-            return false;
-        }
-
-        registry[name] = componentClass;
-
-        return true;
-    }
-
-    /**
-     *
-     */
-    export function getAllComponentNames(): Array<string> {
-        return Object.keys(Component.registry);
-    }
-
-    /**
-     *
-     */
-    export function getAllComponents(): Record<string, Class<Component>> {
-        return merge(Component.registry);
-    }
-
-    /**
-     * Extracts the name from a given component class.
-     *
      * @param {DataConnector} component
-     * Component class to extract the name from.
-     *
-     * @return {string}
-     * Component name, if the extraction was successful, otherwise an empty
-     * string.
-     */
-    export function getName(
-        component: (NewableFunction | ComponentType)
-    ): string {
-        return (
-            component.toString().match(nameRegExp) ||
-            ['', '']
-        )[1];
-    }
-
-    /**
->>>>>>> bd496567
      * Adds a component instance to the registry
      * @param {Component} component
      * The component to add
