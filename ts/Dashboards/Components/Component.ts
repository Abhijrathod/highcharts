/* *
 *
 *  (c) 2009 - 2023 Highsoft AS
 *
 *  License: www.highcharts.com/license
 *
 *  !!!!!!! SOURCE GETS TRANSPILED BY TYPESCRIPT. EDIT TS FILE ONLY. !!!!!!!
 *
 *  Authors:
 *  - Sebastian Bochan
 *  - Wojciech Chmiel
 *  - Gøran Slettemark
 *  - Sophie Bremer
 *
 * */

'use strict';

/* *
 *
 *  Imports
 *
 * */

import type Board from '../Board';
import type Cell from '../Layout/Cell';
import type ComponentType from './ComponentType';
import type JSON from '../../Core/JSON';
import type NavigationBindingsOptionsObject from
    '../../Extensions/Annotations/NavigationBindingsOptions';
import type Serializable from '../Serializable';

import type DataConnector from '../../Data/Connectors/DataConnector';
import type DataModifier from '../../Data/Modifiers/DataModifier';
import type CSSObject from '../../Core/Renderer/CSSObject';
import type TextOptions from './TextOptions';
import type Row from '../Layout/Row';
import CallbackRegistry from '../CallbackRegistry.js';
import DG from '../Globals.js';
const {
    classNamePrefix
} = DG;
import DataTable from '../../Data/DataTable.js';
import EditableOptions from './EditableOptions.js';
import U from '../../Core/Utilities.js';
const {
    createElement,
    merge,
    fireEvent,
    addEvent,
    objectEach,
    isFunction,
    getStyle,
    relativeLength
} = U;

import CU from './ComponentUtilities.js';
const {
    getMargins,
    getPaddings
} = CU;
import ComponentGroup from './ComponentGroup.js';
import DU from '../Utilities.js';
const { uniqueKey } = DU;
import Sync from './Sync/Sync.js';

/* *
 *
 *  Class
 *
 * */

/**
 *
 * Abstract Class of component.
 *
 * @internal
 *
 */
abstract class Component<TEventObject extends Component.EventTypes = Component.EventTypes> {

    /* *
     *
     *  Static Functions
     *
     * */

    /**
     *
     * Creates HTML text element like header or title
     *
     * @param tagName
     * HTML tag name used as wrapper of text like `h1`, `h2` or `p`.
     * @param elementName
     * Name of element
     * @param textOptions
     * The options for the component
     * @returns
     * HTML object when title is created, otherwise undefined
     *
     * @internal
     */
    public static createTextElement(
        tagName: string,
        elementName: string,
        textOptions: Component.TextOptionsType
    ): HTMLElement | undefined {
        if (typeof textOptions === 'object') {
            const { className, text, style } = textOptions;
            return createElement(tagName, {
                className: className || `${classNamePrefix}component-${elementName}`,
                textContent: text
            }, style);
        }

        if (typeof textOptions === 'string') {
            return createElement(tagName, {
                className: `${classNamePrefix}component-${elementName}`,
                textContent: textOptions
            });
        }
    }

    /* *
     *
     *  Properties
     *
     * */

    /** @internal */
    public static Sync = Sync;
    /**
     * Default options of the component.
     */
    public static defaultOptions: Component.ComponentOptions = {
        className: `${classNamePrefix}component`,
        parentElement: document.body,
        parentCell: void 0,
        type: '',
        id: '',
        title: false,
        caption: false,
        style: {
            display: 'flex',
            'flex-direction': 'column'
        },
        sync: Sync.defaultHandlers,
        editableOptions: [
            'style',
            'title',
            'caption'
        ],
        editableOptionsBindings: EditableOptions.defaultBindings
    };
    /**
     * The HTML element or id of HTML element that is used for appending
     * a component.
     *
     * @internal
     */
    public parentElement: HTMLElement;
    /**
     * Instance of cell, where component is attached.
     *
     * @internal
     */
    public parentCell?: Cell;
    /**
     * Connector that allows you to load data via URL or from a local source.
     */
    public connector?: Component.ConnectorTypes;
    /**
    * @internal
    * The board the component belongs to
    * */
    public board?: Board;
    /**
     * Size of the component (width and height).
     */
    protected dimensions: { width: number | null; height: number | null };
    /**
     * The HTML element where the component is.
     *
     * @internal
     */
    public element: HTMLElement;
    /**
     * The HTML element where the title is.
     */
    public titleElement?: HTMLElement;
    /**
     * The HTML element where the caption is.
     */
    public captionElement?: HTMLElement;
    /**
     * The HTML element where the component's content is.
     *
     * @internal
     */
    public contentElement: HTMLElement;
    /**
     * The options for the component.
     * */
    public options: Component.ComponentOptions;
    /**
     * The type of component like: `HTML`, `KPI`, `Highcharts`, `DataGrid`.
     */
    public type: string;
    /**
     * Sets an ID for the component's `div`.
     */
    public id: string;
    /**
     * An array of options marked as editable by the UI.
     *
     */
    public editableOptions: EditableOptions;
    /**
     * Registry of callbacks registered on the component. Used in the Highcharts
     * component to keep track of chart events.
     *
     * @internal
     */
    public callbackRegistry = new CallbackRegistry();
    /**
     * The interval for redrawing the component on data changes.
     * @internal
     */
    private tableEventTimeout?: number;
    /**
     * Event listeners tied to the current DataTable. Used for redrawing the
     * component on data changes.
     *
     * @internal
     */
    private tableEvents: Function[] = [];
    /**
     * Event listeners tied to the parent cell. Used for redrawing/resizing the
     * component on interactions.
     *
     * @internal
     */
    private cellListeners: Function[] = [];

    /**
     * @internal
     */
    protected hasLoaded: boolean;
    /**
     * @internal
     */
    protected shouldRedraw: boolean;
    /**
     * @internal
     */
    protected syncHandlers: Sync.OptionsRecord;

    /**
     * DataModifier that is applied on top of modifiers set on the DataStore.
     *
     * @internal
     */
    public presentationModifier?: DataModifier;
    /**
     * The table being presented, either a result of the above or a way to
     * modify the table via events.
     *
     * @internal
     */
    public presentationTable?: DataTable;

    /**
     * The active group of the component. Used for sync.
     *
     * @internal
     */
    public activeGroup: ComponentGroup | undefined = void 0;

    /** @internal */
    public abstract sync: Sync;

    /**
     * Timeouts for calls to `Component.resizeTo()`.
     *
     * @internal
     */
    protected resizeTimeouts: number[] = [];

    /**
     * Timeouts for resizing the content. I.e. `chart.setSize()`.
     *
     * @internal
     */
    protected innerResizeTimeouts: number[] = [];

    /* *
     *
     *  Constructor
     *
     * */

    /**
     * Creates a component in the cell.
     *
     * @param options
     * The options for the component.
     */
    constructor(options: Partial<Component.ComponentOptions>) {
        this.options = merge(Component.defaultOptions, options);
        this.id = this.options.id && this.options.id.length ?
            this.options.id :
            uniqueKey();

        // Todo: we might want to handle this later
        if (typeof this.options.parentElement === 'string') {
            const el = document.getElementById(this.options.parentElement);
            if (!el) {
                throw new Error(
                    'Could not find element with id: ' +
                    this.options.parentElement
                );
            }
            this.parentElement = el;

        } else {
            this.parentElement = this.options.parentElement;
        }

        if (this.options.parentCell) {
            this.parentCell = this.options.parentCell;
            if (this.parentCell.container) {
                this.parentElement = this.parentCell.container;
            }
            this.attachCellListeneres();
        }

        this.type = this.options.type;
        this.connector = this.options.connector;
        this.board = this.options.board;
        this.hasLoaded = false;
        this.shouldRedraw = true;
        this.editableOptions =
            new EditableOptions(this, options.editableOptionsBindings);

        this.presentationModifier = this.options.presentationModifier;

        // Initial dimensions
        this.dimensions = {
            width: null,
            height: null
        };


        this.syncHandlers = this.handleSyncOptions();
        this.element = createElement('div', {
            className: this.options.className
        }, this.options.style);

        this.contentElement = createElement('div', {
            className: `${this.options.className}-content`
        }, {
            height: '100%'
        }, void 0, true);

    }

    /* *
     *
     *  Functions
     *
     * */

    /**
    * Handles the sync options. Applies the given defaults if no
    * specific callback given.
    *
    * @param defaultHandlers
    * Sync handlers on component.
    *
    * @returns
    * Sync component.
    *
    * @internal
    */
    protected handleSyncOptions(
        defaultHandlers: typeof Sync.defaultHandlers = Sync.defaultHandlers
    ): Component['syncHandlers'] {
        return Object.keys(this.options.sync)
            .reduce(
                (
                    carry: Sync.OptionsRecord,
                    handlerName
                ): Sync.OptionsRecord => {
                    if (handlerName) {
                        const handler = this.options.sync[handlerName];

                        if (handler && typeof handler === 'object') {
                            carry[handlerName] = handler;
                        }
                        if (handler && typeof handler === 'boolean') {
                            carry[handlerName] = defaultHandlers[handlerName];
                        }
                    }

                    return carry;
                },
                {}
            );
    }

    /**
     * Setup listeners on cell/other things up the chain
     *
     * @internal
     */
    private attachCellListeneres(): void {
        // remove old listeners
        while (this.cellListeners.length) {
            const destroy = this.cellListeners.pop();
            if (destroy) {
                destroy();
            }
        }

        if (this.parentCell && Object.keys(this.parentCell).length) {
            const board = this.parentCell.row.layout.board;
            this.cellListeners.push(
                // Listen for resize on dashboard
                addEvent(board, 'cellResize', (): void => {
                    this.resizeTo(this.parentElement);
                }),
                // Listen for changed parent
                addEvent(
                    this.parentCell.row,
                    'cellChange',
                    (e: { row: Row }): void => {
                        const { row } = e;
                        if (row && this.parentCell) {
                            const hasLeftTheRow =
                                row.getCellIndex(this.parentCell) === void 0;
                            if (hasLeftTheRow) {
                                if (this.parentCell) {
                                    this.setCell(this.parentCell);
                                }
                            }
                        }
                    }
                )
            );

        }
    }

    /**
     * Set a parent cell.
     * @param cell
     * Instance of a cell.
     * @param resize
     * Flag that allow to resize the component.
     *
     * @internal
     */
    public setCell(cell: Cell, resize = false): void {
        this.parentCell = cell;
        if (cell.container) {
            this.parentElement = cell.container;
        }
        this.attachCellListeneres();
        if (resize) {
            this.resizeTo(this.parentElement);
        }
    }

    /**
     * Adds event listeners to data table.
     * @param table
     * Data table that is source of data.
     * @internal
     */
    private setupTableListeners(table: DataTable): void {
        const connector = this.connector;

        if (connector) {
            if (table) {
                [
                    'afterSetRows',
                    'afterDeleteRows',
                    'afterSetColumns',
                    'afterDeleteColumns',
                    'afterSetCell'
                ].forEach((event: any): void => {
                    this.tableEvents.push((table)
                        .on(event, (e: any): void => {
                            clearInterval(this.tableEventTimeout);
                            this.tableEventTimeout = setTimeout((): void => {
                                this.emit({
                                    ...e,
                                    type: 'tableChanged'
                                });
                                this.tableEventTimeout = void 0;
                            }, 0);
                        }));
                });
            }


            const component = this;
            this.tableEvents.push(connector.on('afterLoad', (): void => {
                this.emit({
                    target: component,
                    type: 'tableChanged'
                });
            }));
        }
    }

    /**
     * Remove event listeners in data table.
     * @internal
     */
    private clearTableListeners(): void {
        const connector = this.connector,
            tableEvents = this.tableEvents;

        if (tableEvents.length) {
            tableEvents.forEach(
                (removeEventCallback): void => removeEventCallback()
            );
        }

        if (connector) {
            tableEvents.push(connector.table.on(
                'afterSetModifier',
                (e): void => {
                    if (e.type === 'afterSetModifier') {
                        this.emit({
                            ...e,
                            type: 'tableChanged'
                        });
                    }
                }
            ));
        }
    }

    /**
     * Attaches data store to the component.
     * @param connector
     * Connector of data.
     *
     * @returns
     * Component which can be used in chaining.
     *
     * @internal
     */
    public setConnector(connector: Component.ConnectorTypes | undefined): this {
        // Clean up old event listeners
        while (this.tableEvents.length) {
            const eventCallback = this.tableEvents.pop();
            if (typeof eventCallback === 'function') {
                eventCallback();
            }
        }

        this.connector = connector;

        if (connector) {
            // Set up event listeners
            this.clearTableListeners();
            this.setupTableListeners(connector.table);

            // re-setup if modifier changes
            connector.table.on(
                'setModifier',
                (): void => this.clearTableListeners()
            );
            connector.table.on(
                'afterSetModifier',
                (e: DataTable.SetModifierEvent): void => {
                    if (e.type === 'afterSetModifier' && e.modified) {
                        this.setupTableListeners(e.modified);
                    }
                }
            );


            // Add the component to a group based on the
            // connector table id by default
            // TODO: make this configurable
            const tableID = connector.table.id;

            if (!ComponentGroup.getComponentGroup(tableID)) {
                ComponentGroup.addComponentGroup(new ComponentGroup(tableID));
            }

            const group = ComponentGroup.getComponentGroup(tableID);
            if (group) {
                group.addComponents([this.id]);
                this.activeGroup = group;
            }
        }

        fireEvent(this, 'connectorAttached', { connector });
        return this;
    }

    /** @internal */
    setActiveGroup(group: ComponentGroup | string | null): void {
        if (typeof group === 'string') {
            group = ComponentGroup.getComponentGroup(group) || null;
        }
        if (group instanceof ComponentGroup) {
            this.activeGroup = group;
        }
        if (group === null) {
            this.activeGroup = void 0;
        }
        if (this.activeGroup) {
            this.activeGroup.addComponents([this.id]);
        }
    }
    /**
     * Gets height of the component's content.
     *
     * @returns
     * Current height as number.
     * @internal
     */
    private getContentHeight(): number {
        const parentHeight =
            this.dimensions.height || Number(getStyle(this.element, 'height'));
        const titleHeight = this.titleElement ?
            this.titleElement.clientHeight + getMargins(this.titleElement).y :
            0;
        const captionHeight = this.captionElement ?
            this.captionElement.clientHeight +
            getMargins(this.captionElement).y :
            0;

        return parentHeight - titleHeight - captionHeight;
    }

    /**
     * Resize the component
     * @param width
     * The width to set the component to.
     * Can be pixels, a percentage string or null.
     * Null will unset the style
     * @param height
     * The height to set the component to.
     * Can be pixels, a percentage string or null.
     * Null will unset the style.
     */
    public resize(
        width?: number | string | null,
        height?: number | string | null
    ): void {
        // if (!this.resizeTimeout) {
        //     this.resizeTimeout = requestAnimationFrame(() => {

        if (height) {
            // Get offset for border, padding
            const pad =
                getPaddings(this.element).y + getMargins(this.element).y;

            this.dimensions.height = relativeLength(
                height, Number(getStyle(this.parentElement, 'height'))
            ) - pad;
            this.element.style.height = this.dimensions.height + 'px';
            this.contentElement.style.height = this.getContentHeight() + 'px';
        }
        if (width) {
            const pad =
                getPaddings(this.element).x + getMargins(this.element).x;
            this.dimensions.width = relativeLength(
                width, Number(getStyle(this.parentElement, 'width'))
            ) - pad;
            this.element.style.width = this.dimensions.width + 'px';
        }

        if (height === null) {
            this.dimensions.height = null;
            this.element.style.removeProperty('height');
        }

        if (width === null) {
            this.dimensions.width = null;
            this.element.style.removeProperty('width');
        }

        fireEvent(this, 'resize', {
            width,
            height
        });
        //         cancelAnimationFrame(this.resizeTimeout)
        //         this.resizeTimeout = 0;
        //     });
        // }
    }

    /**
     * Adjusts size of component to parent's cell size when animation is done.
     * @param element
     * HTML element that is resized.
     */
    public resizeTo(element: HTMLElement): void {
        while (this.resizeTimeouts.length) {
            const timeout = this.resizeTimeouts.pop();
            if (timeout) {
                cancelAnimationFrame(timeout);
            }
        }
        const timeoutID = requestAnimationFrame((): void => {
            const { width, height } = element.getBoundingClientRect();
            const padding = getPaddings(element);
            const margins = getMargins(element);

            this.resize(
                width - padding.x - margins.x,
                height - padding.y - margins.y
            );
        });

        this.resizeTimeouts.push(timeoutID);
    }

    /**
     * Handles updating via options.
     * @param newOptions
     * The options to apply.
     *
     * @param redraw
     * Set to true if the update should redraw the component.
     * If `false` the component will be redrawn only if options are changed.
     *
     * @returns
     * The component for chaining.
     */
    public update(
        newOptions: Partial<Component.ComponentOptions>,
        redraw: boolean = false
    ): this {
        // Update options
        let shouldForceRedraw = false;

        if (!redraw) {
            const currentOptions = this.options;

            const optionNamesToSkip = this.editableOptions.bindings ?
                this.editableOptions.bindings.skipRedraw :
                [];

            const newOptionKeys = Object.keys(newOptions);
            for (let i = 0; i < newOptionKeys.length; i++) {
                const optionName = newOptionKeys[i];
                if (
                    optionNamesToSkip.indexOf(optionName) > -1
                ) {
                    continue;
                }

                if (optionName in currentOptions) {
                    const oldOptionValue =
                        (currentOptions as AnyRecord)[optionName];
                    const newOptionValue =
                        (newOptions as AnyRecord)[optionName];

                    // If the type has changed, redraw
                    if (typeof oldOptionValue !== typeof newOptionValue) {
                        shouldForceRedraw = true;
                        break;
                    }

                    // If both are objects, do a quick comparison
                    // TODO: order should not really matter in a config
                    // so might want to do a deeper comparison
                    if (
                        typeof oldOptionValue === 'object' &&
                        JSON.stringify(oldOptionValue) !==
                        JSON.stringify(newOptionValue)
                    ) {
                        shouldForceRedraw = true;
                        break;
                    }

                    if (oldOptionValue !== newOptionValue) {
                        shouldForceRedraw = true;
                        break;
                    }
                }
            }
        }

        this.options = merge(this.options, newOptions);
        fireEvent(this, 'update', {
            options: newOptions,
            shouldForceRedraw
        });

        if (redraw || shouldForceRedraw) {
            this.redraw();
        }

        return this;
    }

    /**
     * Adds title at the top of component's container.
     * @param titleOptions
     * The options for the title.
     */
    public setTitle(titleOptions: Component.TextOptionsType): void {
        const previousTitle = this.titleElement;

        if (
            !titleOptions || typeof titleOptions === 'string' ?
                titleOptions === '' :
                titleOptions.text === ''
        ) {
            if (previousTitle) {
                previousTitle.remove();
            }
            return;
        }

        const titleElement =
            Component.createTextElement('h1', 'title', titleOptions);

        if (titleElement) {
            this.titleElement = titleElement;

            if (previousTitle) {
                previousTitle.replaceWith(this.titleElement);
            }
        }
    }

    /**
     * Adds caption at the bottom of component's container.
     *
     * @param captionOptions
     * The options for the caption.
     */
    public setCaption(captionOptions: Component.TextOptionsType): void {
        const previousCaption = this.captionElement;
        if (
            !captionOptions ||
                typeof captionOptions === 'string' ?
                captionOptions === '' :
                captionOptions.text === ''
        ) {
            if (previousCaption) {
                previousCaption.remove();
            }
            return;
        }

        const captionElement =
            Component.createTextElement('div', 'caption', captionOptions);

        if (captionElement) {
            this.captionElement = captionElement;

            if (previousCaption) {
                previousCaption.replaceWith(this.captionElement);
            }
        }
    }

    /**
     * Handles setting things up on initial render.
     *
     * @returns
     * The component for chaining.
     *
     * @internal
     */
    public load(): this {

        // Set up the connector on inital load if it has not been done
        if (!this.hasLoaded && this.connector) {
            this.setConnector(this.connector);
        }

        this.setTitle(this.options.title);
        this.setCaption(this.options.caption);
        [
            this.titleElement,
            this.contentElement,
            this.captionElement
        ].forEach((element): void => {
            if (element) {
                this.element.appendChild(element);
            }
        });
        // Setup event listeners
        // Grabbed from Chart.ts
        const events = this.options.events;
        if (events) {
            Object.keys(events).forEach((key): void => {
                const eventCallback = (events as any)[key];
                if (eventCallback) {
                    this.callbackRegistry.addCallback(key, {
                        type: 'component',
                        func: eventCallback
                    });
                }
            });
            objectEach(events, (eventCallback, eventType): void => {
                if (isFunction(eventCallback)) {
                    this.on(eventType as any, eventCallback as any);
                }
            });
        }

        this.on('message', (e): void => {
            if ('message' in e) {
                this.onMessage(e.message);
            }
        });

        // TODO: should cleanup this event listener
        window.addEventListener(
            'resize',
            (): void => this.resizeTo(this.parentElement)
        );

        this.hasLoaded = true;
        this.shouldRedraw = false;

        return this;
    }

    /**
     * Renders the component.
     *
     * @returns
     * The component for chaining.
     *
     * @internal
     */
    public render(): this {
        /**
         * TODO: make this call load on initial render
         */
        if (this.shouldRedraw || !this.hasLoaded) {
            this.load();
            // Call resize to fit to the cell. Only for non HTML elements.
            // There is no need to set a fixed height for the HTML element
            // because it will fill the available space when added to DOM.
            if (this.type !== 'HTML') {
                this.resizeTo(this.parentElement);
            }
        }
        return this;
    }

    /**
     * Redraws the component.
     * @returns
     * The component for chaining.
     */
    public redraw(): this {
        // Do a redraw
        const e = {
            component: this
        };

        fireEvent(this, 'redraw', e);

        this.shouldRedraw = true; // set to make render call load as well

        return this.render();
    }

    /**
     * Destroys the component.
     */
    public destroy(): void {
        /**
         * TODO: Should perhaps also remove the component from the registry
         * or set an `isactive` flag to false.
         */

        while (this.element.firstChild) {
            this.element.firstChild.remove();
        }
        // Unregister events
        this.tableEvents.forEach((eventCallback): void => eventCallback());
        this.element.remove();

        Component.removeInstance(this);
    }

    /** @internal */
    public on<TEvent extends Component.EventTypes>(
        type: TEvent['type'],
        callback: (this: this, e: TEvent) => void
    ): Function {
        return addEvent(this, type, callback);
    }

    /** @internal */
    public emit<TEvent extends Component.EventTypes>(
        e: TEvent
    ): void {
        if (!e.target) {
            e.target = this;
        }
        fireEvent(this, e.type, e);
    }

    /** @internal */
    public postMessage(
        message: Component.MessageType,
        target: Component.MessageTarget = {
            type: 'componentType',
            target: 'all'
        }
    ): void {
        const component = Component.getInstanceById(this.id);

        if (component) {
            Component.relayMessage(component, message, target);
        }
    }

    /** @internal */
    public onMessage(message: Component.MessageType): void {
        if (message && typeof message === 'string') {
            // do something
            return;
        }

        if (
            typeof message === 'object' &&
            typeof message.callback === 'function'
        ) {
            message.callback.apply(this);
        }
    }

    /**
     * Converts the class instance to a class JSON.
     * @internal
     *
     * @returns
     * Class JSON of this Component instance.
     *
     * @internal
     */
    public toJSON(): Component.JSON {
        const dimensions: Record<'width' | 'height', number> = {
            width: 0,
            height: 0
        };
        objectEach(this.dimensions, function (value, key): void {
            if (value === null) {
                return;
            }
            dimensions[key] = value;
        });

        const json: Component.JSON = {
            $class: Component.getName(this.constructor),
            // connector: this.connector ? this.connector.toJSON() : void 0,
            options: {
                parentElement: this.parentElement.id,
                dimensions,
                type: this.options.type,
                id: this.options.id || this.id
            }
        };

        return json;
    }
}

/* *
 *
 *  Class Namespace
 *
 * */

namespace Component {

    /* *
    *
    *  Declarations
    *
    * */

    /** @internal */
    export interface JSON extends Serializable.JSON<string> {
        // connector?: DataConnector.ClassJSON;
        options: ComponentOptionsJSON;
    }

    /**
     * The basic events
     */
    /** @internal */
    export type EventTypes =
        ResizeEvent |
        UpdateEvent |
        TableChangedEvent |
        LoadEvent |
        RenderEvent |
        RedrawEvent |
        JSONEvent |
        MessageEvent |
        PresentationModifierEvent;

    /** @internal */
    export type ResizeEvent = Event<'resize', {
        readonly type: 'resize';
        width?: number;
        height?: number;
    }>;

    /** @internal */
    export type UpdateEvent = Event<'update' | 'afterUpdate', {
        options?: ComponentOptions;
    }>;

    /** @internal */
    export type LoadEvent = Event<'load' | 'afterLoad', {}>;
    /** @internal */
    export type RedrawEvent = Event<'redraw' | 'afterRedraw', {}>;
    /** @internal */
    export type RenderEvent = Event<'beforeRender' | 'afterRender', {}>;
    /** @internal */
    export type MessageEvent = Event<'message', {
        message: MessageType;
        detail?: {
            sender: string;
            target: string;
        };
    }>;
<<<<<<< HEAD
=======

>>>>>>> 323c3d8f
    /** @internal */
    export type JSONEvent = Event<'toJSON' | 'fromJSON', {
        json: Serializable.JSON<string>;
    }>;
    /** @internal */
    export type TableChangedEvent = Event<'tableChanged', {}>;
    /** @internal */
    export type PresentationModifierEvent =
        Component.Event<'afterPresentationModifier', { table: DataTable }>;

    /** @internal */
    export type Event<
        EventType extends string,
        EventRecord extends Record<string, any>> = {
            readonly type: EventType;
            target?: Component;
            detail?: AnyRecord;
        } & EventRecord;

    export type SyncOptions = Record<string, boolean | Partial<Sync.OptionsEntry>>;

    export interface ComponentOptions extends EditableOptions {
        /**
         * @internal
         * The Board the component belongs to
         * */
        board?: Board;
        /**
         * Instance of cell, where component is attached.
         *
         * @internal
         */
        parentCell?: Cell;
        /**
         * The HTML element or id of HTML element that is used for appending
         * a component.
         *
         * @internal
         */
        parentElement: HTMLElement | string;
        /**
         * The name of class that is applied to the component's container.
         */
        className?: string;
        /**
         * The type of component like: `HTML`, `KPI`, `Highcharts`, `DataGrid`.
         */
        type: string;
        // allow overwriting gui elements
        /** @internal */
        navigationBindings?: NavigationBindingsOptionsObject[];
        /**
         * Events attached to the component : `mount`, `unmount`.
         */
        events?: Record<string, Function>;
        /** @internal */
        editableOptions: Array<string>;
        /** @internal */
        editableOptionsBindings: EditableOptions.OptionsBindings;
        /** @internal */
        presentationModifier?: DataModifier;
        /**
         * Defines which elements should be synced.
         * ```
         * Example:
         * {
         *     tooltip: true
         * }
         * ```
         *
         */
        sync: SyncOptions;
    }

    /**
     * JSON compatible options for export
     * @internal
     *  */
    export interface ComponentOptionsJSON extends JSON.Object {
        // connector?: DataConnector.ClassJSON; // connector id
        parentElement: string; // ID?
        style?: {};
        className?: string;
        type: string;
        id: string;
    }

    /** @internal */
    export type ConnectorTypes = DataConnector;
    /** @internal */
    export interface EditableOptions {
        connector?: ConnectorTypes;
        /**
         * Sets an ID for the component's container.
         */
        id?: string;
        /**
         * Additional CSS styles to apply inline to the component's container.
         */
        style?: CSSObject;
        /**
         * The component's title, which will render at the top.
         */
        title?: TextOptionsType;
        /**
         * The component's caption, which will render at the bottom.
         */
        caption?: TextOptionsType;
    }

    export type TextOptionsType = string | false | TextOptions | undefined;
    /** @internal */
    export interface MessageTarget {
        type: 'group' | 'componentType' | 'componentID';
        target: (
            ComponentType['id'] |
            ComponentType['type'] |
            ComponentGroup['id']
        );
    }

    /** @internal */
    export type MessageType = string | {
        callback: Function;
    };

    /* *
    *
    *  Constants
    *
    * */

    /**
     *
     * Record of component instances
     *
     */
    /** @internal */
    export const instanceRegistry: Record<string, ComponentType> = {};

    /**
     * Regular expression to extract the  name (group 1) from the
     * stringified class type.
     */
    const nameRegExp = /^(?:class|function)\s(\w*?)(?:Component)?\W/;

    /**
     *
     * Record of component classes
     *
     * @internal
     */
    export const registry: Record<string, Class<Component>> = {};

    /* *
    *
    *  Functions
    *
    * */

    /**
     * Adds component to the registry.
     *
     * @param componentClass
     * Component class.
     *
     * @returns
     * Returns the true when component was found and added properly to the
     * registry, otherwise it is false.
     */
    export function addComponent<T extends Class<Component>>(
        componentClass: T
    ): boolean {
        const name = Component.getName(componentClass);

        if (
            typeof name === 'undefined' ||
            registry[name]
        ) {
            return false;
        }

        registry[name] = componentClass;

        return true;
    }

    /**
     * Extracts the name from a given component class.
     *
     * @param {DataConnector} component
     * Component class to extract the name from.
     *
     * @returns
     * Component name, if the extraction was successful, otherwise an empty
     * string.
     *
     * @internal
     */
    export function getName(
        component: (NewableFunction | ComponentType)
    ): string {
        return (
            component.toString().match(nameRegExp) ||
            ['', '']
        )[1];
    }

    /**
     * Adds a component instance to the registry.
     * @param component
     * The component to add.
     *
     * @internal
     */
    export function addInstance(component: ComponentType): void {
        Component.instanceRegistry[component.id] = component;
    }

    /**
     * Removes a component instance from the registry.
     * @param component
     * The component to remove.
     *
     * @internal
     */
    export function removeInstance(component: Component<any>): void {
        delete Component.instanceRegistry[component.id];
    }

    /**
     * Retrieves the IDs of the registered component instances.
     * @returns
     * Array of component IDs.
     *
     * @internal
     */
    export function getAllInstanceIDs(): string[] {
        return Object.keys(instanceRegistry);
    }

    /**
     * Retrieves all registered component instances.
     * @returns
     * Array of components.
     *
     * @internal
     */
    export function getAllInstances(): Component<any>[] {
        const ids = getAllInstanceIDs();
        return ids.map((id): Component<any> => instanceRegistry[id]);
    }

    /**
     * Gets component by key from the registry.
     *
     * @param key
     * Key of component that exists in registry.
     *
     * @returns
     * Returns the component.
     */
    export function getComponent<T extends Class<Component>>(
        key: string
    ): (T | undefined) {
        return registry[key] as T;
    }

    /**
     * Gets instance of component from registry.
     *
     * @param id
     * Component's id that exists in registry.
     *
     * @returns
     * Returns the component type or undefined.
     *
     * @internal
     */
    export function getInstanceById(id: string): ComponentType | undefined {
        return instanceRegistry[id];
    }
    /**
     * Sends a message from the given sender to the target,
     * with an optional callback.
     *
     * @param sender
     * The sender of the message. Can be a Component or a ComponentGroup.
     *
     * @param message
     * The message. It can be a string, or a an object containing a
     * `callback` function.
     *
     * @param targetObj
     * An object containing the `type` of target,
     * which can be `group`, `componentID`, or `componentType`
     * as well as the id of the recipient.
     *
     * @internal
     */
    export function relayMessage(
        sender: ComponentType | ComponentGroup,
        // Are there cases where a group should be the sender?
        message: Component.MessageEvent['message'],
        targetObj: Component.MessageTarget
    ): void {
        const emit = (component: ComponentType): void =>
            component.emit({
                type: 'message',
                detail: {
                    sender: sender.id,
                    target: targetObj.target
                },
                message,
                target: component
            });

        const handlers: Record<Component.MessageTarget['type'], Function> = {
            'componentID': (
                recipient: Component.MessageTarget['target']
            ): void => {
                const component = getInstanceById(recipient);
                if (component) {
                    emit(component);
                }
            },
            'componentType': (
                recipient: Component.MessageTarget['target']
            ): void => {
                getAllInstanceIDs()
                    .forEach((instanceID): void => {
                        const component = getInstanceById(instanceID);
                        if (component && component.id !== sender.id) {
                            if (
                                component.type === recipient ||
                                recipient === 'all'
                            ) {
                                emit(component);
                            }
                        }
                    });
            },
            'group': (recipient: Component.MessageTarget['target']): void => {
                // Send a message to a whole group
                const group = ComponentGroup.getComponentGroup(recipient);
                if (group) {
                    group.components.forEach((id): void => {
                        const component = getInstanceById(id);
                        if (component && component.id !== sender.id) {
                            emit(component);
                        }
                    });
                }
            }
        };

        handlers[targetObj.type](targetObj.target);
    }

}

export default Component;<|MERGE_RESOLUTION|>--- conflicted
+++ resolved
@@ -1137,10 +1137,7 @@
             target: string;
         };
     }>;
-<<<<<<< HEAD
-=======
-
->>>>>>> 323c3d8f
+
     /** @internal */
     export type JSONEvent = Event<'toJSON' | 'fromJSON', {
         json: Serializable.JSON<string>;
