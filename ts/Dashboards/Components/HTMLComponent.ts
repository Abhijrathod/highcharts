/* *
 *
 *  (c) 2009 - 2023 Highsoft AS
 *
 *  License: www.highcharts.com/license
 *
 *  !!!!!!! SOURCE GETS TRANSPILED BY TYPESCRIPT. EDIT TS FILE ONLY. !!!!!!!
 *
 *  Authors:
 *  - Sebastian Bochan
 *  - Wojciech Chmiel
 *  - Gøran Slettemark
 *  - Sophie Bremer
 *
 * */

'use strict';

/* *
 *
 *  Imports
 *
 * */

import type JSON from '../../Core/JSON';

import Component from './Component.js';
import U from '../../Core/Utilities.js';
const {
    merge
} = U;
import AST from '../../Core/Renderer/HTML/AST.js';
import DataConnector from '../../Data/Connectors/DataConnector.js';

// TODO: This may affect the AST parsing in Highcharts
// should look into adding these as options if possible
AST.allowedTags = [
    ...AST.allowedTags,
    'option',
    'select',
    'label',
    'input',
    'textarea'
];
AST.allowedAttributes = [
    ...AST.allowedAttributes,
    'for', 'value', 'checked', 'src', 'name', 'selected'];
AST.allowedReferences = [...AST.allowedReferences, 'data:image/'];

/* *
 *
 *  Class
 *
 * */

/**
 *
 * Class that represents a HTML component.
 *
 */
class HTMLComponent extends Component<HTMLComponent.HTMLComponentEvents> {

    /* *
     *
     *  Static properties
     *
     * */

    /**
     * Default options of the HTML component.
     */
    public static defaultOptions = merge(
        Component.defaultOptions,
        {
            scaleElements: false,
            elements: [],
            editableOptions:
                Component.defaultOptions.editableOptions.concat([
                    'scaleElements'
                ]
                )
        }
    );

    /* *
     *
     *  Static functions
     *
     * */

<<<<<<< HEAD
    /** @internal */
=======
    /**
     * Creates component from JSON.
     *
     * @param json
     * Set of component options, used for creating the HTML component.
     *
     * @returns
     * HTML component based on config from JSON.
     *
     * @internal
     */
>>>>>>> 70358275
    public static fromJSON(json: HTMLComponent.ClassJSON): HTMLComponent {
        const options = json.options;
        const elements = (
            json.elements ?
                json.elements.map((el): AST.Node => JSON.parse(el)) :
                []
        );
        // const connector = (
        //     json.connector ? DataJSON.fromJSON(json.connector) : void 0
        // );

        const component = new HTMLComponent(
            merge(
                options,
                {
                    elements
                    // connector: (
                    //   connector instanceof DataConnector ? connector : void 0
                    // )
                }
            )
        );

        component.emit({
            type: 'fromJSON',
            json
        });

        return component;
    }

    /* *
     *
     *  Properties
     *
     * */

    /**
     * Array of HTML elements, declared as string or node.
     */
    private elements: AST.Node[];
    /**
     * Enables auto-scaling of the elements inside the component.
     *
     * @internal
     */
    private scaleElements: boolean;
    /**
     * HTML component's options.
     */
    public options: HTMLComponent.HTMLComponentOptions;
    /**
     * Reference to sync component that allows to sync.
     *
     * @internal
     */
    public sync: Component['sync'];

    /* *
     *
     *  Constructor
     *
     * */

    /**
     * Creates a HTML component in the cell.
     *
     * @param options
     * The options for the component.
     */
    constructor(options: Partial<HTMLComponent.HTMLComponentOptions>) {
        options = merge(
            HTMLComponent.defaultOptions,
            options
        );
        super(options);

        this.options = options as HTMLComponent.HTMLComponentOptions;

        this.type = 'HTML';
        this.elements = [];
        this.scaleElements = this.options.scaleElements;
        this.sync = new Component.Sync(
            this,
            this.syncHandlers
        );

        this.on('tableChanged', (e: Component.EventTypes): void => {
            if ('detail' in e && e.detail && e.detail.sender !== this.id) {
                this.redraw();
            }
        });

        Component.addInstance(this);
    }


    /* *
     *
     *  Functions
     *
     * */

    /** @internal */
    public load(): this {
        this.emit({
            type: 'load'
        });
        super.load();
        this.elements = this.options.elements ?
            this.options.elements.map(
                (element): AST.Node => (
                    typeof element === 'string' ?
                        new AST(element).nodes[0] :
                        element
                )) : [];

        this.constructTree();


        this.parentElement.appendChild(this.element);
        if (this.scaleElements) {
            this.autoScale();
        }
        this.emit({ type: 'afterLoad' });
        return this;
    }

    /**
     * Handle scaling inner elements.
     *
     * @internal
     */
    public autoScale(): void {
        this.element.style.display = 'flex';
        this.element.style.flexDirection = 'column';

        this.contentElement.childNodes.forEach((element): void => {
            if (element && element instanceof HTMLElement) {
                element.style.width = 'auto';
                element.style.maxWidth = '100%';
                element.style.maxHeight = '100%';
                element.style.flexBasis = 'auto';
                element.style.overflow = 'auto';
            }
        });

        if (this.options.scaleElements) {
            this.scaleText();
        }
    }

    /**
     * Basic font size scaling
     *
     * @internal
     */
    public scaleText(): void {
        this.contentElement.childNodes.forEach((element): void => {
            if (element instanceof HTMLElement) {
                element.style.fontSize = Math.max(
                    Math.min(element.clientWidth / (1 * 10), 200), 20
                ) + 'px';
            }
        });
    }

    public render(): this {
        this.emit({ type: 'beforeRender' });
        super.render(); // Fires the render event and calls load
        this.emit({ type: 'afterRender' });
        return this;
    }

    public redraw(): this {
        super.redraw();
        this.constructTree();

        this.emit({ type: 'afterRedraw' });
        return this;
    }

    public resize(
        width?: number | string | null,
        height?: number | string | null
    ): this {
        if (this.scaleElements) {
            this.scaleText();
        }
        super.resize(width, height);
        return this;
    }

    /**
     * Handles updating via options.
     * @param options
     * The options to apply.
     *
     * @returns
     * The component for chaining.
     */
    public update(options: Partial<HTMLComponent.HTMLComponentOptions>): this {
        super.update(options);
        this.emit({ type: 'afterUpdate' });
        return this;
    }

    /**
     * Could probably use the serialize function moved on
     * the exportdata branch
     *
     * @internal
     */
    private constructTree(): void {
        // Remove old tree if redrawing
        while (this.contentElement.firstChild) {
            this.contentElement.firstChild.remove();
        }

        const parser = new AST(this.elements);
        parser.addToDOM(this.contentElement);
    }

<<<<<<< HEAD
    /** @internal */
=======
    /**
     * Converts the class instance to a class JSON.
     *
     * @returns
     * Class JSON of this Component instance.
     *
     * @internal
     */
>>>>>>> 70358275
    public toJSON(): HTMLComponent.ClassJSON {
        const elements = (this.options.elements || [])
            .map((el): string => JSON.stringify(el));

        const json = merge(
            super.toJSON(),
            { elements }
        );

        this.emit({
            type: 'toJSON',
            json
        });

        return json;
    }
}


/* *
 *
 *  Class Namespace
 *
 * */

namespace HTMLComponent {

    /* *
    *
    *  Declarations
    *
    * */

    export type ComponentType = HTMLComponent;
    export interface HTMLComponentOptions extends Component.ComponentOptions, EditableOptions {
        /**
         * Array of HTML elements, declared as string or node.
         * ```
         * Example:
         *
         * elements: [{
         *   tagName: 'img',
         *   attributes: {
         *       src: 'http://path.to.image'
         *   }
         * }]
         * ```
         */
        elements?: (AST.Node | string)[];
    }
    /** @internal */
    export interface EditableOptions extends Component.EditableOptions {
        /**
         * Enables auto-scaling of the elements inside the component.
         */
        scaleElements: boolean;
    }
<<<<<<< HEAD

=======
>>>>>>> 70358275
    /** @internal */
    export interface HTMLComponentJSONOptions extends Component.ComponentOptionsJSON {
        elements: Array<JSON.Object>;
        scaleElements: boolean;
    }

    export type HTMLComponentEvents =
        Component.EventTypes | JSONEvent;

    /** @internal */
    export type JSONEvent = Component.Event<'toJSON' | 'fromJSON', {
        json: HTMLComponent.ClassJSON;
    }>;
<<<<<<< HEAD

=======
>>>>>>> 70358275
    /** @internal */
    export interface ClassJSON extends Component.JSON {
        elements?: string[];
        events?: string[];
    }
}

/* *
 *
 *  Default export
 *
 * */
export default HTMLComponent;<|MERGE_RESOLUTION|>--- conflicted
+++ resolved
@@ -88,9 +88,6 @@
      *
      * */
 
-<<<<<<< HEAD
-    /** @internal */
-=======
     /**
      * Creates component from JSON.
      *
@@ -102,7 +99,6 @@
      *
      * @internal
      */
->>>>>>> 70358275
     public static fromJSON(json: HTMLComponent.ClassJSON): HTMLComponent {
         const options = json.options;
         const elements = (
@@ -326,9 +322,6 @@
         parser.addToDOM(this.contentElement);
     }
 
-<<<<<<< HEAD
-    /** @internal */
-=======
     /**
      * Converts the class instance to a class JSON.
      *
@@ -337,7 +330,6 @@
      *
      * @internal
      */
->>>>>>> 70358275
     public toJSON(): HTMLComponent.ClassJSON {
         const elements = (this.options.elements || [])
             .map((el): string => JSON.stringify(el));
@@ -395,10 +387,6 @@
          */
         scaleElements: boolean;
     }
-<<<<<<< HEAD
-
-=======
->>>>>>> 70358275
     /** @internal */
     export interface HTMLComponentJSONOptions extends Component.ComponentOptionsJSON {
         elements: Array<JSON.Object>;
@@ -412,10 +400,6 @@
     export type JSONEvent = Component.Event<'toJSON' | 'fromJSON', {
         json: HTMLComponent.ClassJSON;
     }>;
-<<<<<<< HEAD
-
-=======
->>>>>>> 70358275
     /** @internal */
     export interface ClassJSON extends Component.JSON {
         elements?: string[];
