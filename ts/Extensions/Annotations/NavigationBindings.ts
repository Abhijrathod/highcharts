--- conflicted
+++ resolved
@@ -1305,13 +1305,8 @@
                         e: PointerEvent,
                         annotation: Annotation
                     ): void {
-<<<<<<< HEAD
-                        var mockPointOpts = annotation.options.shapes[0]
+                        let mockPointOpts = annotation.options.shapes[0]
                                 .point as MockPointOptions,
-=======
-                        let mockPointOpts = annotation.options.shapes[0]
-                                .point as Highcharts.AnnotationMockPointOptionsObject,
->>>>>>> e06cb2fe
                             inverted = this.chart.inverted,
                             x,
                             y,
@@ -1411,11 +1406,7 @@
                         e: PointerEvent,
                         annotation: Annotation
                     ): void {
-<<<<<<< HEAD
-                        var points: Array<MockPointOptions> =
-=======
-                        let points: Array<Highcharts.AnnotationMockPointOptionsObject> =
->>>>>>> e06cb2fe
+                        let points: Array<MockPointOptions> =
                                 annotation.options.shapes[0].points as any,
                             coords = this.chart.pointer.getCoordinates(e),
                             coordsX = this.utils.getAssignedAxis(coords.xAxis),
