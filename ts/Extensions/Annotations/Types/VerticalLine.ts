--- conflicted
+++ resolved
@@ -70,14 +70,9 @@
 
         return {
             x: point.x as any,
-<<<<<<< HEAD
             xAxis: point.series.xAxis as AxisType,
-            y: y + offset
-=======
-            xAxis: point.series.xAxis,
             y: y + offset +
                 (inverted ? (left - chart.plotLeft) : (top - chart.plotTop))
->>>>>>> 41db9dc3
         };
     }
 
@@ -100,14 +95,9 @@
 
         return {
             x: point.x as any,
-<<<<<<< HEAD
             xAxis: point.series.xAxis as AxisType,
-            y: y + yOffset
-=======
-            xAxis: point.series.xAxis,
             y: y + yOffset +
                 (inverted ? (left - chart.plotLeft) : (top - chart.plotTop))
->>>>>>> 41db9dc3
         };
     }
 
