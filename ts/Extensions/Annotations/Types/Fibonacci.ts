/* *
 *
 *  !!!!!!! SOURCE GETS TRANSPILED BY TYPESCRIPT. EDIT TS FILE ONLY. !!!!!!!
 *
 * */

'use strict';

<<<<<<< HEAD
/* *
 *
 *  Imports
 *
 * */

=======
import type AnnotationChart from '../AnnotationChart';
>>>>>>> 4458a1f2
import type ColorString from '../../../Core/Color/ColorString';
import type Controllable from '../Controllables/Controllable';
import type MockPointOptions from '../MockPointOptions';
import type PositionObject from '../../../Core/Renderer/PositionObject';
import type SVGPath from '../../../Core/Renderer/SVG/SVGPath';

import Annotation from '../Annotation.js';
import CrookedLine from './CrookedLine';
import MockPoint from '../MockPoint.js';
import { Palette } from '../../../Core/Color/Palettes.js';
import Tunnel from './Tunnel.js';
import U from '../../../Core/Utilities.js';
const { merge } = U;

/* *
 *
 *  Functions
 *
 * */

/**
 * @private
 */
function createPathDGenerator(
    retracementIndex: number,
    isBackground?: boolean
): Function {
    return function (this: Controllable): SVGPath {
        const annotation = this.annotation as Fibonacci;

        if (!annotation.startRetracements || !annotation.endRetracements) {
            return [];
        }
        const leftTop = this.anchor(
                annotation.startRetracements[retracementIndex]
            ).absolutePosition,
            rightTop = this.anchor(
                annotation.endRetracements[retracementIndex]
            ).absolutePosition,
            d: SVGPath = [
                ['M', Math.round(leftTop.x), Math.round(leftTop.y)],
                ['L', Math.round(rightTop.x), Math.round(rightTop.y)]
            ];

        if (isBackground) {
            const rightBottom = this.anchor(
                annotation.endRetracements[retracementIndex - 1]
            ).absolutePosition;

            const leftBottom = this.anchor(
                annotation.startRetracements[retracementIndex - 1]
            ).absolutePosition;

            d.push(
                ['L', Math.round(rightBottom.x), Math.round(rightBottom.y)],
                ['L', Math.round(leftBottom.x), Math.round(leftBottom.y)]
            );
        }

        return d;
    };
}

/* *
 *
 *  Class
 *
 * */

class Fibonacci extends Tunnel {

    /* *
     *
     *  Static Properties
     *
     * */

    public static levels = [0, 0.236, 0.382, 0.5, 0.618, 0.786, 1];

    /* *
     *
<<<<<<< HEAD
=======
     * Constructors
     *
     * */

    public constructor(
        chart: AnnotationChart,
        options: Fibonacci.Options
    ) {
        super(chart, options);
    }

    /* *
     *
>>>>>>> 4458a1f2
     *  Properties
     *
     * */

    public endRetracements?: Array<MockPoint>;
    public startRetracements?: Array<MockPoint>;

    /* *
     *
     *  Functions
     *
     * */

    public linkPoints(): undefined {
        super.linkPoints();

        this.linkRetracementsPoints();

        return;
    }

    public linkRetracementsPoints(): void {
        const points = this.points,
            startDiff = (points[0].y as any) - (points[3].y as any),
            endDiff = (points[1].y as any) - (points[2].y as any),
            startX: number = points[0].x as any,
            endX: number = points[1].x as any;

        Fibonacci.levels.forEach((level, i): void => {
            const startRetracement = (points[0].y as any) - startDiff * level,
                endRetracement = (points[1].y as any) - endDiff * level;

            this.startRetracements = this.startRetracements || [];
            this.endRetracements = this.endRetracements || [];

            this.linkRetracementPoint(
                i,
                startX,
                startRetracement,
                this.startRetracements
            );

            this.linkRetracementPoint(
                i,
                endX,
                endRetracement,
                this.endRetracements
            );
        });
    }

    public linkRetracementPoint(
        pointIndex: number,
        x: number,
        y: number,
        retracements: Array<MockPoint>
    ): void {
        const point = retracements[pointIndex],
            typeOptions = this.options.typeOptions;

        if (!point) {
            retracements[pointIndex] = new MockPoint(
                this.chart,
                this as any,
                {
                    x: x,
                    y: y,
                    xAxis: typeOptions.xAxis,
                    yAxis: typeOptions.yAxis
                }
            );
        } else {
            (point.options as any).x = x;
            (point.options as any).y = y;

            point.refresh();
        }
    }

    public addShapes(): void {
        Fibonacci.levels.forEach(
            function (this: Fibonacci, _level: number, i: number): void {
                const {
                    backgroundColors,
                    lineColor,
                    lineColors
                } = this.options.typeOptions;

                this.initShape({
                    type: 'path',
                    d: createPathDGenerator(i),
                    stroke: lineColors[i] || lineColor
                }, i);

                if (i > 0) {
                    (this.initShape as any)({
                        type: 'path',
                        fill: backgroundColors[i - 1],
                        strokeWidth: 0,
                        d: createPathDGenerator(i, true)
                    });
                }
            },
            this
        );
    }

    public addLabels(): void {
        Fibonacci.levels.forEach(
            function (this: Fibonacci, level: number, i: number): void {
                const options = this.options.typeOptions,
                    label = (this.initLabel as any)(
                        merge(options.labels[i], {
                            point: function (target: any): MockPointOptions {
                                const point = MockPoint.pointToOptions(
                                    target.annotation.startRetracements[i]
                                );

                                return point;
                            },
                            text: level.toString()
                        })
                    );

                options.labels[i] = label.options;
            },
            this
        );
    }
}

/* *
 *
 *  Class Prototype
 *
 * */

interface Fibonacci {
    defaultOptions: Tunnel['defaultOptions'];
    options: Fibonacci.Options;
}

Fibonacci.prototype.defaultOptions = merge(
    Tunnel.prototype.defaultOptions,
    /**
     * A fibonacci annotation.
     *
     * @sample highcharts/annotations-advanced/fibonacci/
     *         Fibonacci
     *
     * @extends      annotations.crookedLine
     * @product      highstock
     * @optionparent annotations.fibonacci
     */
    {
        typeOptions: {
            /**
             * The height of the fibonacci in terms of yAxis.
             */
            height: 2,

            /**
             * An array of background colors:
             * Default to:
             * ```
             * [
             * 'rgba(130, 170, 255, 0.4)',
             * 'rgba(139, 191, 216, 0.4)',
             * 'rgba(150, 216, 192, 0.4)',
             * 'rgba(156, 229, 161, 0.4)',
             * 'rgba(162, 241, 130, 0.4)',
             * 'rgba(169, 255, 101, 0.4)'
             * ]
             * ```
             */
            backgroundColors: [
                'rgba(130, 170, 255, 0.4)',
                'rgba(139, 191, 216, 0.4)',
                'rgba(150, 216, 192, 0.4)',
                'rgba(156, 229, 161, 0.4)',
                'rgba(162, 241, 130, 0.4)',
                'rgba(169, 255, 101, 0.4)'
            ],

            /**
             * The color of line.
             */
            lineColor: Palette.neutralColor40,

            /**
             * An array of colors for the lines.
             */
            lineColors: [],

            /**
             * An array with options for the labels.
             *
             * @type      {Array<*>}
             * @extends   annotations.crookedLine.labelOptions
             * @apioption annotations.fibonacci.typeOptions.labels
             */
            labels: []
        },

        labelOptions: {
            allowOverlap: true,
            align: 'right',
            backgroundColor: 'none',
            borderWidth: 0,
            crop: false,
            overflow: 'none' as any,
            shape: 'rect',
            style: {
                color: 'grey'
            },
            verticalAlign: 'middle',
            y: 0
        }
    }
);

/* *
 *
 *  Registry
 *
 * */

declare module './AnnotationType' {
    interface AnnotationTypeRegistry {
        fibonacci: typeof Fibonacci;
    }
}

Annotation.types.fibonacci = Fibonacci;

/* *
 *
 *  Class Namespace
 *
 * */

namespace Fibonacci {
    export interface Options extends Tunnel.Options {
        typeOptions: TypeOptions;
    }
    export interface TypeOptions extends Tunnel.TypeOptions {
        backgroundColors: Array<ColorString>;
        labels: Array<CrookedLine.Options['labelOptions']>;
        lineColor: ColorString;
        lineColors: Array<ColorString>;
    }
}

/* *
 *
 *  Default Export
 *
 * */

export default Fibonacci;<|MERGE_RESOLUTION|>--- conflicted
+++ resolved
@@ -6,20 +6,15 @@
 
 'use strict';
 
-<<<<<<< HEAD
 /* *
  *
  *  Imports
  *
  * */
 
-=======
-import type AnnotationChart from '../AnnotationChart';
->>>>>>> 4458a1f2
 import type ColorString from '../../../Core/Color/ColorString';
 import type Controllable from '../Controllables/Controllable';
 import type MockPointOptions from '../MockPointOptions';
-import type PositionObject from '../../../Core/Renderer/PositionObject';
 import type SVGPath from '../../../Core/Renderer/SVG/SVGPath';
 
 import Annotation from '../Annotation.js';
@@ -97,22 +92,6 @@
 
     /* *
      *
-<<<<<<< HEAD
-=======
-     * Constructors
-     *
-     * */
-
-    public constructor(
-        chart: AnnotationChart,
-        options: Fibonacci.Options
-    ) {
-        super(chart, options);
-    }
-
-    /* *
-     *
->>>>>>> 4458a1f2
      *  Properties
      *
      * */
