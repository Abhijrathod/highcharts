/* *
 *
 *  Popup generator for Stock tools
 *
 *  (c) 2009-2021 Sebastian Bochan
 *
 *  License: www.highcharts.com/license
 *
 *  !!!!!!! SOURCE GETS TRANSPILED BY TYPESCRIPT. EDIT TS FILE ONLY. !!!!!!!
 *
 * */

import type Annotation from './Annotations';
import type Chart from '../../Core/Chart/Chart';
import type { HTMLDOMElement } from '../../Core/Renderer/DOMElementType';
import type Series from '../../Core/Series/Series';
import type { SeriesTypePlotOptions } from '../../Core/Series/SeriesType';
import type SMAIndicator from '../../Stock/Indicators/SMA/SMAIndicator';
import H from '../../Core/Globals.js';
const {
    doc,
    isFirefox
} = H;
import NavigationBindings from './NavigationBindings.js';
import D from '../../Core/DefaultOptions.js';
const { getOptions } = D;
import Pointer from '../../Core/Pointer.js';
import U from '../../Core/Utilities.js';
const {
    addEvent,
    createElement,
    defined,
    fireEvent,
    isArray,
    isObject,
    isString,
    objectEach,
    pick,
    stableSort,
    wrap
} = U;

/**
 * Internal types.
 * @private
 */
declare global {
    namespace Highcharts {
        class Popup {
            public constructor(parentDiv: HTMLDOMElement, iconsURL: string, chart?: Chart);
            public annotations: PopupAnnotationsObject;
            public container: HTMLDOMElement;
            public formType?: string;
            public iconsURL: string;
            public indicators: PopupIndicatorsObject;
            public lang: Record<string, string>;
            public popup: Popup;
            public chart?: Chart;
            public tabs: PopupTabsObject;
            public addButton (
                parentDiv: HTMLDOMElement,
                label: string,
                type: string,
                callback: Function,
                fieldsDiv: HTMLDOMElement
            ): HTMLDOMElement;
            public addCloseBtn(): void;
            public addColsContainer(container: HTMLDOMElement): Record<string, HTMLDOMElement>;
            public addInput(option: string, type: string, parentDiv: HTMLDOMElement, value: string): void;
            public closePopup(): void;
            public deselectAll(): void;
            public getFields(parentDiv: HTMLDOMElement, type: string): PopupFieldsObject;
            public getLangpack(): Record<string, string>;
            public init(parentDiv: HTMLDOMElement, iconsURL: string, chart?: Chart): void;
            public showForm(
                type: string,
                chart: AnnotationChart,
                options: AnnotationsOptions,
                callback: Function
            ): void;
            public showPopup(): void;
        }
        interface PopupAnnotationsObject {
            addForm(
                this: Popup,
                chart: AnnotationChart,
                options: AnnotationsOptions,
                callback: Function,
                isInit?: boolean
            ): void;
            addFormFields(
                this: Popup,
                parentDiv: HTMLDOMElement,
                chart: AnnotationChart,
                parentNode: string,
                options: AnnotationsOptions,
                storage: Array<unknown>,
                isRoot?: boolean
            ): void;
            addToolbar(this: Popup, chart: AnnotationChart, options: AnnotationsOptions, callback: Function): void;
        }
        interface PopupConfigObject {
            annotation: Annotation;
            formType: string;
            onSubmit: Function;
            options: AnnotationsOptions;
        }
        interface PopupFieldsDictionary<T> {
            [key: string]: (T | PopupFieldsDictionary<T>);
        }
        interface PopupFieldsObject {
            actionType: string;
            fields: PopupFieldsDictionary<string>;
            linkedTo?: string;
            seriesId?: string;
            type?: string;
        }
        interface PopupIndicatorsObject {
            addForm(this: Popup, chart: AnnotationChart, options: AnnotationsOptions, callback: Function): void;
            addFormFields(
                this: Popup,
                chart: AnnotationChart,
                series: SMAIndicator,
                seriesType: string,
                rhsColWrapper: HTMLDOMElement
            ): void;
            addIndicatorList(this: Popup, chart: AnnotationChart, parentDiv: HTMLDOMElement, listType: string): void;
            addParamInputs(
                this: Popup,
                chart: AnnotationChart,
                parentNode: string,
                fields: PopupFieldsDictionary<string>,
                type: string,
                parentDiv: HTMLDOMElement
            ): void;
            getAmount(this: Chart): number;
            getNameType(series: SMAIndicator, type: string): Record<string, string>;
            listAllSeries(
                this: Popup,
                type: string,
                optionName: string,
                chart: AnnotationChart,
                parentDiv: HTMLDOMElement,
                selectedOption: string
            ): void;
        }
        interface PopupTabsObject {
            addContentItem(): HTMLDOMElement;
            addMenuItem(this: Popup, tabName: string, disableTab?: number): HTMLDOMElement;
            deselectAll(this: Popup): void;
            init(this: Popup, chart: AnnotationChart): void;
            selectTab(this: Popup, tab: Element, index: number): void;
            switchTabs(this: Popup, disableTab: number): void;
        }
    }
}

const indexFilter = /\d/g,
    PREFIX = 'highcharts-',
    DIV = 'div',
    INPUT = 'input',
    LABEL = 'label',
    BUTTON = 'button',
    SELECT = 'select',
    OPTION = 'option',
    SPAN = 'span',
    UL = 'ul',
    LI = 'li',
    H3 = 'h3';

/* eslint-disable no-invalid-this, valid-jsdoc */

// onContainerMouseDown blocks internal popup events, due to e.preventDefault.
// Related issue #4606

wrap(Pointer.prototype, 'onContainerMouseDown', function (this: Pointer, proceed: Function, e): void {

    const popupClass = e.target && e.target.className;

    // elements is not in popup
    if (!(isString(popupClass) &&
        popupClass.indexOf(PREFIX + 'popup-field') >= 0)
    ) {
        proceed.apply(this, Array.prototype.slice.call(arguments, 1));
    }
});

H.Popup = function (this: Highcharts.Popup, parentDiv: HTMLDOMElement, iconsURL: string, chart?: Chart): void {
    this.init(parentDiv, iconsURL, chart);
} as any;

H.Popup.prototype = {
    /**
     * Initialize the popup. Create base div and add close button.
     * @private
     * @param {Highcharts.HTMLDOMElement} parentDiv
     * Container where popup should be placed
     * @param {string} iconsURL
     * Icon URL
     */
    init: function (parentDiv: HTMLDOMElement, iconsURL: string, chart?: Chart): void {
        this.chart = chart;

        // create popup div
        this.container = createElement(DIV, {
            className: PREFIX + 'popup highcharts-no-tooltip'
        }, null as any, parentDiv);

        this.lang = this.getLangpack();
        this.iconsURL = iconsURL;

        // add close button
        this.addCloseBtn();
    },
    /**
     * Create HTML element and attach click event (close popup).
     * @private
     */
    addCloseBtn: function (): void {
        let _self = this,
            closeBtn: HTMLDOMElement;

        const iconsURL = this.iconsURL;

        // create close popup btn
        closeBtn = createElement(DIV, {
            className: PREFIX + 'popup-close'
        }, null as any, this.container);

        closeBtn.style['background-image' as any] = 'url(' +
                (
                    iconsURL.match(/png|svg|jpeg|jpg|gif/ig) ?
                        iconsURL : iconsURL + 'close.svg'
                ) + ')';

        ['click', 'touchstart'].forEach(function (eventName: string): void {
            addEvent(closeBtn, eventName, function (): void {
                if (_self.chart) {
                    fireEvent(_self.chart.navigationBindings, 'closePopup');
                } else {
                    _self.closePopup();
                }
            });
        });
    },
    /**
     * Create two columns (divs) in HTML.
     * @private
     * @param {Highcharts.HTMLDOMElement} container
     * Container of columns
     * @return {Highcharts.Dictionary<Highcharts.HTMLDOMElement>}
     * Reference to two HTML columns (lhsCol, rhsCol)
     */
    addColsContainer: function (
        container: HTMLDOMElement
    ): Record<string, HTMLDOMElement> {
        let rhsCol,
            lhsCol;

        // left column
        lhsCol = createElement(DIV, {
            className: PREFIX + 'popup-lhs-col'
        }, null as any, container);

        // right column
        rhsCol = createElement(DIV, {
            className: PREFIX + 'popup-rhs-col'
        }, null as any, container);

        // wrapper content
        createElement(DIV, {
            className: PREFIX + 'popup-rhs-col-wrapper'
        }, null as any, rhsCol);

        return {
            lhsCol: lhsCol,
            rhsCol: rhsCol
        };
    },
    /**
     * Create input with label.
     * @private
     * @param {string} option
     * Chain of fields i.e params.styles.fontSize
     * @param {string} type
     * Indicator type
     * @param {Highhcharts.HTMLDOMElement}
     * Container where elements should be added
     * @param {string} value
     * Default value of input i.e period value is 14, extracted from
     * defaultOptions (ADD mode) or series options (EDIT mode)
     */
    addInput: function (option: string, type: string, parentDiv: HTMLDOMElement, value: string): void {
        const optionParamList = option.split('.'),
            optionName = optionParamList[optionParamList.length - 1],
            lang = this.lang,
            inputName = PREFIX + type + '-' + optionName;

        if (!inputName.match(indexFilter)) {
            // add label
            createElement(
                LABEL, {
                    htmlFor: inputName
                },
                void 0,
                parentDiv
            ).appendChild(
                doc.createTextNode(lang[optionName] || optionName)
            );
        }

        // add input
        createElement(
            INPUT,
            {
                name: inputName,
                value: value[0],
                type: value[1],
                className: PREFIX + 'popup-field'
            },
            void 0,
            parentDiv
        ).setAttribute(PREFIX + 'data-name', option);
    },
    /**
     * Create button.
     * @private
     * @param {Highcharts.HTMLDOMElement} parentDiv
     * Container where elements should be added
     * @param {string} label
     * Text placed as button label
     * @param {string} type
     * add | edit | remove
     * @param {Function} callback
     * On click callback
     * @param {Highcharts.HTMLDOMElement} fieldsDiv
     * Container where inputs are generated
     * @return {Highcharts.HTMLDOMElement}
     * HTML button
     */
    addButton: function (
        parentDiv: HTMLDOMElement,
        label: string,
        type: string,
        callback: Function,
        fieldsDiv: HTMLDOMElement
    ): HTMLDOMElement {
        let _self = this,
            closePopup = this.closePopup,
            getFields = this.getFields,
            button: HTMLDOMElement;

        button = createElement(BUTTON, void 0, void 0, parentDiv);
        button.appendChild(doc.createTextNode(label));

        ['click', 'touchstart'].forEach(function (eventName: string): void {
            addEvent(button, eventName, function (): void {
                closePopup.call(_self);

                return callback(
                    getFields(fieldsDiv, type)
                );
            });
        });

        return button;
    },
    /**
     * Get values from all inputs and create JSON.
     * @private
     * @param {Highcharts.HTMLDOMElement} - container where inputs are created
     * @param {string} - add | edit | remove
     * @return {Highcharts.PopupFieldsObject} - fields
     */
    getFields: function (
        parentDiv: HTMLDOMElement,
        type: string
    ): Highcharts.PopupFieldsObject {

        let inputList = parentDiv.querySelectorAll('input'),
            optionSeries = '#' + PREFIX + 'select-series > option:checked',
            optionVolume = '#' + PREFIX + 'select-volume > option:checked',
            linkedTo = parentDiv.querySelectorAll(optionSeries)[0],
            volumeTo = parentDiv.querySelectorAll(optionVolume)[0],
            seriesId,
            param,
            fieldsOutput: Highcharts.PopupFieldsObject;

        fieldsOutput = {
            actionType: type,
            linkedTo: linkedTo && linkedTo.getAttribute('value'),
            fields: { }
        } as any;

        [].forEach.call(inputList, function (input: HTMLInputElement): void {
            param = input.getAttribute(PREFIX + 'data-name');
            seriesId = input.getAttribute(PREFIX + 'data-series-id');

            // params
            if (seriesId) {
                fieldsOutput.seriesId = input.value;
            } else if (param) {
                fieldsOutput.fields[param] = input.value;
            } else {
                // type like sma / ema
                fieldsOutput.type = input.value;
            }
        });

        if (volumeTo) {
            fieldsOutput.fields['params.volumeSeriesID'] = volumeTo.getAttribute('value') as any;
        }

        return fieldsOutput as any;
    },
    /**
     * Reset content of the current popup and show.
     * @private
     */
    showPopup: function (): void {

        const popupDiv = this.container,
            toolbarClass = PREFIX + 'annotation-toolbar',
            popupCloseBtn = popupDiv
                .querySelectorAll('.' + PREFIX + 'popup-close')[0];

        this.formType = void 0;

        // reset content
        popupDiv.innerHTML = '';

        // reset toolbar styles if exists
        if (popupDiv.className.indexOf(toolbarClass) >= 0) {
            popupDiv.classList.remove(toolbarClass);

            // reset toolbar inline styles
            popupDiv.removeAttribute('style');
        }

        // add close button
        popupDiv.appendChild(popupCloseBtn);
        popupDiv.style.display = 'block';
        popupDiv.style.height = '';
    },
    /**
     * Hide popup.
     * @private
     */
    closePopup: function (): void {
        const container = pick(
            this.popup && this.popup.container,
            this.container
        );
        container.style.display = 'none';
    },
    /**
     * Create content and show popup.
     * @private
     * @param {string} - type of popup i.e indicators
     * @param {Highcharts.Chart} - chart
     * @param {Highcharts.AnnotationsOptions} - options
     * @param {Function} - on click callback
     */
    showForm: function (
        type: string,
        chart: Highcharts.AnnotationChart,
        options: Highcharts.AnnotationsOptions,
        callback: Function
    ): void {

        if (!chart) {
            return;
        }

        this.popup = chart.navigationBindings.popup;

        // show blank popup
        this.showPopup();

        // indicator form
        if (type === 'indicators') {
            this.indicators.addForm.call(this, chart, options, callback);
        }

        // annotation small toolbar
        if (type === 'annotation-toolbar') {
            this.annotations.addToolbar.call(this, chart, options, callback);
        }

        // annotation edit form
        if (type === 'annotation-edit') {
            this.annotations.addForm.call(this, chart, options, callback);
        }

        // flags form - add / edit
        if (type === 'flag') {
            this.annotations.addForm.call(this, chart, options, callback, true);
        }

<<<<<<< HEAD
        this.formType = type;
=======
        // Explicit height is needed to make inner elements scrollable
        this.container.style.height = this.container.offsetHeight + 'px';
>>>>>>> c1086b5d
    },
    /**
     * Return lang definitions for popup.
     * @private
     * @return {Highcharts.Dictionary<string>} - elements translations.
     */
    getLangpack: function (this: Highcharts.Popup): Record<string, string> {
        return (getOptions().lang as any).navigation.popup;
    },
    annotations: {
        /**
         * Create annotation simple form. It contains two buttons
         * (edit / remove) and text label.
         * @private
         * @param {Highcharts.Chart} - chart
         * @param {Highcharts.AnnotationsOptions} - options
         * @param {Function} - on click callback
         */
        addToolbar: function (
            this: Highcharts.Popup,
            chart: Highcharts.AnnotationChart,
            options: Highcharts.AnnotationsOptions,
            callback: Function
        ): void {
            let _self = this,
                lang = this.lang,
                popupDiv = this.popup.container,
                showForm = this.showForm,
                toolbarClass = PREFIX + 'annotation-toolbar',
                button;

            // set small size
            if (popupDiv.className.indexOf(toolbarClass) === -1) {
                popupDiv.className += ' ' + toolbarClass;
            }

            // set position
            if (chart) {
                popupDiv.style.top = chart.plotTop + 10 + 'px';
            }

            // create label
            createElement(SPAN, void 0, void 0, popupDiv).appendChild(
                doc.createTextNode(pick(
                    // Advanced annotations:
                    lang[options.langKey as any] || options.langKey,
                    // Basic shapes:
                    options.shapes && options.shapes[0].type
                ))
            );

            // add buttons
            button = this.addButton(
                popupDiv,
                lang.removeButton || 'remove',
                'remove',
                callback,
                popupDiv
            );

            button.className += ' ' + PREFIX + 'annotation-remove-button';
            button.style['background-image' as any] = 'url(' +
                this.iconsURL + 'destroy.svg)';

            button = this.addButton(
                popupDiv,
                lang.editButton || 'edit',
                'edit',
                function (): void {
                    showForm.call(
                        _self,
                        'annotation-edit',
                        chart,
                        options,
                        callback
                    );
                },
                popupDiv
            );

            button.className += ' ' + PREFIX + 'annotation-edit-button';
            button.style['background-image' as any] = 'url(' +
                this.iconsURL + 'edit.svg)';

        },
        /**
         * Create annotation simple form.
         * It contains fields with param names.
         * @private
         * @param {Highcharts.Chart} chart
         * Chart
         * @param {Object} options
         * Options
         * @param {Function} callback
         * On click callback
         * @param {boolean} [isInit]
         * If it is a form declared for init annotation
         */
        addForm: function (
            this: Highcharts.Popup,
            chart: Highcharts.AnnotationChart,
            options: Highcharts.AnnotationsOptions,
            callback: Function,
            isInit?: boolean
        ): void {
            let popupDiv = this.popup.container,
                lang = this.lang,
                bottomRow,
                lhsCol;

            if (!chart) {
                return;
            }

            // create title of annotations
            lhsCol = createElement('h2', {
                className: PREFIX + 'popup-main-title'
            }, void 0, popupDiv);
            lhsCol.appendChild(
                doc.createTextNode(
                    lang[options.langKey as any] || options.langKey || ''
                )
            );

            // left column
            lhsCol = createElement(DIV, {
                className: PREFIX + 'popup-lhs-col ' + PREFIX + 'popup-lhs-full'
            }, null as any, popupDiv);

            bottomRow = createElement(DIV, {
                className: PREFIX + 'popup-bottom-row'
            }, null as any, popupDiv);

            this.annotations.addFormFields.call(
                this,
                lhsCol,
                chart,
                '',
                options,
                [],
                true
            );

            this.addButton(
                bottomRow,
                isInit ?
                    (lang.addButton || 'add') :
                    (lang.saveButton || 'save'),
                isInit ? 'add' : 'save',
                callback,
                popupDiv
            );
        },
        /**
         * Create annotation's form fields.
         * @private
         * @param {Highcharts.HTMLDOMElement} parentDiv
         * Div where inputs are placed
         * @param {Highcharts.Chart} chart
         * Chart
         * @param {string} parentNode
         * Name of parent to create chain of names
         * @param {Highcharts.AnnotationsOptions} options
         * Options
         * @param {Array<unknown>} storage
         * Array where all items are stored
         * @param {boolean} [isRoot]
         * Recursive flag for root
         */
        addFormFields: function (
            this: Highcharts.Popup,
            parentDiv: HTMLDOMElement,
            chart: Highcharts.AnnotationChart,
            parentNode: string,
            options: Highcharts.AnnotationsOptions,
            storage: Array<unknown>,
            isRoot?: boolean
        ): void {
            let _self = this,
                addFormFields = this.annotations.addFormFields,
                addInput = this.addInput,
                lang = this.lang,
                parentFullName,
                titleName;

            if (!chart) {
                return;
            }

            objectEach(options, function (value, option: string): void {

                // create name like params.styles.fontSize
                parentFullName = parentNode !== '' ?
                    parentNode + '.' + option : option;

                if (isObject(value)) {
                    if (
                        // value is object of options
                        !isArray(value) ||
                        // array of objects with params. i.e labels in Fibonacci
                        (isArray(value) && isObject(value[0]))
                    ) {
                        titleName = lang[option] || option;

                        if (!titleName.match(indexFilter)) {
                            storage.push([
                                true,
                                titleName,
                                parentDiv
                            ]);
                        }

                        addFormFields.call(
                            _self,
                            parentDiv,
                            chart,
                            parentFullName,
                            value as any,
                            storage,
                            false
                        );
                    } else {
                        storage.push([
                            _self,
                            parentFullName,
                            'annotation',
                            parentDiv,
                            value
                        ]);
                    }
                }
            });

            if (isRoot) {
                stableSort(storage, function (a: any): number {
                    return a[1].match(/format/g) ? -1 : 1;
                });

                if (isFirefox) {
                    storage.reverse(); // (#14691)
                }

                storage.forEach(function (genInput): void {
                    if ((genInput as any)[0] === true) {
                        createElement(
                            SPAN, {
                                className: PREFIX + 'annotation-title'
                            },
                            void 0,
                            (genInput as any)[2]
                        ).appendChild(doc.createTextNode(
                            (genInput as any)[1]
                        ));

                    } else {
                        addInput.apply((genInput as any)[0], (genInput as any).splice(1));
                    }
                });
            }
        }
    },
    indicators: {
        /**
         * Create indicator's form. It contains two tabs (ADD and EDIT) with
         * content.
         * @private
         */
        addForm: function (
            this: Highcharts.Popup,
            chart: Highcharts.AnnotationChart,
            _options: Highcharts.AnnotationsOptions,
            callback: Function
        ): void {

            let tabsContainers,
                indicators = this.indicators,
                lang = this.lang,
                buttonParentDiv;

            if (!chart) {
                return;
            }

            // add tabs
            this.tabs.init.call(this, chart);

            // get all tabs content divs
            tabsContainers = this.popup.container
                .querySelectorAll('.' + PREFIX + 'tab-item-content');

            // ADD tab
            this.addColsContainer(tabsContainers[0] as any);
            indicators.addIndicatorList.call(
                this,
                chart,
                tabsContainers[0] as any,
                'add'
            );

            buttonParentDiv = tabsContainers[0]
                .querySelectorAll('.' + PREFIX + 'popup-rhs-col')[0];

            this.addButton(
                buttonParentDiv as any,
                lang.addButton || 'add',
                'add',
                callback,
                buttonParentDiv as any
            );

            // EDIT tab
            this.addColsContainer(tabsContainers[1] as any);
            indicators.addIndicatorList.call(
                this,
                chart,
                tabsContainers[1] as any,
                'edit'
            );

            buttonParentDiv = tabsContainers[1]
                .querySelectorAll('.' + PREFIX + 'popup-rhs-col')[0];

            this.addButton(
                buttonParentDiv as any,
                lang.saveButton || 'save',
                'edit',
                callback,
                buttonParentDiv as any
            );
            this.addButton(
                buttonParentDiv as any,
                lang.removeButton || 'remove',
                'remove',
                callback,
                buttonParentDiv as any
            );
        },
        /**
         * Create HTML list of all indicators (ADD mode) or added indicators
         * (EDIT mode).
         * @private
         */
        addIndicatorList: function (
            this: Highcharts.Popup,
            chart: Highcharts.AnnotationChart,
            parentDiv: HTMLDOMElement,
            listType: string
        ): void {
            let _self = this,
                lhsCol = parentDiv.querySelectorAll('.' + PREFIX + 'popup-lhs-col')[0],
                rhsCol = parentDiv.querySelectorAll('.' + PREFIX + 'popup-rhs-col')[0],
                isEdit = listType === 'edit',
                series = (
                    isEdit ?
                        chart.series : // EDIT mode
                        chart.options.plotOptions // ADD mode
                ),
                addFormFields = this.indicators.addFormFields,
                rhsColWrapper: Element,
                indicatorList: HTMLDOMElement,
                item: HTMLDOMElement;

            if (!chart) {
                return;
            }

            // create wrapper for list
            indicatorList = createElement(UL, {
                className: PREFIX + 'indicator-list'
            }, null as any, lhsCol as any);

            rhsColWrapper = rhsCol
                .querySelectorAll('.' + PREFIX + 'popup-rhs-col-wrapper')[0];

            objectEach(series, function (
                serie: (Series|SeriesTypePlotOptions),
                value: string
            ): void {
                const seriesOptions = serie.options;

                if (
                    (serie as any).params ||
                    seriesOptions && (seriesOptions as any).params
                ) {

                    const indicatorNameType = _self.indicators.getNameType(serie as any, value),
                        indicatorType = indicatorNameType.type;

                    item = createElement(LI, {
                        className: PREFIX + 'indicator-list'
                    }, void 0, indicatorList);
                    item.appendChild(doc.createTextNode(
                        indicatorNameType.name
                    ));

                    ['click', 'touchstart'].forEach(function (eventName: string): void {
                        addEvent(item, eventName, function (): void {

                            addFormFields.call(
                                _self,
                                chart,
                                isEdit ? serie : (series as any)[indicatorType],
                                indicatorNameType.type,
                                rhsColWrapper as any
                            );

                            // add hidden input with series.id
                            if (isEdit && serie.options) {
                                createElement(INPUT, {
                                    type: 'hidden',
                                    name: PREFIX + 'id-' + indicatorType,
                                    value: (serie as any).options.id
                                }, null as any, rhsColWrapper as any)
                                    .setAttribute(
                                        PREFIX + 'data-series-id',
                                        (serie as any).options.id
                                    );
                            }
                        });
                    });
                }
            });

            // select first item from the list
            if (indicatorList.childNodes.length > 0) {
                (indicatorList.childNodes[0] as any).click();
            }
        },
        /**
         * Extract full name and type of requested indicator.
         * @private
         * @param {Highcharts.Series} series
         * Series which name is needed. (EDIT mode - defaultOptions.series, ADD
         * mode - indicator series).
         * @param {string} - indicator type like: sma, ema, etc.
         * @return {Object} - series name and type like: sma, ema, etc.
         */
        getNameType: function (
            series: SMAIndicator,
            type: string
        ): Record<string, string> {
            let options = series.options,
                seriesTypes = H.seriesTypes,
                // add mode
                seriesName = seriesTypes[type] &&
                    (seriesTypes[type].prototype as any).nameBase || type.toUpperCase(),
                seriesType = type;

            // edit
            if (options && options.type) {
                seriesType = series.options.type as any;
                seriesName = series.name;
            }

            return {
                name: seriesName,
                type: seriesType
            };
        },
        /**
         * List all series with unique ID. Its mandatory for indicators to set
         * correct linking.
         * @private
         * @param {string} type
         * Indicator type like: sma, ema, etc.
         * @param {string} optionName
         * Type of select i.e series or volume.
         * @param {Highcharts.Chart} chart
         * Chart
         * @param {Highcharts.HTMLDOMElement} parentDiv
         * Element where created HTML list is added
         * @param {string} selectedOption
         *         optional param for default value in dropdown
         */
        listAllSeries: function (
            this: Highcharts.Popup,
            type: string,
            optionName: string,
            chart: Highcharts.AnnotationChart,
            parentDiv: HTMLDOMElement,
            selectedOption: string
        ): void {
            let selectName = PREFIX + optionName + '-type-' + type,
                lang = this.lang,
                selectBox: HTMLSelectElement,
                seriesOptions;

            if (!chart) {
                return;
            }

            createElement(
                LABEL, {
                    htmlFor: selectName
                },
                null as any,
                parentDiv
            ).appendChild(doc.createTextNode(
                lang[optionName] || optionName
            ));

            // select type
            selectBox = createElement(
                SELECT,
                {
                    name: selectName,
                    className: PREFIX + 'popup-field'
                },
                null as any,
                parentDiv
            ) as any;

            selectBox.setAttribute('id', PREFIX + 'select-' + optionName);

            // list all series which have id - mandatory for creating indicator
            chart.series.forEach(function (serie): void {

                seriesOptions = serie.options;

                if (
                    !(seriesOptions as any).params &&
                    seriesOptions.id &&
                    seriesOptions.id !== PREFIX + 'navigator-series'
                ) {
                    createElement(
                        OPTION,
                        {
                            value: seriesOptions.id
                        },
                        null as any,
                        selectBox
                    ).appendChild(doc.createTextNode(
                        seriesOptions.name || seriesOptions.id
                    ));
                }
            });

            if (defined(selectedOption)) {
                selectBox.value = selectedOption;
            }
        },
        /**
         * Create typical inputs for chosen indicator. Fields are extracted from
         * defaultOptions (ADD mode) or current indicator (ADD mode). Two extra
         * fields are added:
         * - hidden input - contains indicator type (required for callback)
         * - select - list of series which can be linked with indicator
         * @private
         * @param {Highcharts.Chart} chart
         * Chart
         * @param {Highcharts.Series} series
         * Indicator
         * @param {string} seriesType
         * Indicator type like: sma, ema, etc.
         * @param {Highcharts.HTMLDOMElement} rhsColWrapper
         * Element where created HTML list is added
         */
        addFormFields: function (
            this: Highcharts.Popup,
            chart: Highcharts.AnnotationChart,
            series: SMAIndicator,
            seriesType: string,
            rhsColWrapper: HTMLDOMElement
        ): void {
            const fields = (series as any).params || series.options.params,
                getNameType = this.indicators.getNameType;

            // reset current content
            rhsColWrapper.innerHTML = '';

            // create title (indicator name in the right column)
            createElement(
                H3,
                {
                    className: PREFIX + 'indicator-title'
                },
                void 0,
                rhsColWrapper
            ).appendChild(
                doc.createTextNode(getNameType(series, seriesType).name)
            );

            // input type
            createElement(
                INPUT,
                {
                    type: 'hidden',
                    name: PREFIX + 'type-' + seriesType,
                    value: seriesType
                },
                null as any,
                rhsColWrapper
            );

            // list all series with id
            this.indicators.listAllSeries.call(
                this,
                seriesType,
                'series',
                chart,
                rhsColWrapper,
                series.linkedParent && fields.volumeSeriesID
            );

            if (fields.volumeSeriesID) {
                this.indicators.listAllSeries.call(
                    this,
                    seriesType,
                    'volume',
                    chart,
                    rhsColWrapper,
                    series.linkedParent && series.linkedParent.options.id as any
                );
            }

            // add param fields
            this.indicators.addParamInputs.call(
                this,
                chart,
                'params',
                fields,
                seriesType,
                rhsColWrapper
            );
        },
        /**
         * Recurent function which lists all fields, from params object and
         * create them as inputs. Each input has unique `data-name` attribute,
         * which keeps chain of fields i.e params.styles.fontSize.
         * @private
         * @param {Highcharts.Chart} chart
         * Chart
         * @param {string} parentNode
         * Name of parent to create chain of names
         * @param {Highcharts.PopupFieldsDictionary<string>} fields
         * Params which are based for input create
         * @param {string} type
         * Indicator type like: sma, ema, etc.
         * @param {Highcharts.HTMLDOMElement} parentDiv
         * Element where created HTML list is added
         */
        addParamInputs: function (
            this: Highcharts.Popup,
            chart: Highcharts.AnnotationChart,
            parentNode: string,
            fields: Highcharts.PopupFieldsDictionary<string>,
            type: string,
            parentDiv: HTMLDOMElement
        ): void {
            let _self = this,
                addParamInputs = this.indicators.addParamInputs,
                addInput = this.addInput,
                parentFullName;

            if (!chart) {
                return;
            }

            objectEach(fields, function (value, fieldName): void {
                // create name like params.styles.fontSize
                parentFullName = parentNode + '.' + fieldName;

                if (value !== void 0) { // skip if field is unnecessary, #15362
                    if (isObject(value)) {
                        addParamInputs.call(
                            _self,
                            chart,
                            parentFullName,
                            value as any,
                            type,
                            parentDiv
                        );
                    } else if (
                    // skip volume field which is created by addFormFields
                        parentFullName !== 'params.volumeSeriesID'
                    ) {
                        addInput.call(
                            _self,
                            parentFullName,
                            type,
                            parentDiv,
                            [value, 'text'] as any // all inputs are text type
                        );
                    }
                }
            });
        },
        /**
         * Get amount of indicators added to chart.
         * @private
         * @return {number} - Amount of indicators
         */
        getAmount: function (this: Chart): number {
            let series = this.series,
                counter = 0;

            series.forEach(function (serie): void {
                const seriesOptions = serie.options;

                if (
                    (serie as any).params ||
                    seriesOptions && (seriesOptions as any).params
                ) {
                    counter++;
                }
            });

            return counter;
        }
    },
    tabs: {
        /**
         * Init tabs. Create tab menu items, tabs containers
         * @private
         * @param {Highcharts.Chart} chart
         * Reference to current chart
         */
        init: function (this: Highcharts.Popup, chart: Highcharts.AnnotationChart): void {
            let tabs = this.tabs,
                indicatorsCount = this.indicators.getAmount.call(chart),
                firstTab; // run by default

            if (!chart) {
                return;
            }

            // create menu items
            firstTab = tabs.addMenuItem.call(this, 'add');
            tabs.addMenuItem.call(this, 'edit', indicatorsCount);

            // create tabs containers
            (tabs.addContentItem as any).call(this, 'add');
            (tabs.addContentItem as any).call(this, 'edit');

            tabs.switchTabs.call(this, indicatorsCount);

            // activate first tab
            tabs.selectTab.call(this, firstTab, 0);
        },
        /**
         * Create tab menu item
         * @private
         * @param {string} tabName
         * `add` or `edit`
         * @param {number} [disableTab]
         * Disable tab when 0
         * @return {Highcharts.HTMLDOMElement}
         * Created HTML tab-menu element
         */
        addMenuItem: function (
            this: Highcharts.Popup,
            tabName: string,
            disableTab?: number
        ): HTMLDOMElement {
            let popupDiv = this.popup.container,
                className = PREFIX + 'tab-item',
                lang = this.lang,
                menuItem;

            if (disableTab === 0) {
                className += ' ' + PREFIX + 'tab-disabled';
            }

            // tab 1
            menuItem = createElement(
                SPAN,
                {
                    className
                },
                void 0,
                popupDiv
            );
            menuItem.appendChild(
                doc.createTextNode(lang[tabName + 'Button'] || tabName)
            );

            menuItem.setAttribute(PREFIX + 'data-tab-type', tabName);

            return menuItem;
        },
        /**
         * Create tab content
         * @private
         * @return {HTMLDOMElement} - created HTML tab-content element
         */
        addContentItem: function (this: Highcharts.Popup): HTMLDOMElement {
            const popupDiv = this.popup.container;

            return createElement(
                DIV,
                {
                    className: PREFIX + 'tab-item-content ' + PREFIX + 'no-mousewheel'// #12100
                },
                null as any,
                popupDiv
            );
        },
        /**
         * Add click event to each tab
         * @private
         * @param {number} disableTab
         * Disable tab when 0
         */
        switchTabs: function (this: Highcharts.Popup, disableTab: number): void {
            let _self = this,
                popupDiv = this.popup.container,
                tabs = popupDiv.querySelectorAll('.' + PREFIX + 'tab-item'),
                dataParam;

            tabs.forEach(function (tab: Element, i: number): void {

                dataParam = tab.getAttribute(PREFIX + 'data-tab-type');

                if (dataParam === 'edit' && disableTab === 0) {
                    return;
                }

                ['click', 'touchstart'].forEach(function (eventName: string): void {
                    addEvent(tab, eventName, function (): void {

                        // reset class on other elements
                        _self.tabs.deselectAll.call(_self);
                        _self.tabs.selectTab.call(_self, this, i);
                    });
                });
            });
        },
        /**
         * Set tab as visible
         * @private
         * @param {globals.Element} - current tab
         * @param {number} - Index of tab in menu
         */
        selectTab: function (this: Highcharts.Popup, tab: Element, index: number): void {
            const allTabs = this.popup.container
                .querySelectorAll('.' + PREFIX + 'tab-item-content');

            tab.className += ' ' + PREFIX + 'tab-item-active';
            allTabs[index].className += ' ' + PREFIX + 'tab-item-show';
        },
        /**
         * Set all tabs as invisible.
         * @private
         */
        deselectAll: function (this: Highcharts.Popup): void {
            let popupDiv = this.popup.container,
                tabs = popupDiv
                    .querySelectorAll('.' + PREFIX + 'tab-item'),
                tabsContent = popupDiv
                    .querySelectorAll('.' + PREFIX + 'tab-item-content'),
                i;

            for (i = 0; i < tabs.length; i++) {
                tabs[i].classList.remove(PREFIX + 'tab-item-active');
                tabsContent[i].classList.remove(PREFIX + 'tab-item-show');
            }
        }
    }
} as any;

addEvent(NavigationBindings, 'showPopup', function (
    this: NavigationBindings,
    config: Highcharts.PopupConfigObject
): void {
    if (!this.popup) {
        // Add popup to main container
        this.popup = new H.Popup(
            this.chart.container, (
                this.chart.options.navigation.iconsURL ||
                (
                    this.chart.options.stockTools &&
                    this.chart.options.stockTools.gui.iconsURL
                ) ||
                'https://code.highcharts.com/@product.version@/gfx/stock-icons/'
            ), this.chart
        );
    }

    this.popup.showForm(
        config.formType,
        this.chart,
        config.options,
        config.onSubmit
    );
});

addEvent(NavigationBindings, 'closePopup', function (this: NavigationBindings): void {
    if (this.popup) {
        this.popup.closePopup();
    }
});

export default H.Popup;<|MERGE_RESOLUTION|>--- conflicted
+++ resolved
@@ -497,12 +497,10 @@
             this.annotations.addForm.call(this, chart, options, callback, true);
         }
 
-<<<<<<< HEAD
         this.formType = type;
-=======
+
         // Explicit height is needed to make inner elements scrollable
         this.container.style.height = this.container.offsetHeight + 'px';
->>>>>>> c1086b5d
     },
     /**
      * Return lang definitions for popup.
