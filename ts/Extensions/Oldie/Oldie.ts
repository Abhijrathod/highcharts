--- conflicted
+++ resolved
@@ -404,7 +404,6 @@
         /** @deprecated */
         detachEvent(event: string, pDisp: Function): (number|true);
     }
-<<<<<<< HEAD
 
     interface Document {
         /** @deprecated */
@@ -448,12 +447,11 @@
         readonly toElement: Element;
     }
 
-=======
     interface HTMLCanvasElement {
         /** @deprecated */
         msToBlob: Function;
     }
->>>>>>> 88352648
+
     /** @deprecated */
     interface TridentNamespace {
         readonly name: string;
