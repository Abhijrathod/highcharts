/* *
 *
 *  (c) 2009-2023 Highsoft AS
 *
 *  License: www.highcharts.com/license
 *
 *  !!!!!!! SOURCE GETS TRANSPILED BY TYPESCRIPT. EDIT TS FILE ONLY. !!!!!!!
 *
 *  Authors:
 *  - Karol Kolodziej
 *
 * */

/* eslint-disable require-jsdoc, max-len */

'use strict';

/* *
 *
 *  Imports
 *
 * */

import type Sync from '../../Dashboards/Components/Sync/Sync';

<<<<<<< HEAD
import ComponentGroup from '../../Dashboards/Components/ComponentGroup.js';
import ComponentType from '../../Dashboards/Components/ComponentType';
=======
import ComponentTypes from '../../Dashboards/Components/ComponentType';
>>>>>>> af1f504a
import DataGridComponent from './DataGridComponent.js';
import U from '../../Core/Utilities.js';
const {
    addEvent
} = U;

/* *
 *
 *  Constants
 *
 * */

const configs: {
    handlers: Record<string, Sync.HandlerConfig>;
    emitters: Record<string, Sync.EmitterConfig>;
} = {
    emitters: {
        tooltipEmitter: [
            'tooltipEmitter',
<<<<<<< HEAD
            function (this: ComponentType): Function | void {
                if (this.type === 'DataGrid') {
                    const { dataGrid, id } = this as DataGridComponent;
                    const groups = ComponentGroup.getGroupsFromComponent(this.id);

                    if (dataGrid) {
                        const setHoverPointWithDetail = (hoverRow: any): void => {
                            groups.forEach((group): void => {
                                requestAnimationFrame((): void => {
                                    group.getSharedState().setHoverPoint(hoverRow, {
                                        isDataGrid: true,
                                        sender: id
                                    });
                                });
                            });
                        };
=======
            function (this: ComponentTypes): Function | void {
                if (this instanceof (DataGridComponent || window.DataGridComponent)) {
                    const { dataGrid, connector: store, board } = this;

                    if (dataGrid && store && board) {
                        const { dataCursor: cursor } = board;
>>>>>>> af1f504a

                        const callbacks = [
                            addEvent(dataGrid.container, 'dataGridHover', (e: any): void => {
                                const row = e.row;
                                const cell = row.querySelector(`.hc-dg-cell[data-original-data="${row.dataset.rowXIndex}"]`);

                                cursor.emitCursor(store.table, {
                                    type: 'position',
                                    row: parseInt(row.dataset.rowIndex, 10),
                                    column: cell ? cell.dataset.columnName : void 0,
                                    state: 'dataGrid.hoverRow'
                                });
                            }),
                            addEvent(dataGrid.container, 'mouseout', (): void => {
                                cursor.emitCursor(store.table, {
                                    type: 'position',
                                    state: 'dataGrid.hoverOut'
                                });
                            })
                        ];

                        // Return a function that calls the callbacks
                        return function (): void {
                            callbacks.forEach((callback): void => callback());
                        };
                    }
                }
            }
        ]
    },
    handlers: {
        tooltipHandler: [
            'tooltipHandler',
            void 0, // 'afterHoverPointChange',
            function (this: DataGridComponent): void {
                const { board } = this;
                const table = this.connector && this.connector.table;
                if (board && table) {
                    const { dataCursor: cursor } = board;
                    if (cursor) {
                        cursor.addListener(table.id, 'point.mouseOver', (e): void => {
                            const cursor = e.cursor;
                            if (cursor.type === 'position') {
                                const { row } = cursor;
                                const { dataGrid } = this;

                                if (row && dataGrid) {
                                    const highlightedDataRow = dataGrid.container
                                        .querySelector<HTMLElement>(`.hc-dg-row[data-row-index="${row}"]`);

                                    if (highlightedDataRow) {
                                        dataGrid.toggleRowHighlight(highlightedDataRow);
                                        dataGrid.hoveredRow = highlightedDataRow;
                                    }
                                }
                            }

                        });

                        cursor.addListener(table.id, 'point.mouseOut', (): void => {
                            const { dataGrid } = this;
                            if (dataGrid) {
                                dataGrid.toggleRowHighlight(void 0);
                            }

                        });
                    }
                }
            }
        ],
        selectionHandler: function (this: DataGridComponent): void {
            const { board } = this;
            const table = this.connector && this.connector.table;
            if (board && table) {

                const { dataCursor: cursor } = board;
                if (cursor) {
                    cursor.addListener(table.id, 'xAxis.extremes.min', (e): void => {
                        if (e.cursor.type === 'position' && this.dataGrid && e.cursor.row !== void 0) {
                            const { row } = e.cursor;
                            this.dataGrid.scrollToRow(row);
                        }
                    });
                }
            }

        }
    }
};

const defaults: Sync.OptionsRecord = {
    tooltip: { emitter: configs.emitters.tooltipEmitter, handler: configs.handlers.tooltipHandler },
    selection: { handler: configs.handlers.selectionHandler }
};


export default defaults;<|MERGE_RESOLUTION|>--- conflicted
+++ resolved
@@ -23,12 +23,7 @@
 
 import type Sync from '../../Dashboards/Components/Sync/Sync';
 
-<<<<<<< HEAD
-import ComponentGroup from '../../Dashboards/Components/ComponentGroup.js';
 import ComponentType from '../../Dashboards/Components/ComponentType';
-=======
-import ComponentTypes from '../../Dashboards/Components/ComponentType';
->>>>>>> af1f504a
 import DataGridComponent from './DataGridComponent.js';
 import U from '../../Core/Utilities.js';
 const {
@@ -48,31 +43,12 @@
     emitters: {
         tooltipEmitter: [
             'tooltipEmitter',
-<<<<<<< HEAD
             function (this: ComponentType): Function | void {
                 if (this.type === 'DataGrid') {
-                    const { dataGrid, id } = this as DataGridComponent;
-                    const groups = ComponentGroup.getGroupsFromComponent(this.id);
-
-                    if (dataGrid) {
-                        const setHoverPointWithDetail = (hoverRow: any): void => {
-                            groups.forEach((group): void => {
-                                requestAnimationFrame((): void => {
-                                    group.getSharedState().setHoverPoint(hoverRow, {
-                                        isDataGrid: true,
-                                        sender: id
-                                    });
-                                });
-                            });
-                        };
-=======
-            function (this: ComponentTypes): Function | void {
-                if (this instanceof (DataGridComponent || window.DataGridComponent)) {
-                    const { dataGrid, connector: store, board } = this;
+                    const { dataGrid, connector: store, board } = this as DataGridComponent;
 
                     if (dataGrid && store && board) {
                         const { dataCursor: cursor } = board;
->>>>>>> af1f504a
 
                         const callbacks = [
                             addEvent(dataGrid.container, 'dataGridHover', (e: any): void => {
