--- conflicted
+++ resolved
@@ -103,19 +103,11 @@
     emitters: Record<string, Sync.EmitterConfig>;
 } = {
     emitters: {
-<<<<<<< HEAD
         highlightEmitter: [
             'highlightEmitter',
-            function (this: ComponentTypes): Function | void {
-                if (this instanceof (HighchartsComponent || window.HighchartsComponent)) {
-                    const { chart, board } = this;
-=======
-        tooltipEmitter: [
-            'tooltipEmitter',
             function (this: ComponentType): Function | void {
                 if (this.type === 'Highcharts') {
                     const { chart, board } = this as HighchartsComponent;
->>>>>>> 9dc655c9
                     const table = this.connector && this.connector.table;
 
                     if (board && table) {
