/* *
 *
 *  Data module
 *
 *  (c) 2012-2021 Torstein Honsi
 *
 *  License: www.highcharts.com/license
 *
 *  !!!!!!! SOURCE GETS TRANSPILED BY TYPESCRIPT. EDIT TS FILE ONLY. !!!!!!!
 *
 * */

'use strict';

/* *
 *
 *  Imports
 *
 * */

import type SeriesOptions from '../Core/Series/SeriesOptions';

import Ajax from '../Extensions/Ajax.js';
const {
    ajax
} = Ajax;
import Chart from '../Core/Chart/Chart.js';
import CSVParser from '../Data/Parsers/CSVParser.js';
import CSVStore from '../Data/Stores/CSVStore.js';
import DataConverter from '../Data/DataConverter.js';
import DataTable from '../Data/DataTable.js';
import H from '../Core/Globals.js';
import GoogleSheetsParser from '../Data/Parsers/GoogleSheetsParser.js';
import GoogleSheetsStore from '../Data/Stores/GoogleSheetsStore.js';
import HTMLTableParser from '../Data/Parsers/HTMLTableParser.js';
import HTMLTableStore from '../Data/Stores/HTMLTableStore.js';
import Point from '../Core/Series/Point.js';
import DataTable from '../Data/DataTable.js';
import GoogleSheetsStore from '../Data/Stores/GoogleSheetsStore.js';
import GoogleSheetsParser from '../Data/Parsers/GoogleSheetsParser.js';
import CSVStore from '../Data/Stores/CSVStore.js';
import HTMLTableStore from '../Data/Stores/HTMLTableStore.js';
import CSVParser from '../Data/Parsers/CSVParser.js';
import HTMLTableParser from '../Data/Parsers/HTMLTableParser.js';
import SeriesRegistry from '../Core/Series/SeriesRegistry.js';
const { seriesTypes } = SeriesRegistry;
import U from '../Core/Utilities.js';
import DataConverter from '../Data/DataConverter.js';
const {
    addEvent,
    defined,
    extend,
    fireEvent,
    isNumber,
    isString,
    merge,
    objectEach,
    pick,
    splat
} = U;

/* *
 *
 *  Declarations
 *
 * */

declare module '../Core/Chart/ChartLike'{
    interface ChartLike {
        data?: Highcharts.Data;
        hasDataDef?: boolean;
        liveDataURL?: string;
    }
}

/**
 * Internal types
 * @private
 */
declare global {
    namespace Highcharts {
        type DataValueType = (number|string|null);
        interface DataAfterCompleteCallbackFunction {
            (dataOptions?: Partial<Options>): void;
        }
        interface DataBeforeParseCallbackFunction {
            (csv: string): string;
        }
        interface DataCompleteCallbackFunction {
            (chartOptions: Partial<Options>): void;
        }
        interface DataDateFormatCallbackFunction {
            (match: ReturnType<string['match']>): number;
        }
        interface DataDateFormatObject {
            alternative?: string;
            parser: DataDateFormatCallbackFunction;
            regex: RegExp;
        }
        interface DataOptions {
            afterComplete?: DataAfterCompleteCallbackFunction;
            beforeParse?: DataBeforeParseCallbackFunction;
            columns?: Array<Array<DataValueType>>;
            columnsURL?: string;
            columnTypes?: Array<string>;
            complete?: DataCompleteCallbackFunction;
            csv?: string;
            csvURL?: string;
            dataRefreshRate?: number;
            dateFormat?: string;
            dateFormats?: undefined;
            decimalPoint?: string;
            enablePolling?: boolean;
            endColumn?: number;
            endRow?: number;
            error?: Function;
            firstRowAsNames?: boolean;
            googleSpreadsheetKey?: string;
            googleSpreadsheetWorksheet?: string;
            itemDelimiter?: string;
            lineDelimiter?: string;
            parsed?: DataParsedCallbackFunction;
            parseDate?: DataParseDateCallbackFunction;
            rows?: Array<Array<DataValueType>>;
            rowsURL?: string;
            seriesMapping?: Array<Record<string, number>>;
            sort?: boolean;
            startColumn?: number;
            startRow?: number;
            switchRowsAndColumns?: boolean;
            table?: (string|HTMLElement);
        }
        interface DataParseDateCallbackFunction {
            (dateValue: string): number;
        }
        interface DataParsedCallbackFunction {
            (columns: Array<Array<DataValueType>>): (boolean|undefined);
        }
        interface DataValueCountObject {
            global: number;
            globalPointArrayMap: Array<string>;
            individual: Array<number>;
            seriesBuilders: Array<SeriesBuilder>;
            xColumns: Array<number>;
        }
        interface Options {
            data?: DataOptions;
        }
        interface SeriesBuilderReaderObject {
            columnIndex: (number|undefined);
            configName: string;
        }
        class Data {
            public constructor(
                dataOptions: DataOptions,
                chartOptions?: Partial<Options>,
                chart?: Chart
            );
            public alternativeFormat?: string;
            public chart: Chart;
            public dataStore?: (CSVStore|GoogleSheetsStore|HTMLTableStore);
            public chartOptions: Options;
            public columns?: Array<Array<DataValueType>>;
            public dateFormat?: string;
            public dateFormats: Record<string, Highcharts.DataDateFormatObject>;
            public decimalRegex?: RegExp;
            public firstRowAsNames: boolean;
            public liveDataTimeout?: number;
            public rawColumns: Array<Array<string>>;
            public options: DataOptions;
            public valueCount?: DataValueCountObject;
            public complete(): void;
            public dataFound(): void;
            public fetchLiveData(): (boolean|string);
            public getColumnDistribution(): void;
            public getData(): (Array<Array<DataValueType>>|undefined);
            public getFreeIndexes(
                numberOfColumns: number,
                seriesBuilders: Array<SeriesBuilder>
            ): Array<number>;
            public hasURLOption(options: DataOptions): boolean;
            public init(
                options: DataOptions,
                chartOptions?: Options,
                chart?: Chart
            ): void;
            public parseColumn(column: Array<DataValueType>, col: number): void;
            public parseCSV(
                inOptions?: Highcharts.DataOptions
            ): Array<Array<(number|string)>>;
            public parsed(): (boolean|undefined);
            public parseDate(val: string): number;
            public parseGoogleSpreadsheet(): boolean;
            public parseTable(): Array<Array<(number|string)>>;
            public parseTypes(): void;
            public rowsToColumns(
                rows: (Array<Array<DataValueType>>|undefined)
            ): (Array<Array<DataValueType>>|undefined);
            public trim(str: string, inside?: boolean): string;
        }
        class SeriesBuilder {
            public name?: string;
            public readers: Array<SeriesBuilderReaderObject>;
            public pointIsArray: boolean;
            public addColumnReader(
                columnIndex: (number|undefined),
                configName: string
            ): void;
            public getReferencedColumnIndexes(): Array<number>;
            public hasReader(configName: string): (boolean|undefined);
            public populateColumns(freeIndexes: Array<number>): boolean;
            public read<DataItemType>(
                columns: Array<Array<DataItemType>>,
                rowIndex: number
            ): (Array<DataItemType>|Record<string, DataItemType>);
        }
        function data(
            dataOptions: DataOptions,
            chartOptions?: Options,
            chart?: Chart
        ): Data;
    }
}

/**
 * Callback function to modify the CSV before parsing it by the data module.
 *
 * @callback Highcharts.DataBeforeParseCallbackFunction
 *
 * @param {string} csv
 *        The CSV to modify.
 *
 * @return {string}
 *         The CSV to parse.
 */

/**
 * Callback function that gets called after parsing data.
 *
 * @callback Highcharts.DataCompleteCallbackFunction
 *
 * @param {Highcharts.Options} chartOptions
 *        The chart options that were used.
 */

/**
 * Callback function that returns the correspondig Date object to a match.
 *
 * @callback Highcharts.DataDateFormatCallbackFunction
 *
 * @param {Array<number>} match
 *
 * @return {number}
 */

/**
 * Structure for alternative date formats to parse.
 *
 * @interface Highcharts.DataDateFormatObject
 *//**
 * @name Highcharts.DataDateFormatObject#alternative
 * @type {string|undefined}
 *//**
 * @name Highcharts.DataDateFormatObject#parser
 * @type {Highcharts.DataDateFormatCallbackFunction}
 *//**
 * @name Highcharts.DataDateFormatObject#regex
 * @type {global.RegExp}
 */

/**
 * Possible types for a data item in a column or row.
 *
 * @typedef {number|string|null} Highcharts.DataValueType
 */

/**
 * Callback function to parse string representations of dates into
 * JavaScript timestamps (milliseconds since 1.1.1970).
 *
 * @callback Highcharts.DataParseDateCallbackFunction
 *
 * @param {string} dateValue
 *
 * @return {number}
 *         Timestamp (milliseconds since 1.1.1970) as integer for Date class.
 */

/**
 * Callback function to access the parsed columns, the two-dimentional
 * input data array directly, before they are interpreted into series
 * data and categories.
 *
 * @callback Highcharts.DataParsedCallbackFunction
 *
 * @param {Array<Array<*>>} columns
 *        The parsed columns by the data module.
 *
 * @return {boolean|undefined}
 *         Return `false` to stop completion, or call `this.complete()` to
 *         continue async.
 */

/**
 * The Data module provides a simplified interface for adding data to
 * a chart from sources like CVS, HTML tables or grid views. See also
 * the [tutorial article on the Data module](
 * https://www.highcharts.com/docs/working-with-data/data-module).
 *
 * It requires the `modules/data.js` file to be loaded.
 *
 * Please note that the default way of adding data in Highcharts, without
 * the need of a module, is through the [series._type_.data](#series.line.data)
 * option.
 *
 * @sample {highcharts} highcharts/demo/column-parsed/
 *         HTML table
 * @sample {highcharts} highcharts/data/csv/
 *         CSV
 *
 * @since     4.0
 * @requires  modules/data
 * @apioption data
 */

/**
 * A callback function to modify the CSV before parsing it. Return the modified
 * string.
 *
 * @sample {highcharts} highcharts/demo/line-ajax/
 *         Modify CSV before parse
 *
 * @type      {Highcharts.DataBeforeParseCallbackFunction}
 * @since     6.1
 * @apioption data.beforeParse
 */

/**
 * A two-dimensional array representing the input data on tabular form.
 * This input can be used when the data is already parsed, for example
 * from a grid view component. Each cell can be a string or number.
 * If not switchRowsAndColumns is set, the columns are interpreted as
 * series.
 *
 * @see [data.rows](#data.rows)
 *
 * @sample {highcharts} highcharts/data/columns/
 *         Columns
 *
 * @type      {Array<Array<Highcharts.DataValueType>>}
 * @since     4.0
 * @apioption data.columns
 */

/**
 * The callback that is evaluated when the data is finished loading,
 * optionally from an external source, and parsed. The first argument
 * passed is a finished chart options object, containing the series.
 * These options can be extended with additional options and passed
 * directly to the chart constructor.
 *
 * @see [data.parsed](#data.parsed)
 *
 * @sample {highcharts} highcharts/data/complete/
 *         Modify data on complete
 *
 * @type      {Highcharts.DataCompleteCallbackFunction}
 * @since     4.0
 * @apioption data.complete
 */

/**
 * A comma delimited string to be parsed. Related options are [startRow](
 * #data.startRow), [endRow](#data.endRow), [startColumn](#data.startColumn)
 * and [endColumn](#data.endColumn) to delimit what part of the table
 * is used. The [lineDelimiter](#data.lineDelimiter) and [itemDelimiter](
 * #data.itemDelimiter) options define the CSV delimiter formats.
 *
 * The built-in CSV parser doesn't support all flavours of CSV, so in
 * some cases it may be necessary to use an external CSV parser. See
 * [this example](https://jsfiddle.net/highcharts/u59176h4/) of parsing
 * CSV through the MIT licensed [Papa Parse](http://papaparse.com/)
 * library.
 *
 * @sample {highcharts} highcharts/data/csv/
 *         Data from CSV
 *
 * @type      {string}
 * @since     4.0
 * @apioption data.csv
 */

/**
 * Which of the predefined date formats in Date.prototype.dateFormats
 * to use to parse date values. Defaults to a best guess based on what
 * format gives valid and ordered dates. Valid options include: `YYYY/mm/dd`,
 * `dd/mm/YYYY`, `mm/dd/YYYY`, `dd/mm/YY`, `mm/dd/YY`.
 *
 * @see [data.parseDate](#data.parseDate)
 *
 * @sample {highcharts} highcharts/data/dateformat-auto/
 *         Best guess date format
 *
 * @type       {string}
 * @since      4.0
 * @validvalue ["YYYY/mm/dd", "dd/mm/YYYY", "mm/dd/YYYY", "dd/mm/YYYY",
 *             "dd/mm/YY", "mm/dd/YY"]
 * @apioption  data.dateFormat
 */

/**
 * The decimal point used for parsing numbers in the CSV.
 *
 * If both this and data.delimiter is set to `undefined`, the parser will
 * attempt to deduce the decimal point automatically.
 *
 * @sample {highcharts} highcharts/data/delimiters/
 *         Comma as decimal point
 *
 * @type      {string}
 * @default   .
 * @since     4.1.0
 * @apioption data.decimalPoint
 */

/**
 * In tabular input data, the last column (indexed by 0) to use. Defaults
 * to the last column containing data.
 *
 * @sample {highcharts} highcharts/data/start-end/
 *         Limited data
 *
 * @type      {number}
 * @since     4.0
 * @apioption data.endColumn
 */

/**
 * In tabular input data, the last row (indexed by 0) to use. Defaults
 * to the last row containing data.
 *
 * @sample {highcharts} highcharts/data/start-end/
 *         Limited data
 *
 * @type      {number}
 * @since     4.0.4
 * @apioption data.endRow
 */

/**
 * Whether to use the first row in the data set as series names.
 *
 * @sample {highcharts} highcharts/data/start-end/
 *         Don't get series names from the CSV
 * @sample {highstock} highcharts/data/start-end/
 *         Don't get series names from the CSV
 *
 * @type      {boolean}
 * @default   true
 * @since     4.1.0
 * @product   highcharts highstock gantt
 * @apioption data.firstRowAsNames
 */

/**
 * The key for a Google Spreadsheet to load. See [general information
 * on GS](https://developers.google.com/gdata/samples/spreadsheet_sample).
 *
 * @sample {highcharts} highcharts/data/google-spreadsheet/
 *         Load a Google Spreadsheet
 *
 * @type      {string}
 * @since     4.0
 * @apioption data.googleSpreadsheetKey
 */

/**
 * The Google Spreadsheet worksheet to use in combination with
 * [googleSpreadsheetKey](#data.googleSpreadsheetKey). The available id's from
 * your sheet can be read from `https://spreadsheets.google.com/feeds/worksheets/{key}/public/basic`.
 *
 * @sample {highcharts} highcharts/data/google-spreadsheet/
 *         Load a Google Spreadsheet
 *
 * @type      {string}
 * @since     4.0
 * @apioption data.googleSpreadsheetWorksheet
 */

/**
 * Item or cell delimiter for parsing CSV. Defaults to the tab character
 * `\t` if a tab character is found in the CSV string, if not it defaults
 * to `,`.
 *
 * If this is set to false or undefined, the parser will attempt to deduce
 * the delimiter automatically.
 *
 * @sample {highcharts} highcharts/data/delimiters/
 *         Delimiters
 *
 * @type      {string}
 * @since     4.0
 * @apioption data.itemDelimiter
 */

/**
 * Line delimiter for parsing CSV.
 *
 * @sample {highcharts} highcharts/data/delimiters/
 *         Delimiters
 *
 * @type      {string}
 * @default   \n
 * @since     4.0
 * @apioption data.lineDelimiter
 */

/**
 * A callback function to access the parsed columns, the two-dimentional
 * input data array directly, before they are interpreted into series
 * data and categories. Return `false` to stop completion, or call
 * `this.complete()` to continue async.
 *
 * @see [data.complete](#data.complete)
 *
 * @sample {highcharts} highcharts/data/parsed/
 *         Modify data after parse
 *
 * @type      {Highcharts.DataParsedCallbackFunction}
 * @since     4.0
 * @apioption data.parsed
 */

/**
 * A callback function to parse string representations of dates into
 * JavaScript timestamps. Should return an integer timestamp on success.
 *
 * @see [dateFormat](#data.dateFormat)
 *
 * @type      {Highcharts.DataParseDateCallbackFunction}
 * @since     4.0
 * @apioption data.parseDate
 */

/**
 * The same as the columns input option, but defining rows intead of
 * columns.
 *
 * @see [data.columns](#data.columns)
 *
 * @sample {highcharts} highcharts/data/rows/
 *         Data in rows
 *
 * @type      {Array<Array<Highcharts.DataValueType>>}
 * @since     4.0
 * @apioption data.rows
 */

/**
 * An array containing dictionaries for each series. A dictionary exists of
 * Point property names as the key and the CSV column index as the value.
 *
 * @sample {highcharts} highcharts/data/seriesmapping-label/
 *         Label from data set
 *
 * @type      {Array<Highcharts.Dictionary<number>>}
 * @since     4.0.4
 * @apioption data.seriesMapping
 */

/**
 * In tabular input data, the first column (indexed by 0) to use.
 *
 * @sample {highcharts} highcharts/data/start-end/
 *         Limited data
 *
 * @type      {number}
 * @default   0
 * @since     4.0
 * @apioption data.startColumn
 */

/**
 * In tabular input data, the first row (indexed by 0) to use.
 *
 * @sample {highcharts} highcharts/data/start-end/
 *         Limited data
 *
 * @type      {number}
 * @default   0
 * @since     4.0
 * @apioption data.startRow
 */

/**
 * Switch rows and columns of the input data, so that `this.columns`
 * effectively becomes the rows of the data set, and the rows are interpreted
 * as series.
 *
 * @sample {highcharts} highcharts/data/switchrowsandcolumns/
 *         Switch rows and columns
 *
 * @type      {boolean}
 * @default   false
 * @since     4.0
 * @apioption data.switchRowsAndColumns
 */

/**
 * An HTML table or the id of such to be parsed as input data. Related
 * options are `startRow`, `endRow`, `startColumn` and `endColumn` to
 * delimit what part of the table is used.
 *
 * @sample {highcharts} highcharts/demo/column-parsed/
 *         Parsed table
 *
 * @type      {string|global.HTMLElement}
 * @since     4.0
 * @apioption data.table
 */

/**
 * An URL to a remote CSV dataset. Will be fetched when the chart is created
 * using Ajax.
 *
 * @sample highcharts/data/livedata-columns
 *         Categorized bar chart with CSV and live polling
 * @sample highcharts/data/livedata-csv
 *         Time based line chart with CSV and live polling
 *
 * @type      {string}
 * @apioption data.csvURL
 */

/**
 * A URL to a remote JSON dataset, structured as a row array.
 * Will be fetched when the chart is created using Ajax.
 *
 * @sample highcharts/data/livedata-rows
 *         Rows with live polling
 *
 * @type      {string}
 * @apioption data.rowsURL
 */

/**
 * A URL to a remote JSON dataset, structured as a column array.
 * Will be fetched when the chart is created using Ajax.
 *
 * @sample highcharts/data/livedata-columns
 *         Columns with live polling
 *
 * @type      {string}
 * @apioption data.columnsURL
 */

/**
 * Sets the refresh rate for data polling when importing remote dataset by
 * setting [data.csvURL](data.csvURL), [data.rowsURL](data.rowsURL),
 * [data.columnsURL](data.columnsURL), or
 * [data.googleSpreadsheetKey](data.googleSpreadsheetKey).
 *
 * Note that polling must be enabled by setting
 * [data.enablePolling](data.enablePolling) to true.
 *
 * The value is the number of seconds between pollings.
 * It cannot be set to less than 1 second.
 *
 * @sample highcharts/demo/live-data
 *         Live data with user set refresh rate
 *
 * @default   1
 * @type      {number}
 * @apioption data.dataRefreshRate
 */

/**
 * Enables automatic refetching of remote datasets every _n_ seconds (defined by
 * setting [data.dataRefreshRate](data.dataRefreshRate)).
 *
 * Only works when either [data.csvURL](data.csvURL),
 * [data.rowsURL](data.rowsURL), [data.columnsURL](data.columnsURL), or
 * [data.googleSpreadsheetKey](data.googleSpreadsheetKey).
 *
 * @sample highcharts/demo/live-data
 *         Live data
 * @sample highcharts/data/livedata-columns
 *         Categorized bar chart with CSV and live polling
 *
 * @type      {boolean}
 * @default   false
 * @apioption data.enablePolling
 */

/* eslint-disable valid-jsdoc */

/**
 * The Data class
 *
 * @requires module:modules/data
 *
 * @class
 * @name Highcharts.Data
 *
 * @param {Highcharts.DataOptions} dataOptions
 *
 * @param {Highcharts.Options} [chartOptions]
 *
 * @param {Highcharts.Chart} [chart]
 */
class Data {

    /* *
     *
     *  Constructors
     *
     * */

    public constructor(
        dataOptions: Highcharts.DataOptions,
        chartOptions?: Highcharts.Options,
        chart?: Chart
    ) {
        this.init(dataOptions, chartOptions, chart);
    }

    /* *
     *
     *  Properties
     *
     * */

    public alternativeFormat?: string;
    public chart: Chart = void 0 as any;
    public dataStore?: (CSVStore|GoogleSheetsStore|HTMLTableStore);
    public chartOptions: Highcharts.Options = void 0 as any;
    public columns?: Array<Array<Highcharts.DataValueType>>;
    public dateFormat?: string;
    public decimalRegex?: RegExp;
    public firstRowAsNames: boolean = void 0 as any;
    public liveDataTimeout?: number;
    public rawColumns: Array<Array<string>> = void 0 as any;
    public options: Highcharts.DataOptions= void 0 as any;
    public valueCount?: Highcharts.DataValueCountObject;

    /* *
     *
     *  Functions
     *
     * */

    /**
     * Initialize the Data object with the given options
     *
     * @private
     * @function Highcharts.Data#init
     * @param {Highcharts.DataOptions} options
     * @param {Highcharts.Options} [chartOptions]
     * @param {Highcharts.Chart} [chart]
     */
    public init(
        options: Highcharts.DataOptions,
        chartOptions?: Highcharts.Options,
        chart?: Chart
    ): void {

        var decimalPoint = options.decimalPoint,
            hasData;

        if (chartOptions) {
            this.chartOptions = chartOptions;
        }
        if (chart) {
            this.chart = chart;
        }

        if (decimalPoint !== '.' && decimalPoint !== ',') {
            decimalPoint = void 0;
        }

        this.options = options;
        this.columns = (
            options.columns ||
            this.rowsToColumns(options.rows) ||
            []
        );

        this.firstRowAsNames = pick(
            options.firstRowAsNames,
            this.firstRowAsNames,
            true
        );

        this.decimalRegex = (
            decimalPoint &&
            new RegExp('^(-?[0-9]+)' + decimalPoint + '([0-9]+)$')
        );

        // This is a two-dimensional array holding the raw, trimmed string
        // values with the same organisation as the columns array. It makes it
        // possible for example to revert from interpreted timestamps to
        // string-based categories.
        this.rawColumns = [];

        // No need to parse or interpret anything
        if (this.columns.length) {
            this.dataFound();
            hasData = true;
        }

        if (this.hasURLOption(options)) {
            clearTimeout(this.liveDataTimeout);
            hasData = false;
        }

        if (!hasData) {
            // Fetch live data
            hasData = this.fetchLiveData();
        }

        if (!hasData) {
            // Parse a CSV string if options.csv is given. The parseCSV function
            // returns a columns array, if it has no length, we have no data
            hasData = Boolean(this.parseCSV().length);
        }

        if (!hasData) {
            // Parse a HTML table if options.table is given
            hasData = Boolean(this.parseTable().length);
        }

        if (!hasData) {
            // Parse a Google Spreadsheet
            hasData = this.parseGoogleSpreadsheet();
        }

        if (!hasData && options.afterComplete) {
            options.afterComplete();
        }
    }

    public hasURLOption(options: Highcharts.DataOptions): boolean {
        return Boolean(
            options &&
            (options.rowsURL || options.csvURL || options.columnsURL)
        );
    }

    /**
     * Get the column distribution. For example, a line series takes a single
     * column for Y values. A range series takes two columns for low and high
     * values respectively, and an OHLC series takes four columns.
     *
     * @function Highcharts.Data#getColumnDistribution
     */
    public getColumnDistribution(): void {
        var chartOptions = this.chartOptions,
            options = this.options,
            xColumns: Array<number> = [],
            getValueCount = function (type: string): number {
                return (
                    seriesTypes[type || 'line'].prototype.pointArrayMap || [0]
                ).length;
            },
            getPointArrayMap = function (
                type: string
            ): (Array<string>|undefined) {
                return seriesTypes[type || 'line'].prototype.pointArrayMap;
            },
            globalType: string = (
                chartOptions &&
                chartOptions.chart &&
                chartOptions.chart.type
            ) as any,
            individualCounts: Array<number> = [],
            seriesBuilders: Array<Highcharts.SeriesBuilder> = [],
            seriesIndex = 0,

            // If no series mapping is defined, check if the series array is
            // defined with types.
            seriesMapping = (
                (options && options.seriesMapping) ||
                (
                    chartOptions &&
                    chartOptions.series &&
                    chartOptions.series.map(function (
                    ): Record<string, number> {
                        return { x: 0 };
                    })
                ) ||
                []
            ),
            i;

        ((chartOptions && chartOptions.series) || []).forEach(
            function (series): void {
                individualCounts.push(getValueCount(series.type || globalType));
            }
        );

        // Collect the x-column indexes from seriesMapping
        seriesMapping.forEach(function (
            mapping: Record<string, number>
        ): void {
            xColumns.push(mapping.x || 0);
        });

        // If there are no defined series with x-columns, use the first column
        // as x column
        if (xColumns.length === 0) {
            xColumns.push(0);
        }

        // Loop all seriesMappings and constructs SeriesBuilders from
        // the mapping options.
        seriesMapping.forEach(function (
            mapping: Record<string, number>
        ): void {
            var builder = new SeriesBuilder(),
                numberOfValueColumnsNeeded = individualCounts[seriesIndex] ||
                    getValueCount(globalType),
                seriesArr = (chartOptions && chartOptions.series) || [],
                series = seriesArr[seriesIndex] || {},
                defaultPointArrayMap = getPointArrayMap(
                    series.type || globalType
                ),
                pointArrayMap = defaultPointArrayMap || ['y'];

            if (
                // User-defined x.mapping
                defined(mapping.x) ||
                // All non cartesian don't need 'x'
                (series as any).isCartesian ||
                // Except pie series:
                !defaultPointArrayMap
            ) {
                // Add an x reader from the x property or from an undefined
                // column if the property is not set. It will then be auto
                // populated later.
                builder.addColumnReader(mapping.x, 'x');
            }

            // Add all column mappings
            objectEach(mapping, function (val: number, name: string): void {
                if (name !== 'x') {
                    builder.addColumnReader(val, name);
                }
            });

            // Add missing columns
            for (i = 0; i < numberOfValueColumnsNeeded; i++) {
                if (!builder.hasReader(pointArrayMap[i])) {
                    // Create and add a column reader for the next free column
                    // index
                    builder.addColumnReader(void 0, pointArrayMap[i]);
                }
            }

            seriesBuilders.push(builder);
            seriesIndex++;
        });

        var globalPointArrayMap = getPointArrayMap(globalType);

        if (typeof globalPointArrayMap === 'undefined') {
            globalPointArrayMap = ['y'];
        }

        this.valueCount = {
            global: getValueCount(globalType as any),
            xColumns: xColumns,
            individual: individualCounts,
            seriesBuilders: seriesBuilders,
            globalPointArrayMap: globalPointArrayMap
        };
    }

    /**
     * When the data is parsed into columns, either by CSV, table, GS or direct
     * input, continue with other operations.
     *
     * @private
     * @function Highcharts.Data#dataFound
     */
    public dataFound(): void {
        if (this.options.switchRowsAndColumns) {
            this.columns = this.rowsToColumns(this.columns);
        }

        // Interpret the info about series and columns
        this.getColumnDistribution();

        // Interpret the values into right types
        this.parseTypes();

        // Handle columns if a handleColumns callback is given
        if (this.parsed() !== false) {

            // Complete if a complete callback is given
            this.complete();
        }

    }

    /**
     * Handle a CSV input string
     *
     * @function Highcharts.Data#parseCSV
     *
     * @param {Highcharts.DataOptions} [inOptions]
     *
     * @return {Array<Array<Highcharts.DataValueType>>}
     */
    public parseCSV(inOptions?: Highcharts.DataOptions): Array<Array<Highcharts.DataValueType>> {
        const self = this,
            options = inOptions || this.options,
            csv = options.csv,
            startRow = (
                typeof options.startRow !== 'undefined' && options.startRow ?
                    options.startRow :
                    0
            ),
            endRow = options.endRow || Number.MAX_VALUE,
            startColumn = (
                typeof options.startColumn !== 'undefined' &&
                options.startColumn
            ) ? options.startColumn : 0,
            endColumn = options.endColumn || Number.MAX_VALUE,
            rowIt = 0,
            // activeRowNo = 0,
            dataTypes: Array<Array<string>> = [],
            // We count potential delimiters in the prepass, and use the
            // result as the basis of half-intelligent guesses.
            potDelimiters: Record<string, number> = {
                ',': 0,
                ';': 0,
                '\t': 0
            };

        let columns: Array<Array<Highcharts.DataValueType>> = this.columns = [],
            itemDelimiter: string,
            lines;

        /*
            This implementation is quite verbose. It will be shortened once
            it's stable and passes all the test.

            It's also not written with speed in mind, instead everything is
            very seggregated, and there a several redundant loops.
            This is to make it easier to stabilize the code initially.

            We do a pre-pass on the first 4 rows to make some intelligent
            guesses on the set. Guessed delimiters are in this pass counted.

            Auto detecting delimiters
                - If we meet a quoted string, the next symbol afterwards
                  (that's not \s, \t) is the delimiter
                - If we meet a date, the next symbol afterwards is the delimiter

            Date formats
                - If we meet a column with date formats, check all of them to
                  see if one of the potential months crossing 12. If it does,
                  we now know the format

            It would make things easier to guess the delimiter before
            doing the actual parsing.

            General rules:
                - Quoting is allowed, e.g: "Col 1",123,321
                - Quoting is optional, e.g.: Col1,123,321
                - Doubble quoting is escaping, e.g. "Col ""Hello world""",123
                - Spaces are considered part of the data: Col1 ,123
                - New line is always the row delimiter
                - Potential column delimiters are , ; \t
                - First row may optionally contain headers
                - The last row may or may not have a row delimiter
                - Comments are optionally supported, in which case the comment
                  must start at the first column, and the rest of the line will
                  be ignored
        */

        /**
         * Parse a single row.
         * @private
         */
        function parseRow(
            columnStr: string,
            rowNumber: number,
            noAdd?: boolean,
            callbacks?: Record<string, Function>
        ): void {
            var i = 0,
                c = '',
                cl = '',
                cn = '',
                token = '',
                actualColumn = 0,
                column = 0;

            /**
             * @private
             */
            function read(j: number): void {
                c = columnStr[j];
                cl = columnStr[j - 1];
                cn = columnStr[j + 1];
            }

            /**
             * @private
             */
            function pushType(type: string): void {
                if (dataTypes.length < column + 1) {
                    dataTypes.push([type]);
                }
                if (dataTypes[column][dataTypes[column].length - 1] !== type) {
                    dataTypes[column].push(type);
                }
            }

            /**
             * @private
             */
            function push(): void {
                if (startColumn > actualColumn || actualColumn > endColumn) {
                    // Skip this column, but increment the column count (#7272)
                    ++actualColumn;
                    token = '';
                    return;
                }

                if (!isNaN(parseFloat(token)) && isFinite(token as any)) {
                    token = parseFloat(token) as any;
                    pushType('number');
                } else if (!isNaN(Date.parse(token))) {
                    token = token.replace(/\//g, '-');
                    pushType('date');
                } else {
                    pushType('string');
                }

                if (columns.length < column + 1) {
                    columns.push([]);
                }

                if (!noAdd) {
                    // Don't push - if there's a varrying amount of columns
                    // for each row, pushing will skew everything down n slots
                    columns[column][rowNumber] = token;
                }

                token = '';
                ++column;
                ++actualColumn;
            }

            if (!columnStr.trim().length) {
                return;
            }

            if (columnStr.trim()[0] === '#') {
                return;
            }

            for (; i < columnStr.length; i++) {
                read(i);

                if (c === '#') {
                    // If there are hexvalues remaining (#13283)
                    if (!/^#[0-F]{3,3}|[0-F]{6,6}/i.test(columnStr.substr(i))) {
                        // The rest of the row is a comment
                        push();
                        return;
                    }

                // Quoted string
                } else if (c === '"') {
                    read(++i);

                    while (i < columnStr.length) {
                        if (c === '"' && cl !== '"' && cn !== '"') {
                            break;
                        }

                        if (c !== '"' || (c === '"' && cl !== '"')) {
                            token += c;
                        }

                        read(++i);
                    }

                // Perform "plugin" handling
                } else if (callbacks && callbacks[c]) {
                    if (callbacks[c](c, token)) {
                        push();
                    }

                // Delimiter - push current token
                } else if (c === itemDelimiter) {
                    push();

                // Actual column data
                } else {
                    token += c;
                }
            }

            push();

        }

        /**
         * Attempt to guess the delimiter. We do a separate parse pass here
         * because we need to count potential delimiters softly without making
         * any assumptions.
         * @private
         */
        function guessDelimiter(lines: Array<string>): string {
            var points = 0,
                commas = 0,
                guessed: string = false as any;

            lines.some(function (
                columnStr: string,
                i: number
            ): (boolean|undefined) {
                var inStr = false,
                    c,
                    cn,
                    cl,
                    token = '';


                // We should be able to detect dateformats within 13 rows
                if (i > 13) {
                    return true;
                }

                for (var j = 0; j < columnStr.length; j++) {
                    c = columnStr[j];
                    cn = columnStr[j + 1];
                    cl = columnStr[j - 1];

                    if (c === '#') {
                        // Skip the rest of the line - it's a comment
                        return;
                    }

                    if (c === '"') {
                        if (inStr) {
                            if (cl !== '"' && cn !== '"') {
                                while (cn === ' ' && j < columnStr.length) {
                                    cn = columnStr[++j];
                                }

                                // After parsing a string, the next non-blank
                                // should be a delimiter if the CSV is properly
                                // formed.

                                if (typeof potDelimiters[cn] !== 'undefined') {
                                    potDelimiters[cn]++;
                                }

                                inStr = false;
                            }
                        } else {
                            inStr = true;
                        }
                    } else if (typeof potDelimiters[c] !== 'undefined') {

                        token = token.trim();

                        if (!isNaN(Date.parse(token))) {
                            potDelimiters[c]++;
                        } else if (
                            isNaN(token as any) ||
                            !isFinite(token as any)
                        ) {
                            potDelimiters[c]++;
                        }

                        token = '';

                    } else {
                        token += c;
                    }

                    if (c === ',') {
                        commas++;
                    }

                    if (c === '.') {
                        points++;
                    }
                }
            } as any);

            // Count the potential delimiters.
            // This could be improved by checking if the number of delimiters
            // equals the number of columns - 1

            if (potDelimiters[';'] > potDelimiters[',']) {
                guessed = ';';
            } else if (potDelimiters[','] > potDelimiters[';']) {
                guessed = ',';
            } else {
                // No good guess could be made..
                guessed = ',';
            }

            // Try to deduce the decimal point if it's not explicitly set.
            // If both commas or points is > 0 there is likely an issue
            if (!options.decimalPoint) {
                if (points > commas) {
                    options.decimalPoint = '.';
                } else {
                    options.decimalPoint = ',';
                }

                // Apply a new decimal regex based on the presumed decimal sep.
                self.decimalRegex = new RegExp(
                    '^(-?[0-9]+)' +
                    options.decimalPoint +
                    '([0-9]+)$'
                );
            }

            return guessed;
        }

        /**
         * Tries to guess the date format
         *  - Check if either month candidate exceeds 12
         *  - Check if year is missing (use current year)
         *  - Check if a shortened year format is used (e.g. 1/1/99)
         *  - If no guess can be made, the user must be prompted
         * data is the data to deduce a format based on
         * @private
         */
        function deduceDateFormat(data: Array<string>, limit?: number): string {
            var format = 'YYYY/mm/dd',
                thing: Array<Highcharts.DataValueType>,
                guessedFormat: Array<string> = [],
                calculatedFormat: string,
                i = 0,
                madeDeduction = false,
                // candidates = {},
                stable = [],
                max: Array<number> = [],
                j;

            if (!limit || limit > data.length) {
                limit = data.length;
            }

            for (; i < limit; i++) {
                if (
                    typeof data[i] !== 'undefined' &&
                    data[i] && data[i].length
                ) {
                    thing = data[i]
                        .trim()
                        .replace(/\//g, ' ')
                        .replace(/\-/g, ' ')
                        .replace(/\./g, ' ')
                        .split(' ');

                    guessedFormat = [
                        '',
                        '',
                        ''
                    ];


                    for (j = 0; j < thing.length; j++) {
                        if (j < guessedFormat.length) {
                            thing[j] = parseInt(thing[j] as any, 10);

                            if (thing[j]) {

                                max[j] = (
                                    !max[j] || max[j] < (thing[j] as any)
                                ) ?
                                    (thing[j] as any) :
                                    max[j];

                                if (typeof stable[j] !== 'undefined') {
                                    if (stable[j] !== thing[j]) {
                                        stable[j] = false;
                                    }
                                } else {
                                    stable[j] = thing[j];
                                }

                                if ((thing[j] as any) > 31) {
                                    if ((thing[j] as any) < 100) {
                                        guessedFormat[j] = 'YY';
                                    } else {
                                        guessedFormat[j] = 'YYYY';
                                    }
                                    // madeDeduction = true;
                                } else if (
                                    (thing[j] as any) > 12 &&
                                    (thing[j] as any) <= 31
                                ) {
                                    guessedFormat[j] = 'dd';
                                    madeDeduction = true;
                                } else if (!guessedFormat[j].length) {
                                    guessedFormat[j] = 'mm';
                                }
                            }
                        }
                    }
                }
            }

            if (madeDeduction) {

                // This handles a few edge cases with hard to guess dates
                for (j = 0; j < stable.length; j++) {
                    if (stable[j] !== false) {
                        if (
                            max[j] > 12 &&
                            guessedFormat[j] !== 'YY' &&
                            guessedFormat[j] !== 'YYYY'
                        ) {
                            guessedFormat[j] = 'YY';
                        }
                    } else if (max[j] > 12 && guessedFormat[j] === 'mm') {
                        guessedFormat[j] = 'dd';
                    }
                }

                // If the middle one is dd, and the last one is dd,
                // the last should likely be year.
                if (guessedFormat.length === 3 &&
                    guessedFormat[1] === 'dd' &&
                    guessedFormat[2] === 'dd') {
                    guessedFormat[2] = 'YY';
                }

                calculatedFormat = guessedFormat.join('/');

                // If the caculated format is not valid, we need to present an
                // error.

                if (
                    !(options.dateFormats || self.dateFormats)[calculatedFormat]
                ) {
                    // This should emit an event instead
                    (fireEvent as any)('deduceDateFailed');
                    return format;
                }

                return calculatedFormat;
            }

            return format;
        }

        let csvStore;

        if (csv) {
            csvStore = this.dataStore = new CSVStore(
                new DataTable(),
                {
                    csv: csv,
                    csvURL: options.csvURL,
                    enablePolling: options.enablePolling,
                    dataRefreshRate: options.dataRefreshRate
                },
                new CSVParser({
                    csv: csv,
                    startRow: options.startRow,
                    endRow: options.endRow,
                    startColumn: options.startColumn,
                    endColumn: options.endColumn,
                    firstRowAsNames: options.firstRowAsNames,
                    switchRowsAndColumns: options.switchRowsAndColumns,
                    decimalPoint: options.decimalPoint,
                    itemDelimiter: options.itemDelimiter,
                    lineDelimiter: options.lineDelimiter
                    // beforeParse: options.beforeParse
                }, new DataConverter({}, options.parseDate))
            );

            csvStore.load();
            columns = this.columns = this.getDataColumnsFromDataTable(csvStore.table);

            this.dataFound();
        }

        return columns;
    }

    /**
     * Parse a HTML table
     *
     * @function Highcharts.Data#parseTable
     *
     * @return {Array<Array<Highcharts.DataValueType>>}
     */
    public parseTable(): Array<Array<Highcharts.DataValueType>> {
        const options = this.options,
            table = options.table,
            startRow = options.startRow || 0,
            endRow = options.endRow || Number.MAX_VALUE,
            startColumn = options.startColumn || 0,
            endColumn = options.endColumn || Number.MAX_VALUE;

        let columns: Array<Array<Highcharts.DataValueType>> = [],
            htmlStore;

        if (table) {
            htmlStore = this.dataStore = new HTMLTableStore(
                new DataTable(),
                {
                    table: typeof table === 'string' ? table : table.id || ''
                },
                new HTMLTableParser({
                    startRow: startRow,
                    endRow: endRow,
                    startColumn: startColumn,
                    endColumn: endColumn,
                    firstRowAsNames: options.firstRowAsNames,
                    switchRowsAndColumns: options.switchRowsAndColumns
                }, null, new DataConverter({
                    decimalPoint: options.decimalPoint
                }, options.parseDate))
            );

            htmlStore.load();
            columns = this.columns = this.getDataColumnsFromDataTable(htmlStore.table);

            this.dataFound();
        }

        return columns;
    }

    /**
     * Fetch or refetch live data
     *
     * @function Highcharts.Data#fetchLiveData
     *
     * @return {boolean}
     *         The URLs that were tried can be found in the options
     */
    public fetchLiveData(): boolean {
        var data = this,
            chart = this.chart,
            options = this.options,
            maxRetries = 3,
            currentRetries = 0,
            pollingEnabled = options.enablePolling,
            updateIntervalMs = (options.dataRefreshRate || 2) * 1000,
            originalOptions = merge(options);

        if (!this.hasURLOption(options)) {
            return false;
        }

        // Do not allow polling more than once a second
        if (updateIntervalMs < 1000) {
            updateIntervalMs = 1000;
        }

        delete options.csvURL;
        delete options.rowsURL;
        delete options.columnsURL;

        /**
         * @private
         */
        function performFetch(initialFetch?: boolean): void {

            /**
             * Helper function for doing the data fetch + polling.
             * @private
             */
            function request(
                url: (string|undefined),
                done: Function,
                tp?: string
            ): boolean {
                if (!url || url.indexOf('http') !== 0) {
                    if (url && options.error) {
                        options.error('Invalid URL');
                    }
                    return false;
                }

                if (initialFetch) {
                    clearTimeout(data.liveDataTimeout);
                    chart.liveDataURL = url;
                }

                /**
                 * @private
                 */
                function poll(): void {
                    // Poll
                    if (pollingEnabled && chart.liveDataURL === url) {
                        // We need to stop doing this if the URL has changed
                        data.liveDataTimeout =
                            setTimeout(performFetch, updateIntervalMs);
                    }
                }

                ajax({
                    url: url,
                    dataType: tp || 'json',
                    success: function (
                        res: (string|Highcharts.JSONType)
                    ): void {
                        if (chart && chart.series) {
                            done(res);
                        }

                        poll();

                    },
                    error: function (
                        xhr: XMLHttpRequest,
                        text: (string|Error)
                    ): void {
                        if (++currentRetries < maxRetries) {
                            poll();
                        }

                        return options.error && options.error(text, xhr);
                    }
                });

                return true;
            }

            if (!request(
                originalOptions.csvURL,
                function (
                    res: (string|Highcharts.JSONType)
                ): void {
                    chart.update({
                        data: {
                            csv: res
                        }
                    });
                },
                'text'
            )) {
                if (!request(originalOptions.rowsURL, function (
                    res: (string|Highcharts.JSONType)
                ): void {
                    chart.update({
                        data: {
                            rows: res
                        }
                    });
                })) {
                    request(originalOptions.columnsURL, function (
                        res: (string|Highcharts.JSONType)
                    ): void {
                        chart.update({
                            data: {
                                columns: res
                            }
                        });
                    });
                }
            }
        }

        performFetch(true);

        return this.hasURLOption(options);
    }

    /**
     * Get data columns from the data table.
     * @private
     *
     * @function Highcharts.Data#getDataColumnsFromDataTable
     *
     * @param {DataTable} [table]
     *
     * @return {Array<Array<Highcharts.DataValueType>>}
     */
<<<<<<< HEAD
    public getDataColumnsFromDataTable(table: DataTable): Array<Array<Highcharts.DataValueType>> {
=======
    public getDataColumnsFromDataTable(
        table: DataTable
    ): Array<Array<Highcharts.DataValueType>> {
>>>>>>> 0c96cb30
        const columns: Array<Array<Highcharts.DataValueType>> = [];

        let column: Array<Highcharts.DataValueType>,
            element;

        objectEach(table.getColumns(), function (elemArr, key): void {
            if (key !== 'id') {
                column = [];

                for (let i = 0, iEnd = elemArr.length; i < iEnd; ++i) {
                    element = elemArr[i];

                    if (element instanceof Date) {
                        column.push(element.toString());
                    } else if (isNumber(element) || isString(element)) {
                        column.push(element);
                    } else {
                        column.push(null);
                    }
                }

                if (column.length) {
                    columns.push(column);
                }
            }
        });

        return columns;
    }

    /**
     * Parse a Google spreadsheet.
     *
     * @function Highcharts.Data#parseGoogleSpreadsheet
     *
     * @return {boolean}
     *         Always returns false, because it is an intermediate fetch.
     */
    public parseGoogleSpreadsheet(): boolean {
        const chart = this.chart,
            options = this.options,
            googleSpreadsheetKey = options.googleSpreadsheetKey,
            startRow = options.startRow || 0,
            endRow = options.endRow || Number.MAX_VALUE,
            startColumn = options.startColumn || 0,
            endColumn = options.endColumn || Number.MAX_VALUE;

        let columns: Array<Array<Highcharts.DataValueType>> = [],
            store: GoogleSheetsStore;

        if (googleSpreadsheetKey) {
            store = this.dataStore = new GoogleSheetsStore(
                new DataTable(),
                {
                    googleSpreadsheetKey: googleSpreadsheetKey,
                    enablePolling: options.enablePolling,
                    dataRefreshRate: options.dataRefreshRate
                },
                new GoogleSheetsParser(
                    {
                        startRow: startRow,
                        endRow: endRow,
                        startColumn: startColumn,
                        endColumn: endColumn
                    },
                    new DataConverter({
                        decimalPoint: options.decimalPoint
                    }, options.parseDate)
                )
            );

            store.on('afterLoad', (): void => {
                columns = this.getDataColumnsFromDataTable(store.table);

                if (columns.length > 0) {
                    if (chart && chart.series) {
                        chart.update({
                            data: {
                                columns: columns
                            }
                        });
                    } else { // #8245
                        this.columns = columns;
                        this.dataFound();
                    }
                }
            });

            store.load();
        }

        // This is an intermediate fetch, so always return false.
        return false;
    }

    /**
     * Trim a string from whitespaces.
     *
     * @function Highcharts.Data#trim
     *
     * @param {string} str
     *        String to trim
     *
     * @param {boolean} [inside=false]
     *        Remove all spaces between numbers.
     *
     * @return {string}
     *         Trimed string
     */
    public trim(
        str: string,
        inside?: boolean
    ): string {
        if (typeof str === 'string') {
            str = str.replace(/^\s+|\s+$/g, '');

            // Clear white space insdie the string, like thousands separators
            if (inside && /^[0-9\s]+$/.test(str)) {
                str = str.replace(/\s/g, '');
            }

            if (this.decimalRegex) {
                str = str.replace(this.decimalRegex, '$1.$2');
            }
        }
        return str;
    }

    /**
     * Parse numeric cells in to number types and date types in to true dates.
     *
     * @function Highcharts.Data#parseTypes
     */
    public parseTypes(): void {
        var columns = this.columns,
            col = (columns as any).length;

        while (col--) {
            this.parseColumn((columns as any)[col], col);
        }

    }

    /**
     * Parse a single column. Set properties like .isDatetime and .isNumeric.
     *
     * @function Highcharts.Data#parseColumn
     *
     * @param {Array<Highcharts.DataValueType>} column
     *        Column to parse
     *
     * @param {number} col
     *        Column index
     */
    public parseColumn(
        column: Array<Highcharts.DataValueType>,
        col: number
    ): void {
        var rawColumns = this.rawColumns,
            columns = this.columns,
            row = column.length,
            val: Highcharts.DataValueType,
            floatVal,
            trimVal,
            trimInsideVal,
            firstRowAsNames = this.firstRowAsNames,
            isXColumn = (this.valueCount as any).xColumns.indexOf(col) !== -1,
            dateVal,
            backup: Array<Highcharts.DataValueType> = [],
            diff,
            chartOptions = this.chartOptions,
            descending,
            columnTypes = this.options.columnTypes || [],
            columnType = columnTypes[col],
            forceCategory = isXColumn && ((
                chartOptions &&
                chartOptions.xAxis &&
                splat(chartOptions.xAxis)[0].type === 'category'
            ) || columnType === 'string');

        if (!rawColumns[col]) {
            rawColumns[col] = [];
        }
        while (row--) {
            val = backup[row] || column[row];

            trimVal = this.trim(val as any);
            trimInsideVal = this.trim(val as any, true);
            floatVal = parseFloat(trimInsideVal);

            // Set it the first time
            if (typeof rawColumns[col][row] === 'undefined') {
                rawColumns[col][row] = trimVal;
            }

            // Disable number or date parsing by setting the X axis type to
            // category
            if (forceCategory || (row === 0 && firstRowAsNames)) {
                column[row] = '' + trimVal;

            } else if (+trimInsideVal === floatVal) { // is numeric

                column[row] = floatVal;

                // If the number is greater than milliseconds in a year, assume
                // datetime
                if (
                    floatVal > 365 * 24 * 3600 * 1000 &&
                    columnType !== 'float'
                ) {
                    (column as any).isDatetime = true;
                } else {
                    (column as any).isNumeric = true;
                }

                if (typeof column[row + 1] !== 'undefined') {
                    descending = floatVal > (column[row + 1] as any);
                }

            // String, continue to determine if it is a date string or really a
            // string
            } else {
                if (trimVal && trimVal.length) {
                    dateVal = this.parseDate(val as any);
                }

                // Only allow parsing of dates if this column is an x-column
                if (isXColumn && isNumber(dateVal) && columnType !== 'float') {
                    backup[row] = val;
                    column[row] = dateVal;
                    (column as any).isDatetime = true;

                    // Check if the dates are uniformly descending or ascending.
                    // If they are not, chances are that they are a different
                    // time format, so check for alternative.
                    if (typeof column[row + 1] !== 'undefined') {
                        diff = dateVal > (column[row + 1] as any);
                        if (
                            diff !== descending &&
                            typeof descending !== 'undefined'
                        ) {
                            if (this.alternativeFormat) {
                                this.dateFormat = this.alternativeFormat;
                                row = column.length;
                                this.alternativeFormat =
                                    this.dateFormats[this.dateFormat]
                                        .alternative;
                            } else {
                                (column as any).unsorted = true;
                            }
                        }
                        descending = diff;
                    }

                } else { // string
                    column[row] = trimVal === '' ? null : trimVal;
                    if (
                        row !== 0 &&
                        (
                            (column as any).isDatetime ||
                            (column as any).isNumeric
                        )
                    ) {
                        (column as any).mixed = true;
                    }
                }
            }
        }

        // If strings are intermixed with numbers or dates in a parsed column,
        // it is an indication that parsing went wrong or the data was not
        // intended to display as numbers or dates and parsing is too
        // aggressive. Fall back to categories. Demonstrated in the
        // highcharts/demo/column-drilldown sample.
        if (isXColumn && (column as any).mixed) {
            (columns as any)[col] = rawColumns[col];
        }

        // If the 0 column is date or number and descending, reverse all
        // columns.
        if (isXColumn && descending && this.options.sort) {
            for (col = 0; col < (columns as any).length; col++) {
                (columns as any)[col].reverse();
                if (firstRowAsNames) {
                    (columns as any)[col].unshift((columns as any)[col].pop());
                }
            }
        }
    }

    /**
     * A collection of available date formats, extendable from the outside to
     * support custom date formats.
     *
     * @name Highcharts.Data#dateFormats
     * @type {Highcharts.Dictionary<Highcharts.DataDateFormatObject>}
     */
    public dateFormats: Record<string, Highcharts.DataDateFormatObject> = {
        'YYYY/mm/dd': {
            regex: /^([0-9]{4})[\-\/\.]([0-9]{1,2})[\-\/\.]([0-9]{1,2})$/,
            parser: function (match: (RegExpMatchArray|null)): number {
                return (
                    match ?
                        Date.UTC(+match[1], (match[2] as any) - 1, +match[3]) :
                        NaN
                );
            }
        },
        'dd/mm/YYYY': {
            regex: /^([0-9]{1,2})[\-\/\.]([0-9]{1,2})[\-\/\.]([0-9]{4})$/,
            parser: function (match: (RegExpMatchArray|null)): number {
                return (
                    match ?
                        Date.UTC(+match[3], (match[2] as any) - 1, +match[1]) :
                        NaN
                );
            },
            alternative: 'mm/dd/YYYY' // different format with the same regex
        },
        'mm/dd/YYYY': {
            regex: /^([0-9]{1,2})[\-\/\.]([0-9]{1,2})[\-\/\.]([0-9]{4})$/,
            parser: function (match: (RegExpMatchArray|null)): number {
                return (
                    match ?
                        Date.UTC(+match[3], (match[1] as any) - 1, +match[2]) :
                        NaN
                );
            }
        },
        'dd/mm/YY': {
            regex: /^([0-9]{1,2})[\-\/\.]([0-9]{1,2})[\-\/\.]([0-9]{2})$/,
            parser: function (match: (RegExpMatchArray|null)): number {
                if (!match) {
                    return NaN;
                }
                var year = +match[3],
                    d = new Date();

                if (year > (d.getFullYear() - 2000)) {
                    year += 1900;
                } else {
                    year += 2000;
                }

                return Date.UTC(year, (match[2] as any) - 1, +match[1]);
            },
            alternative: 'mm/dd/YY' // different format with the same regex
        },
        'mm/dd/YY': {
            regex: /^([0-9]{1,2})[\-\/\.]([0-9]{1,2})[\-\/\.]([0-9]{2})$/,
            parser: function (match: (RegExpMatchArray|null)): number {
                return (
                    match ?
                        Date.UTC(+match[3] + 2000, (match[1] as any) - 1, +match[2]) :
                        NaN
                );
            }
        }
    };

    /**
     * Parse a date and return it as a number. Overridable through
     * `options.parseDate`.
     *
     * @function Highcharts.Data#parseDate
     *
     * @param {string} val
     *
     * @return {number}
     */
    public parseDate(val: string): number {
        const parseDate = this.options.parseDate;

        let ret,
            key,
            format,
            dateFormat = this.options.dateFormat || this.dateFormat,
            match;

        if (parseDate) {
            ret = parseDate(val);

        } else if (typeof val === 'string') {
            // Auto-detect the date format the first time
            if (!dateFormat) {
                for (key in this.dateFormats) { // eslint-disable-line guard-for-in
                    format = this.dateFormats[key];
                    match = val.match(format.regex);
                    if (match) {
                        this.dateFormat = dateFormat = key;
                        this.alternativeFormat = format.alternative;
                        ret = format.parser(match);
                        break;
                    }
                }
            // Next time, use the one previously found
            } else {
                format = this.dateFormats[dateFormat];


                if (!format) {
                    // The selected format is invalid
                    format = this.dateFormats['YYYY/mm/dd'];
                }

                match = val.match(format.regex);
                if (match) {
                    ret = format.parser(match);
                }

            }
            // Fall back to Date.parse
            if (!match) {
                if (val.match(/:.+(GMT|UTC|[Z+-])/)) {
                    val = val
                        .replace(/\s*(?:GMT|UTC)?([+-])(\d\d)(\d\d)$/, '$1$2:$3')
                        .replace(/(?:\s+|GMT|UTC)([+-])/, '$1')
                        .replace(/(\d)\s*(?:GMT|UTC|Z)$/, '$1+00:00');
                }
                match = Date.parse(val);
                // External tools like Date.js and MooTools extend Date object
                // and return a date.
                if (
                    typeof match === 'object' &&
                    match !== null &&
                    (match as Date).getTime
                ) {
                    ret = (
                        (match as Date).getTime()
                    );

                // Timestamp
                } else if (isNumber(match)) {
                    ret = match;
                }
            }
        }
        return ret as any;
    }

    /**
     * Reorganize rows into columns.
     *
     * @function Highcharts.Data#rowsToColumns
     *
     * @param {Array<Array<Highcharts.DataValueType>>} rows
     *
     * @return {Array<Array<Highcharts.DataValueType>>|undefined}
     */
    public rowsToColumns(rows: (Array<Array<Highcharts.DataValueType>>|undefined)
    ): (Array<Array<Highcharts.DataValueType>>|undefined) {
        var row,
            rowsLength,
            col,
            colsLength,
            columns: (Array<Array<Highcharts.DataValueType>>|undefined);

        if (rows) {
            columns = [];
            rowsLength = rows.length;
            for (row = 0; row < rowsLength; row++) {
                colsLength = rows[row].length;
                for (col = 0; col < colsLength; col++) {
                    if (!columns[col]) {
                        columns[col] = [];
                    }
                    columns[col][row] = rows[row][col];
                }
            }
        }
        return columns;
    }

    /**
     * Get the parsed data in a form that we can apply directly to the
     * `series.data` config. Array positions can be mapped using the
     * `series.keys` option.
     *
     * @example
     * const data = Highcharts.data({
     *   csv: document.getElementById('data').innerHTML
     * }).getData();
     *
     * @function Highcharts.Data#getData
     *
     * @return {Array<Array<(number|string)>>|undefined} Data rows
     */
    public getData(): (Array<Array<(number|string)>>|undefined) {
        if (this.columns) {
            return (this.rowsToColumns(this.columns) as any).slice(1);
        }
    }

    /**
     * A hook for working directly on the parsed columns
     *
     * @function Highcharts.Data#parsed
     *
     * @return {boolean|undefined}
     */
    public parsed(): (boolean|undefined) {
        if (this.options.parsed) {
            return this.options.parsed.call(this, this.columns as any);
        }
    }

    /**
     * @private
     * @function Highcharts.Data#getFreeIndexes
     */
    public getFreeIndexes(
        numberOfColumns: number,
        seriesBuilders: Array<Highcharts.SeriesBuilder>
    ): Array<number> {
        var s,
            i,
            freeIndexes: Array<boolean> = [],
            freeIndexValues: Array<number> = [],
            referencedIndexes;

        // Add all columns as free
        for (i = 0; i < numberOfColumns; i = i + 1) {
            freeIndexes.push(true);
        }

        // Loop all defined builders and remove their referenced columns
        for (s = 0; s < seriesBuilders.length; s = s + 1) {
            referencedIndexes = seriesBuilders[s].getReferencedColumnIndexes();

            for (i = 0; i < referencedIndexes.length; i = i + 1) {
                freeIndexes[referencedIndexes[i]] = false;
            }
        }

        // Collect the values for the free indexes
        for (i = 0; i < freeIndexes.length; i = i + 1) {
            if (freeIndexes[i]) {
                freeIndexValues.push(i);
            }
        }

        return freeIndexValues;
    }

    /**
     * If a complete callback function is provided in the options, interpret the
     * columns into a Highcharts options object.
     *
     * @function Highcharts.Data#complete
     */
    public complete(): void {

        var columns = this.columns,
            xColumns = [],
            type,
            options = this.options,
            series: Array<SeriesOptions>,
            data,
            i: number,
            j: number,
            r: number,
            seriesIndex,
            chartOptions: Partial<Highcharts.Options>,
            allSeriesBuilders = [],
            builder,
            freeIndexes,
            typeCol,
            index: number;

        xColumns.length = (columns as any).length;
        if (options.complete || options.afterComplete) {

            // Get the names and shift the top row
            if (this.firstRowAsNames) {
                for (i = 0; i < (columns as any).length; i++) {
                    (columns as any)[i].name = (columns as any)[i].shift();
                }
            }

            // Use the next columns for series
            series = [];
            freeIndexes = this.getFreeIndexes(
                (columns as any).length,
                (this.valueCount as any).seriesBuilders
            );

            // Populate defined series
            for (
                seriesIndex = 0;
                seriesIndex < (this.valueCount as any).seriesBuilders.length;
                seriesIndex++
            ) {
                builder = (this.valueCount as any).seriesBuilders[seriesIndex];

                // If the builder can be populated with remaining columns, then
                // add it to allBuilders
                if (builder.populateColumns(freeIndexes)) {
                    allSeriesBuilders.push(builder);
                }
            }

            // Populate dynamic series
            while (freeIndexes.length > 0) {
                builder = new SeriesBuilder();
                builder.addColumnReader(0, 'x');

                // Mark index as used (not free)
                index = freeIndexes.indexOf(0);
                if (index !== -1) {
                    freeIndexes.splice(index, 1);
                }

                for (i = 0; i < (this.valueCount as any).global; i++) {
                    // Create and add a column reader for the next free column
                    // index
                    builder.addColumnReader(
                        void 0,
                        (this.valueCount as any).globalPointArrayMap[i]
                    );
                }

                // If the builder can be populated with remaining columns, then
                // add it to allBuilders
                if (builder.populateColumns(freeIndexes)) {
                    allSeriesBuilders.push(builder);
                }
            }

            // Get the data-type from the first series x column
            if (
                allSeriesBuilders.length > 0 &&
                allSeriesBuilders[0].readers.length > 0
            ) {
                typeCol = (columns as any)[
                    allSeriesBuilders[0].readers[0].columnIndex
                ];
                if (typeof typeCol !== 'undefined') {
                    if (typeCol.isDatetime) {
                        type = 'datetime';
                    } else if (!typeCol.isNumeric) {
                        type = 'category';
                    }
                }
            }
            // Axis type is category, then the "x" column should be called
            // "name"
            if (type === 'category') {
                for (
                    seriesIndex = 0;
                    seriesIndex < allSeriesBuilders.length;
                    seriesIndex++
                ) {
                    builder = allSeriesBuilders[seriesIndex];
                    for (r = 0; r < builder.readers.length; r++) {
                        if (builder.readers[r].configName === 'x') {
                            builder.readers[r].configName = 'name';
                        }
                    }
                }
            }

            // Read data for all builders
            for (
                seriesIndex = 0;
                seriesIndex < allSeriesBuilders.length;
                seriesIndex++
            ) {
                builder = allSeriesBuilders[seriesIndex];

                // Iterate down the cells of each column and add data to the
                // series
                data = [];
                for (j = 0; j < (columns as any)[0].length; j++) {
                    data[j] = builder.read(columns as any, j);
                }

                // Add the series
                series[seriesIndex] = {
                    data: data
                };
                if (builder.name) {
                    series[seriesIndex].name = builder.name;
                }
                if (type === 'category') {
                    series[seriesIndex].turboThreshold = 0;
                }
            }


            // Do the callback
            chartOptions = {
                series: series
            };
            if (type) {
                chartOptions.xAxis = {
                    type: type
                } as any;
                if (type === 'category') {
                    (chartOptions.xAxis as any).uniqueNames = false;
                }
            }

            if (options.complete) {
                options.complete(chartOptions);
            }

            // The afterComplete hook is used internally to avoid conflict with
            // the externally available complete option.
            if (options.afterComplete) {
                options.afterComplete(chartOptions);
            }
        }

    }

    /**
     * Updates the chart with new data options.
     *
     * @function Highcharts.Data#update
     *
     * @param {Highcharts.DataOptions} options
     *
     * @param {boolean} [redraw=true]
     */
    public update(
        options: Highcharts.DataOptions,
        redraw?: boolean
    ): void {
        var chart = this.chart;

        if (options) {
            // Set the complete handler
            options.afterComplete = function (
                dataOptions?: Partial<Highcharts.Options>
            ): void {
                // Avoid setting axis options unless the type changes. Running
                // Axis.update will cause the whole structure to be destroyed
                // and rebuilt, and animation is lost.
                if (dataOptions) {
                    if (
                        dataOptions.xAxis &&
                        chart.xAxis[0] &&
                        (dataOptions.xAxis as any).type ===
                        chart.xAxis[0].options.type
                    ) {
                        delete dataOptions.xAxis;
                    }

                    // @todo looks not right:
                    chart.update(dataOptions as any, redraw, true);
                }
            };
            // Apply it
            merge(true, chart.options.data, options);
            this.init(chart.options.data as any);
        }
    }
}

// Register the Data prototype and data function on Highcharts
// Highcharts.Data = Data as any;

/**
 * Creates a data object to parse data for a chart.
 *
 * @function Highcharts.data
 *
 * @param {Highcharts.DataOptions} dataOptions
 *
 * @param {Highcharts.Options} [chartOptions]
 *
 * @param {Highcharts.Chart} [chart]
 *
 * @return {Highcharts.Data}
 */
H.data = function (
    dataOptions: Highcharts.DataOptions,
    chartOptions?: Highcharts.Options,
    chart?: Chart
): Highcharts.Data {
    return new H.Data(dataOptions, chartOptions, chart);
};

// Extend Chart.init so that the Chart constructor accepts a new configuration
// option group, data.
addEvent(
    Chart,
    'init',
    function (
        e: Event & {
            args: [
                (Partial<Highcharts.Options>|undefined),
                (Chart.CallbackFunction|undefined)
            ];
        }
    ): void {
        var chart = this, // eslint-disable-line no-invalid-this
            userOptions: Partial<Highcharts.Options> = (e.args[0] || {}),
            callback = e.args[1];

        if (userOptions && userOptions.data && !chart.hasDataDef) {
            chart.hasDataDef = true;
            /**
             * The data parser for this chart.
             *
             * @name Highcharts.Chart#data
             * @type {Highcharts.Data|undefined}
             */
            chart.data = new H.Data(extend(userOptions.data, {

                afterComplete: function (
                    dataOptions?: Partial<Highcharts.Options>
                ): void {
                    var i, series;

                    // Merge series configs
                    if (
                        Object.hasOwnProperty.call(
                            userOptions,
                            'series'
                        )
                    ) {
                        if (typeof userOptions.series === 'object') {
                            i = Math.max(
                                userOptions.series.length,
                                dataOptions && dataOptions.series ?
                                    dataOptions.series.length :
                                    0
                            );
                            while (i--) {
                                series = userOptions.series[i] || {};
                                userOptions.series[i] = merge(
                                    series,
                                    dataOptions && dataOptions.series ?
                                        dataOptions.series[i] :
                                        {}
                                );
                            }
                        } else { // Allow merging in dataOptions.series (#2856)
                            delete userOptions.series;
                        }
                    }

                    // Do the merge
                    userOptions = merge(dataOptions, userOptions);

                    // Run chart.init again
                    chart.init(userOptions, callback);
                }
            }), userOptions, chart);

            e.preventDefault();
        }
    }
);

/**
 * Creates a new SeriesBuilder. A SeriesBuilder consists of a number
 * of ColumnReaders that reads columns and give them a name.
 * Ex: A series builder can be constructed to read column 3 as 'x' and
 * column 7 and 8 as 'y1' and 'y2'.
 * The output would then be points/rows of the form {x: 11, y1: 22, y2: 33}
 *
 * The name of the builder is taken from the second column. In the above
 * example it would be the column with index 7.
 *
 * @private
 * @class
 * @name SeriesBuilder
 */
class SeriesBuilder {
    /* eslint-disable no-invalid-this */
    public readers: Array<Highcharts.SeriesBuilderReaderObject> = [];
    public pointIsArray: boolean = true;
    /* eslint-enable no-invalid-this */

    public name?: string = void 0 as any;

    /**
     * Populates readers with column indexes. A reader can be added without
     * a specific index and for those readers the index is taken sequentially
     * from the free columns (this is handled by the ColumnCursor instance).
     *
     * @function SeriesBuilder#populateColumns
     *
     * @param {Array<number>} freeIndexes
     *
     * @returns {boolean}
     */
    public populateColumns(freeIndexes: Array<number>): boolean {
        var builder = this,
            enoughColumns = true;

        // Loop each reader and give it an index if its missing.
        // The freeIndexes.shift() will return undefined if there
        // are no more columns.
        builder.readers.forEach(function (
            reader: Highcharts.SeriesBuilderReaderObject
        ): void {
            if (typeof reader.columnIndex === 'undefined') {
                reader.columnIndex = freeIndexes.shift();
            }
        });

        // Now, all readers should have columns mapped. If not
        // then return false to signal that this series should
        // not be added.
        builder.readers.forEach(function (
            reader: Highcharts.SeriesBuilderReaderObject
        ): void {
            if (typeof reader.columnIndex === 'undefined') {
                enoughColumns = false;
            }
        });

        return enoughColumns;
    }

    /**
     * Reads a row from the dataset and returns a point or array depending
     * on the names of the readers.
     *
     * @function SeriesBuilder#read<T>
     *
     * @param {Array<Array<T>>} columns
     *
     * @param {number} rowIndex
     *
     * @returns {Array<T>|Highcharts.Dictionary<T>}
     */
    public read <T>(
        columns: Array<Array<T>>,
        rowIndex: number
    ): (Array<T>|Record<string, T>) {
        var builder = this,
            pointIsArray = builder.pointIsArray,
            point =
                pointIsArray ? [] as Array<T> : {} as Record<string, T>,
            columnIndexes;

        // Loop each reader and ask it to read its value.
        // Then, build an array or point based on the readers names.
        builder.readers.forEach(function (
            reader: Highcharts.SeriesBuilderReaderObject
        ): void {
            var value = columns[reader.columnIndex as any][rowIndex];

            if (pointIsArray) {
                (point as any).push(value);
            } else {
                if (reader.configName.indexOf('.') > 0) {
                    // Handle nested property names
                    Point.prototype.setNestedProperty(
                        point, value, reader.configName
                    );
                } else {
                    (point as any)[reader.configName] = value;
                }
            }
        });

        // The name comes from the first column (excluding the x column)
        if (typeof this.name === 'undefined' && builder.readers.length >= 2) {
            columnIndexes = builder.getReferencedColumnIndexes();
            if (columnIndexes.length >= 2) {
                // remove the first one (x col)
                columnIndexes.shift();

                // Sort the remaining
                columnIndexes.sort(function (a: number, b: number): number {
                    return a - b;
                });

                // Now use the lowest index as name column
                this.name = (columns[columnIndexes.shift() as any] as any).name;
            }
        }

        return point;
    }

    /**
     * Creates and adds ColumnReader from the given columnIndex and configName.
     * ColumnIndex can be undefined and in that case the reader will be given
     * an index when columns are populated.
     *
     * @function SeriesBuilder#addColumnReader
     *
     * @param {number} columnIndex
     *
     * @param {string} configName
     */
    public addColumnReader(
        columnIndex: (number|undefined),
        configName: string
    ): void {
        this.readers.push({
            columnIndex: columnIndex,
            configName: configName
        });

        if (!(
            configName === 'x' ||
            configName === 'y' ||
            typeof configName === 'undefined'
        )) {
            this.pointIsArray = false;
        }
    }

    /**
     * Returns an array of column indexes that the builder will use when
     * reading data.
     *
     * @function SeriesBuilder#getReferencedColumnIndexes
     *
     * @returns {Array<number>}
     */
    public getReferencedColumnIndexes(): Array<number> {
        var i,
            referencedColumnIndexes = [],
            columnReader;

        for (i = 0; i < this.readers.length; i = i + 1) {
            columnReader = this.readers[i];
            if (typeof columnReader.columnIndex !== 'undefined') {
                referencedColumnIndexes.push(columnReader.columnIndex);
            }
        }

        return referencedColumnIndexes;
    }

    /**
     * Returns true if the builder has a reader for the given configName.
     *
     * @function SeriesBuider#hasReader
     *
     * @param {string} configName
     *
     * @returns {boolean|undefined}
     */
    public hasReader(configName: string): (boolean|undefined) {
        var i, columnReader;

        for (i = 0; i < this.readers.length; i = i + 1) {
            columnReader = this.readers[i];
            if (columnReader.configName === configName) {
                return true;
            }
        }
        // Else return undefined
    }
}

H.Data = Data as any;
export default H.Data;<|MERGE_RESOLUTION|>--- conflicted
+++ resolved
@@ -35,17 +35,9 @@
 import HTMLTableParser from '../Data/Parsers/HTMLTableParser.js';
 import HTMLTableStore from '../Data/Stores/HTMLTableStore.js';
 import Point from '../Core/Series/Point.js';
-import DataTable from '../Data/DataTable.js';
-import GoogleSheetsStore from '../Data/Stores/GoogleSheetsStore.js';
-import GoogleSheetsParser from '../Data/Parsers/GoogleSheetsParser.js';
-import CSVStore from '../Data/Stores/CSVStore.js';
-import HTMLTableStore from '../Data/Stores/HTMLTableStore.js';
-import CSVParser from '../Data/Parsers/CSVParser.js';
-import HTMLTableParser from '../Data/Parsers/HTMLTableParser.js';
 import SeriesRegistry from '../Core/Series/SeriesRegistry.js';
 const { seriesTypes } = SeriesRegistry;
 import U from '../Core/Utilities.js';
-import DataConverter from '../Data/DataConverter.js';
 const {
     addEvent,
     defined,
@@ -1685,13 +1677,9 @@
      *
      * @return {Array<Array<Highcharts.DataValueType>>}
      */
-<<<<<<< HEAD
-    public getDataColumnsFromDataTable(table: DataTable): Array<Array<Highcharts.DataValueType>> {
-=======
     public getDataColumnsFromDataTable(
         table: DataTable
     ): Array<Array<Highcharts.DataValueType>> {
->>>>>>> 0c96cb30
         const columns: Array<Array<Highcharts.DataValueType>> = [];
 
         let column: Array<Highcharts.DataValueType>,
