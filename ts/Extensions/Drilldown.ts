/* *
 *
 *  Highcharts Drilldown module
 *
 *  Author: Torstein Honsi
 *
 *  License: www.highcharts.com/license
 *
 *  !!!!!!! SOURCE GETS TRANSPILED BY TYPESCRIPT. EDIT TS FILE ONLY. !!!!!!!
 *
 * */

'use strict';

import type {
    AlignObject,
    AlignValue,
    VerticalAlignValue
} from '../Core/Renderer/AlignObject';
import type AnimationOptionsObject from '../Core/Animation/AnimationOptionsObject';
import type BBoxObject from '../Core/Renderer/BBoxObject';
import type ColorType from '../Core/Color/ColorType';
import type {
    CSSObject,
    CursorValue
} from '../Core/Renderer/CSSObject';
import type {
    PointOptions,
    PointShortOptions
} from '../Core/Series/PointOptions';
import type SeriesOptions from '../Core/Series/SeriesOptions';
import type { SeriesTypeOptions } from '../Core/Series/SeriesType';
import type SVGAttributes from '../Core/Renderer/SVG/SVGAttributes';
import type SVGElement from '../Core/Renderer/SVG/SVGElement';
import A from '../Core/Animation/AnimationUtilities.js';
const { animObject } = A;
import Axis from '../Core/Axis/Axis.js';
import BaseSeries from '../Core/Series/Series.js';
const { seriesTypes } = BaseSeries;
import Chart from '../Core/Chart/Chart.js';
import Color from '../Core/Color/Color.js';
import ColumnSeries from '../Series/Column/ColumnSeries.js';
import H from '../Core/Globals.js';
const { noop } = H;
import LineSeries from '../Series/Line/LineSeries.js';
import O from '../Core/Options.js';
const { defaultOptions } = O;
import Point from '../Core/Series/Point.js';
import SVGRenderer from '../Core/Renderer/SVG/SVGRenderer.js';
import Tick from '../Core/Axis/Tick.js';
import U from '../Core/Utilities.js';
const {
    addEvent,
    removeEvent,
    extend,
    fireEvent,
    format,
    merge,
    objectEach,
    pick,
    syncTimeout
} = U;

declare module '../Core/Chart/ChartLike' {
    interface ChartLike {
        ddDupes?: Array<string>;
        drilldown?: Highcharts.ChartDrilldownObject;
        drilldownLevels?: Array<Highcharts.DrilldownLevelObject>;
        drillUpButton?: SVGElement;
        addSeriesAsDrilldown(
            point: Point,
            options: SeriesTypeOptions
        ): void;
        addSingleSeriesAsDrilldown(
            point: Point,
            ddOptions: SeriesTypeOptions
        ): void;
        applyDrilldown(): void;
        drillUp(): void;
        getDrilldownBackText(): (string|undefined);
        showDrillUpButton(): void;
    }
}

declare module '../Core/Series/PointLike' {
    interface PointLike {
        drilldown?: string;
        doDrilldown(
            _holdRedraw: (boolean|undefined),
            category: (number|undefined),
            originalEvent: Event
        ): void;
    }
}

declare module '../Core/Series/SeriesLike' {
    interface SeriesLike {
        drilldownLevel?: Highcharts.DrilldownLevelObject;
        isDrilling?: boolean;
        purgedOptions?: SeriesTypeOptions;
        /** @requires Extensions/Drilldown */
        animateDrilldown(init?: boolean): void;
        /** @requires Extensions/Drilldown */
        animateDrillupFrom(level: Highcharts.DrilldownLevelObject): void;
        /** @requires Extensions/Drilldown */
        animateDrillupTo(init?: boolean): void;
    }
}

declare module '../Core/Series/SeriesOptions' {
    interface SeriesOptions {
        _colorIndex?: number;
        _ddSeriesId?: number;
        _levelNumber?: number;
        drilldown?: string;
    }
}

/**
 * Internal types
 * @private
 */
declare global {
    namespace Highcharts {
        interface Axis {
            ddPoints?: Dictionary<Array<(false|Point)>>;
            oldPos?: number;
            drilldownCategory(x: number, e: MouseEvent): void;
            getDDPoints(x: number): Array<(false|Point)>;
        }
        interface ChartDrilldownObject {
            update(options: DrilldownOptions, redraw?: boolean): void;
        }
        interface ChartEventsOptions {
            drilldown?: DrilldownCallbackFunction;
            drillup?: DrillupCallbackFunction;
            drillupall?: DrillupAllCallbackFunction;
        }
        interface DrilldownActiveDataLabelStyleOptions {
            color?: string;
            cursor?: string;
            fontWeight?: string;
            textDecoration?: string;
        }
        interface DrilldownDrillUpButtonOptions {
            position?: (AlignObject|DrilldownDrillUpButtonPositionOptions);
            relativeTo?: ButtonRelativeToValue;
            theme?: object;
        }
        interface DrilldownDrillUpButtonPositionOptions {
            align?: AlignValue;
            verticalAlign?: VerticalAlignValue;
            x?: number;
            y?: number;
        }
        interface DrilldownCallbackFunction {
            (this: Chart, e: DrilldownEventObject): void;
        }
        interface DrilldownEventObject {
            category?: number;
            originalEvent?: Event;
            point: Point;
            points?: Array<(boolean|Point)>;
            preventDefault: Function;
            seriesOptions?: SeriesTypeOptions;
            target: Chart;
            type: 'drilldown';
        }
        interface DrilldownOptions extends Options {
            activeAxisLabelStyle?: CSSObject;
            activeDataLabelStyle?: (
                CSSObject|DrilldownActiveDataLabelStyleOptions
            );
            allowPointDrilldown?: boolean;
            animation?: (boolean|Partial<AnimationOptionsObject>);
            drillUpButton?: DrilldownDrillUpButtonOptions;
            series?: Array<SeriesTypeOptions>;
        }
        interface DrilldownLevelObject {
            bBox: (BBoxObject|Dictionary<undefined>);
            color?: ColorType;
            colorIndex?: number;
            levelNumber: number;
            levelSeries: Array<LineSeries>;
            levelSeriesOptions: Array<SeriesOptions>;
            lowerSeries: LineSeries;
            lowerSeriesOptions: SeriesOptions;
            oldExtremes: Dictionary<(number|undefined)>;
            pointIndex: number;
            pointOptions: (PointOptions|PointShortOptions);
            seriesOptions: SeriesOptions;
            seriesPurgedOptions: SeriesOptions;
            shapeArgs?: SVGAttributes;
            resetZoomButton: SVGElement;
        }
        interface DrillupAllCallbackFunction {
            (this: Chart, e: DrillupAllEventObject): void;
        }
        interface DrillupAllEventObject {
            preventDefault: Function;
            target: Chart;
            type: 'drillupall';
        }
        interface DrillupCallbackFunction {
            (this: Chart, e: DrillupEventObject): void;
        }
        interface DrillupEventObject {
            preventDefault: Function;
            seriesOptions?: SeriesTypeOptions;
            target: Chart;
            type: 'drillup';
        }
        interface LangOptions {
            drillUpText?: string;
        }
        interface Options {
            drilldown?: DrilldownOptions;
        }
        interface PieSeries {
            animateDrillupFrom: ColumnSeries['animateDrillupFrom'];
            animateDrillupTo: ColumnSeries['animateDrillupTo'];
            animateDrilldown(init?: boolean): void;
        }
<<<<<<< HEAD
        interface PointLike {
            drilldown?: string;
            doDrilldown(
                _holdRedraw: (boolean|undefined),
                category: (number|undefined),
                originalEvent: Event
            ): void;
            unbindDrilldownClick?: Function;
        }
        interface Series {
            drilldownLevel?: DrilldownLevelObject;
            isDrilling?: boolean;
            purgedOptions?: SeriesOptionsType;
            animateDrilldown?(init?: boolean): void;
            animateDrillupFrom?(level: DrilldownLevelObject): void;
            animateDrillupTo?(init?: boolean): void;
        }
        interface SeriesOptions {
            _colorIndex?: number;
            _ddSeriesId?: number;
            _levelNumber?: number;
            drilldown?: string;
        }
=======
>>>>>>> e1cefbc5
        interface SVGElement {
            fadeIn(animation?: (boolean|Partial<AnimationOptionsObject>)): void;
        }
        interface Tick {
            drillable(): void;
        }
    }
}

/**
 * Gets fired when a drilldown point is clicked, before the new series is added.
 * Note that when clicking a category label to trigger multiple series
 * drilldown, one `drilldown` event is triggered per point in the category.
 *
 * @callback Highcharts.DrilldownCallbackFunction
 *
 * @param {Highcharts.Chart} this
 *        The chart where the event occurs.
 *
 * @param {Highcharts.DrilldownEventObject} e
 *        The drilldown event.
 */

/**
 * The event arguments when a drilldown point is clicked.
 *
 * @interface Highcharts.DrilldownEventObject
 *//**
 * If a category label was clicked, which index.
 * @name Highcharts.DrilldownEventObject#category
 * @type {number|undefined}
 *//**
 * The original browser event (usually click) that triggered the drilldown.
 * @name Highcharts.DrilldownEventObject#originalEvent
 * @type {global.Event|undefined}
 *//**
 * Prevents the default behaviour of the event.
 * @name Highcharts.DrilldownEventObject#preventDefault
 * @type {Function}
 *//**
 * The originating point.
 * @name Highcharts.DrilldownEventObject#point
 * @type {Highcharts.Point}
 *//**
 * If a category label was clicked, this array holds all points corresponding to
 * the category. Otherwise it is set to false.
 * @name Highcharts.DrilldownEventObject#points
 * @type {boolean|Array<Highcharts.Point>|undefined}
 *//**
 * Options for the new series. If the event is utilized for async drilldown, the
 * seriesOptions are not added, but rather loaded async.
 * @name Highcharts.DrilldownEventObject#seriesOptions
 * @type {Highcharts.SeriesOptionsType|undefined}
 *//**
 * The event target.
 * @name Highcharts.DrilldownEventObject#target
 * @type {Highcharts.Chart}
 *//**
 * The event type.
 * @name Highcharts.DrilldownEventObject#type
 * @type {"drilldown"}
 */

/**
 * This gets fired after all the series have been drilled up. This is especially
 * usefull in a chart with multiple drilldown series.
 *
 * @callback Highcharts.DrillupAllCallbackFunction
 *
 * @param {Highcharts.Chart} this
 *        The chart where the event occurs.
 *
 * @param {Highcharts.DrillupAllEventObject} e
 *        The final drillup event.
 */

/**
 * The event arguments when all the series have been drilled up.
 *
 * @interface Highcharts.DrillupAllEventObject
 *//**
 * Prevents the default behaviour of the event.
 * @name Highcharts.DrillupAllEventObject#preventDefault
 * @type {Function}
 *//**
 * The event target.
 * @name Highcharts.DrillupAllEventObject#target
 * @type {Highcharts.Chart}
 *//**
 * The event type.
 * @name Highcharts.DrillupAllEventObject#type
 * @type {"drillupall"}
 */

/**
 * Gets fired when drilling up from a drilldown series.
 *
 * @callback Highcharts.DrillupCallbackFunction
 *
 * @param {Highcharts.Chart} this
 *        The chart where the event occurs.
 *
 * @param {Highcharts.DrillupEventObject} e
 *        The drillup event.
 */

/**
 * The event arguments when drilling up from a drilldown series.
 *
 * @interface Highcharts.DrillupEventObject
 *//**
 * Prevents the default behaviour of the event.
 * @name Highcharts.DrillupEventObject#preventDefault
 * @type {Function}
 *//**
 * Options for the new series.
 * @name Highcharts.DrillupEventObject#seriesOptions
 * @type {Highcharts.SeriesOptionsType|undefined}
 *//**
 * The event target.
 * @name Highcharts.DrillupEventObject#target
 * @type {Highcharts.Chart}
 *//**
 * The event type.
 * @name Highcharts.DrillupEventObject#type
 * @type {"drillup"}
 */

import '../Series/Line/LineSeries.js';
import '../Series/Column/ColumnSeries.js';

var PieSeries = seriesTypes.pie,
    ddSeriesId = 1;

// Add language
extend(
    defaultOptions.lang,
    /**
     * @optionparent lang
     */
    {
        /**
         * The text for the button that appears when drilling down, linking back
         * to the parent series. The parent series' name is inserted for
         * `{series.name}`.
         *
         * @since    3.0.8
         * @product  highcharts highmaps
         * @requires modules/drilldown
         *
         * @private
         */
        drillUpText: '◁ Back to {series.name}'
    }
);

/**
 * Options for drill down, the concept of inspecting increasingly high
 * resolution data through clicking on chart items like columns or pie slices.
 *
 * The drilldown feature requires the drilldown.js file to be loaded,
 * found in the modules directory of the download package, or online at
 * [code.highcharts.com/modules/drilldown.js
 * ](https://code.highcharts.com/modules/drilldown.js).
 *
 * @product      highcharts highmaps
 * @requires     modules/drilldown
 * @optionparent drilldown
 * @sample {highcharts} highcharts/series-organization/drilldown
 *         Organization chart drilldown
 */
defaultOptions.drilldown = {

    /**
     * When this option is false, clicking a single point will drill down
     * all points in the same category, equivalent to clicking the X axis
     * label.
     *
     * @sample {highcharts} highcharts/drilldown/allowpointdrilldown-false/
     *         Don't allow point drilldown
     *
     * @type      {boolean}
     * @default   true
     * @since     4.1.7
     * @product   highcharts
     * @apioption drilldown.allowPointDrilldown
     */

    /**
     * An array of series configurations for the drill down. Each series
     * configuration uses the same syntax as the [series](#series) option set.
     * These drilldown series are hidden by default. The drilldown series is
     * linked to the parent series' point by its `id`.
     *
     * @type      {Array<Highcharts.SeriesOptionsType>}
     * @since     3.0.8
     * @product   highcharts highmaps
     * @apioption drilldown.series
     */

    /**
     * Additional styles to apply to the X axis label for a point that
     * has drilldown data. By default it is underlined and blue to invite
     * to interaction.
     *
     * In styled mode, active label styles can be set with the
     * `.highcharts-drilldown-axis-label` class.
     *
     * @sample {highcharts} highcharts/drilldown/labels/
     *         Label styles
     *
     * @type    {Highcharts.CSSObject}
     * @default { "cursor": "pointer", "color": "#003399", "fontWeight": "bold", "textDecoration": "underline" }
     * @since   3.0.8
     * @product highcharts highmaps
     */
    activeAxisLabelStyle: {
        /** @ignore-option */
        cursor: 'pointer',
        /** @ignore-option */
        color: '${palette.highlightColor100}',
        /** @ignore-option */
        fontWeight: 'bold',
        /** @ignore-option */
        textDecoration: 'underline'
    },

    /**
     * Additional styles to apply to the data label of a point that has
     * drilldown data. By default it is underlined and blue to invite to
     * interaction.
     *
     * In styled mode, active data label styles can be applied with the
     * `.highcharts-drilldown-data-label` class.
     *
     * @sample {highcharts} highcharts/drilldown/labels/
     *         Label styles
     *
     * @type    {Highcharts.CSSObject}
     * @default { "cursor": "pointer", "color": "#003399", "fontWeight": "bold", "textDecoration": "underline" }
     * @since   3.0.8
     * @product highcharts highmaps
     */
    activeDataLabelStyle: {
        cursor: 'pointer',
        color: '${palette.highlightColor100}',
        fontWeight: 'bold',
        textDecoration: 'underline'
    },

    /**
     * Set the animation for all drilldown animations. Animation of a drilldown
     * occurs when drilling between a column point and a column series,
     * or a pie slice and a full pie series. Drilldown can still be used
     * between series and points of different types, but animation will
     * not occur.
     *
     * The animation can either be set as a boolean or a configuration
     * object. If `true`, it will use the 'swing' jQuery easing and a duration
     * of 500 ms. If used as a configuration object, the following properties
     * are supported:
     *
     * - `duration`: The duration of the animation in milliseconds.
     *
     * - `easing`: A string reference to an easing function set on the `Math`
     *   object. See
     *   [the easing demo](https://jsfiddle.net/gh/get/library/pure/highcharts/highcharts/tree/master/samples/highcharts/plotoptions/series-animation-easing/).
     *
     * @type    {boolean|Partial<Highcharts.AnimationOptionsObject>}
     * @since   3.0.8
     * @product highcharts highmaps
     */
    animation: {
        /** @internal */
        duration: 500
    },

    /**
     * Options for the drill up button that appears when drilling down on a
     * series. The text for the button is defined in
     * [lang.drillUpText](#lang.drillUpText).
     *
     * @sample {highcharts} highcharts/drilldown/drillupbutton/
     *         Drill up button
     * @sample {highmaps} highcharts/drilldown/drillupbutton/
     *         Drill up button
     *
     * @since   3.0.8
     * @product highcharts highmaps
     */
    drillUpButton: {
        /**
         * What box to align the button to. Can be either `plotBox` or
         * `spacingBox`.
         *
         * @type       {Highcharts.ButtonRelativeToValue}
         * @default    plotBox
         * @since      3.0.8
         * @product    highcharts highmaps
         * @apioption  drilldown.drillUpButton.relativeTo
         */

        /**
         * A collection of attributes for the button. The object takes SVG
         * attributes like `fill`, `stroke`, `stroke-width` or `r`, the border
         * radius. The theme also supports `style`, a collection of CSS
         * properties for the text. Equivalent attributes for the hover state
         * are given in `theme.states.hover`.
         *
         * In styled mode, drill-up button styles can be applied with the
         * `.highcharts-drillup-button` class.
         *
         * @sample {highcharts} highcharts/drilldown/drillupbutton/
         *         Button theming
         * @sample {highmaps} highcharts/drilldown/drillupbutton/
         *         Button theming
         *
         * @type      {object}
         * @since     3.0.8
         * @product   highcharts highmaps
         * @apioption drilldown.drillUpButton.theme
         */

        /**
         * Positioning options for the button within the `relativeTo` box.
         * Available properties are `x`, `y`, `align` and `verticalAlign`.
         *
         * @type    {Highcharts.AlignObject}
         * @since   3.0.8
         * @product highcharts highmaps
         */
        position: {

            /**
             * Vertical alignment of the button.
             *
             * @type      {Highcharts.VerticalAlignValue}
             * @default   top
             * @product   highcharts highmaps
             * @apioption drilldown.drillUpButton.position.verticalAlign
             */

            /**
             * Horizontal alignment.
             *
             * @type {Highcharts.AlignValue}
             */
            align: 'right',

            /**
             * The X offset of the button.
             */
            x: -10,

            /**
             * The Y offset of the button.
             */
            y: 10
        }
    }
};


/**
 * Fires when a drilldown point is clicked, before the new series is added. This
 * event is also utilized for async drilldown, where the seriesOptions are not
 * added by option, but rather loaded async. Note that when clicking a category
 * label to trigger multiple series drilldown, one `drilldown` event is
 * triggered per point in the category.
 *
 * Event arguments:
 *
 * - `category`: If a category label was clicked, which index.
 *
 * - `originalEvent`: The original browser event (usually click) that triggered
 *   the drilldown.
 *
 * - `point`: The originating point.
 *
 * - `points`: If a category label was clicked, this array holds all points
 *   corresponding to the category.
 *
 * - `seriesOptions`: Options for the new series.
 *
 * @sample {highcharts} highcharts/drilldown/async/
 *         Async drilldown
 *
 * @type      {Highcharts.DrilldownCallbackFunction}
 * @since     3.0.8
 * @product   highcharts highmaps
 * @context   Highcharts.Chart
 * @requires  modules/drilldown
 * @apioption chart.events.drilldown
 */

/**
 * Fires when drilling up from a drilldown series.
 *
 * @type      {Highcharts.DrillupCallbackFunction}
 * @since     3.0.8
 * @product   highcharts highmaps
 * @context   Highcharts.Chart
 * @requires  modules/drilldown
 * @apioption chart.events.drillup
 */

/**
 * In a chart with multiple drilldown series, this event fires after all the
 * series have been drilled up.
 *
 * @type      {Highcharts.DrillupAllCallbackFunction}
 * @since     4.2.4
 * @product   highcharts highmaps
 * @context   Highcharts.Chart
 * @requires  modules/drilldown
 * @apioption chart.events.drillupall
 */

/**
 * The `id` of a series in the [drilldown.series](#drilldown.series) array to
 * use for a drilldown for this point.
 *
 * @sample {highcharts} highcharts/drilldown/basic/
 *         Basic drilldown
 *
 * @type      {string}
 * @since     3.0.8
 * @product   highcharts
 * @requires  modules/drilldown
 * @apioption series.line.data.drilldown
 */

/**
 * A general fadeIn method.
 *
 * @requires module:modules/drilldown
 *
 * @function Highcharts.SVGElement#fadeIn
 *
 * @param {boolean|Partial<Highcharts.AnimationOptionsObject>} [animation]
 * The animation options for the element fade.
 */
SVGRenderer.prototype.Element.prototype.fadeIn = function (
    animation?: (boolean|Partial<AnimationOptionsObject>)
): void {
    this
        .attr({
            opacity: 0.1,
            visibility: 'inherit'
        })
        .animate({
            opacity: pick(this.newOpacity, 1) // newOpacity used in maps
        }, animation || {
            duration: 250
        });
};

/**
 * Add a series to the chart as drilldown from a specific point in the parent
 * series. This method is used for async drilldown, when clicking a point in a
 * series should result in loading and displaying a more high-resolution series.
 * When not async, the setup is simpler using the
 * [drilldown.series](https://api.highcharts.com/highcharts/drilldown.series)
 * options structure.
 *
 * @sample highcharts/drilldown/async/
 *         Async drilldown
 *
 * @function Highcharts.Chart#addSeriesAsDrilldown
 *
 * @param {Highcharts.Point} point
 * The point from which the drilldown will start.
 *
 * @param {Highcharts.SeriesOptionsType} options
 * The series options for the new, detailed series.
 */
Chart.prototype.addSeriesAsDrilldown = function (
    point: Point,
    options: SeriesTypeOptions
): void {
    this.addSingleSeriesAsDrilldown(point, options);
    this.applyDrilldown();
};
Chart.prototype.addSingleSeriesAsDrilldown = function (
    point: Point,
    ddOptions: SeriesTypeOptions
): void {
    var oldSeries = point.series,
        xAxis = oldSeries.xAxis,
        yAxis = oldSeries.yAxis,
        newSeries: LineSeries,
        pointIndex: number,
        levelSeries: Array<LineSeries> = [],
        levelSeriesOptions: Array<SeriesOptions> = [],
        level: (Highcharts.DrilldownLevelObject),
        levelNumber: number,
        last: (Highcharts.DrilldownLevelObject|undefined),
        colorProp: SeriesOptions;


    colorProp = this.styledMode ?
        { colorIndex: pick(point.colorIndex, oldSeries.colorIndex) } :
        { color: point.color || oldSeries.color };

    if (!this.drilldownLevels) {
        this.drilldownLevels = [];
    }

    levelNumber = oldSeries.options._levelNumber || 0;

    // See if we can reuse the registered series from last run
    last = this.drilldownLevels[this.drilldownLevels.length - 1];
    if (last && last.levelNumber !== levelNumber) {
        last = void 0;
    }

    ddOptions = extend(extend<SeriesOptions>({
        _ddSeriesId: ddSeriesId++
    }, colorProp), ddOptions);
    pointIndex = oldSeries.points.indexOf(point);

    // Record options for all current series
    oldSeries.chart.series.forEach(function (series: LineSeries): void {
        if (series.xAxis === xAxis && !series.isDrilling) {
            series.options._ddSeriesId =
                series.options._ddSeriesId || ddSeriesId++;
            series.options._colorIndex = series.userOptions._colorIndex;
            series.options._levelNumber =
                series.options._levelNumber || levelNumber; // #3182

            if (last) {
                levelSeries = last.levelSeries;
                levelSeriesOptions = last.levelSeriesOptions;
            } else {
                levelSeries.push(series);

                // (#10597)
                series.purgedOptions = merge<SeriesTypeOptions>({
                    _ddSeriesId: series.options._ddSeriesId,
                    _levelNumber: series.options._levelNumber,
                    selected: series.options.selected
                }, series.userOptions);

                levelSeriesOptions.push(series.purgedOptions);
            }
        }
    });

    // Add a record of properties for each drilldown level
    level = extend<Highcharts.DrilldownLevelObject>({
        levelNumber: levelNumber,
        seriesOptions: oldSeries.options,
        seriesPurgedOptions: oldSeries.purgedOptions as any,
        levelSeriesOptions: levelSeriesOptions,
        levelSeries: levelSeries,
        shapeArgs: point.shapeArgs,
        // no graphic in line series with markers disabled
        bBox: point.graphic ? point.graphic.getBBox() : {},
        color: point.isNull ?
            new Color(colorProp.color).setOpacity(0).get() :
            colorProp.color,
        lowerSeriesOptions: ddOptions,
        pointOptions: (oldSeries.options.data as any)[pointIndex],
        pointIndex: pointIndex,
        oldExtremes: {
            xMin: xAxis && xAxis.userMin,
            xMax: xAxis && xAxis.userMax,
            yMin: yAxis && yAxis.userMin,
            yMax: yAxis && yAxis.userMax
        },
        resetZoomButton: this.resetZoomButton as any
    } as any, colorProp);

    // Push it to the lookup array
    this.drilldownLevels.push(level);

    // Reset names to prevent extending (#6704)
    if (xAxis && xAxis.names) {
        xAxis.names.length = 0;
    }

    newSeries = level.lowerSeries = this.addSeries(ddOptions, false);
    newSeries.options._levelNumber = levelNumber + 1;
    if (xAxis) {
        xAxis.oldPos = xAxis.pos;
        xAxis.userMin = xAxis.userMax = null as any;
        yAxis.userMin = yAxis.userMax = null as any;
    }

    // Run fancy cross-animation on supported and equal types
    if (oldSeries.type === newSeries.type) {
        newSeries.animate = newSeries.animateDrilldown || (noop as any);
        newSeries.options.animation = true;
    }
};

Chart.prototype.applyDrilldown = function (): void {
    var drilldownLevels = this.drilldownLevels,
        levelToRemove: (number|undefined);

    if (drilldownLevels && drilldownLevels.length > 0) { // #3352, async loading
        levelToRemove = drilldownLevels[drilldownLevels.length - 1].levelNumber;
        (this.drilldownLevels as any).forEach(function (
            level: Highcharts.DrilldownLevelObject
        ): void {
            if (level.levelNumber === levelToRemove) {
                level.levelSeries.forEach(function (series): void {
                    // Not removed, not added as part of a multi-series
                    // drilldown
                    if (
                        series.options &&
                        series.options._levelNumber === levelToRemove
                    ) {
                        series.remove(false);
                    }
                });
            }
        });
    }

    // We have a reset zoom button. Hide it and detatch it from the chart. It
    // is preserved to the layer config above.
    if (this.resetZoomButton) {
        this.resetZoomButton.hide();
        delete this.resetZoomButton;
    }

    this.pointer.reset();
    this.redraw();
    this.showDrillUpButton();
    fireEvent(this, 'afterDrilldown');
};

Chart.prototype.getDrilldownBackText = function (): (string|undefined) {
    var drilldownLevels = this.drilldownLevels,
        lastLevel: Highcharts.DrilldownLevelObject;

    if (drilldownLevels && drilldownLevels.length > 0) { // #3352, async loading
        lastLevel = drilldownLevels[drilldownLevels.length - 1];
        (lastLevel as any).series = lastLevel.seriesOptions;
        return format((this.options.lang as any).drillUpText, lastLevel);
    }
};

Chart.prototype.showDrillUpButton = function (): void {
    var chart = this,
        backText = this.getDrilldownBackText(),
        buttonOptions = (chart.options.drilldown as any).drillUpButton,
        attr,
        states;

    if (!this.drillUpButton) {
        attr = buttonOptions.theme;
        states = attr && attr.states;

        this.drillUpButton = this.renderer.button(
            backText as any,
            null as any,
            null as any,
            function (): void {
                chart.drillUp();
            },
            attr,
            states && states.hover,
            states && states.select
        )
            .addClass('highcharts-drillup-button')
            .attr({
                align: buttonOptions.position.align,
                zIndex: 7
            })
            .add()
            .align(
                buttonOptions.position,
                false,
                buttonOptions.relativeTo || 'plotBox'
            );
    } else {
        this.drillUpButton.attr({
            text: backText
        })
            .align();
    }
};

/**
 * When the chart is drilled down to a child series, calling `chart.drillUp()`
 * will drill up to the parent series.
 *
 * @requires  modules/drilldown
 *
 * @function Highcharts.Chart#drillUp
 */
Chart.prototype.drillUp = function (): void {
    if (!this.drilldownLevels || this.drilldownLevels.length === 0) {
        return;
    }

    var chart = this,
        drilldownLevels = chart.drilldownLevels as any,
        levelNumber = drilldownLevels[drilldownLevels.length - 1].levelNumber,
        i = drilldownLevels.length,
        chartSeries = chart.series,
        seriesI: number,
        level: Highcharts.DrilldownLevelObject,
        oldSeries: LineSeries,
        newSeries: (LineSeries|undefined),
        oldExtremes: Record<string, (number|undefined)>,
        addSeries = function (seriesOptions: SeriesOptions): void {
            var addedSeries;

            chartSeries.forEach(function (series): void {
                if (series.options._ddSeriesId === seriesOptions._ddSeriesId) {
                    addedSeries = series;
                }
            });

            addedSeries = addedSeries || chart.addSeries(seriesOptions, false);
            if (
                addedSeries.type === oldSeries.type &&
                addedSeries.animateDrillupTo
            ) {
                addedSeries.animate = addedSeries.animateDrillupTo;
            }

            if (seriesOptions === level.seriesPurgedOptions) {
                newSeries = addedSeries;
            }
        };

    while (i--) {

        level = drilldownLevels[i];
        if (level.levelNumber === levelNumber) {
            drilldownLevels.pop();

            // Get the lower series by reference or id
            oldSeries = level.lowerSeries;
            if (!oldSeries.chart) { // #2786
                seriesI = chartSeries.length; // #2919
                while (seriesI--) {
                    if (
                        chartSeries[seriesI].options.id ===
                            level.lowerSeriesOptions.id &&
                        chartSeries[seriesI].options._levelNumber ===
                            levelNumber + 1
                    ) { // #3867
                        oldSeries = chartSeries[seriesI];
                        break;
                    }
                }
            }
            oldSeries.xData = []; // Overcome problems with minRange (#2898)

            level.levelSeriesOptions.forEach(addSeries);

            fireEvent(chart, 'drillup', {
                seriesOptions: level.seriesPurgedOptions ||
                    level.seriesOptions
            });

            if ((newSeries as any).type === oldSeries.type) {
                (newSeries as any).drilldownLevel = level;
                (newSeries as any).options.animation =
                    (chart.options.drilldown as any).animation;

                if (oldSeries.animateDrillupFrom && oldSeries.chart) { // #2919
                    oldSeries.animateDrillupFrom(level);
                }
            }
            (newSeries as any).options._levelNumber = levelNumber;

            oldSeries.remove(false);

            // Reset the zoom level of the upper series
            if ((newSeries as any).xAxis) {
                oldExtremes = level.oldExtremes;
                (newSeries as any).xAxis.setExtremes(
                    oldExtremes.xMin,
                    oldExtremes.xMax,
                    false
                );
                (newSeries as any).yAxis.setExtremes(
                    oldExtremes.yMin,
                    oldExtremes.yMax,
                    false
                );
            }

            // We have a resetZoomButton tucked away for this level. Attatch
            // it to the chart and show it.
            if (level.resetZoomButton) {
                chart.resetZoomButton = level.resetZoomButton;
                chart.resetZoomButton.show();
            }
        }
    }

    this.redraw();

    if (this.drilldownLevels.length === 0) {
        this.drillUpButton = (this.drillUpButton as any).destroy();
    } else {
        (this.drillUpButton as any).attr({
            text: this.getDrilldownBackText()
        })
            .align();
    }

    (this.ddDupes as any).length = []; // #3315

    // Fire a once-off event after all series have been drilled up (#5158)
    fireEvent(chart, 'drillupall');
};

/* eslint-disable no-invalid-this */

// Add update function to be called internally from Chart.update
// (#7600, #12855)
addEvent(Chart, 'afterInit', function (): void {
    var chart = this;

    chart.drilldown = {
        update: function (
            options: Highcharts.DrilldownOptions,
            redraw?: boolean
        ): void {
            merge(true, chart.options.drilldown, options);
            if (pick(redraw, true)) {
                chart.redraw();
            }
        }
    };
});

// Don't show the reset button if we already are displaying the drillUp button.
addEvent(Chart, 'beforeShowResetZoom', function (): (boolean|undefined) {
    if (this.drillUpButton) {
        return false;
    }
});
addEvent(Chart, 'render', function (): void {
    (this.xAxis || []).forEach(function (axis): void {
        axis.ddPoints = {};
        axis.series.forEach(function (series): void {
            var i,
                xData = series.xData || [],
                points = series.points,
                p;

            for (i = 0; i < xData.length; i++) {
                p = (series.options.data as any)[i];

                // The `drilldown` property can only be set on an array or an
                // object
                if (typeof p !== 'number') {

                    // Convert array to object (#8008)
                    p = series.pointClass.prototype.optionsToObject
                        .call({ series: series }, p);

                    if (p.drilldown) {
                        if (!(axis.ddPoints as any)[xData[i]]) {
                            (axis.ddPoints as any)[xData[i]] = [];
                        }
                        (axis.ddPoints as any)[xData[i]].push(
                            points ? points[i] : true
                        );
                    }
                }
            }
        });

        // Add drillability to ticks, and always keep it drillability updated
        // (#3951)
        objectEach(axis.ticks, Tick.prototype.drillable);
    });
});


/**
 * When drilling up, keep the upper series invisible until the lower series has
 * moved into place.
 *
 * @private
 * @function Highcharts.ColumnSeries#animateDrillupTo
 * @param {boolean} [init=false]
 * Whether to initialize animation
 */
ColumnSeries.prototype.animateDrillupTo = function (init?: boolean): void {
    if (!init) {
        var newSeries = this,
            level = newSeries.drilldownLevel;

        // First hide all items before animating in again
        this.points.forEach(function (point: Point): void {
            var dataLabel = point.dataLabel;

            if (point.graphic) { // #3407
                point.graphic.hide();
            }

            if (dataLabel) {
                // The data label is initially hidden, make sure it is not faded
                // in (#6127)
                dataLabel.hidden = dataLabel.attr('visibility') === 'hidden';

                if (!dataLabel.hidden) {
                    dataLabel.hide();
                    if (point.connector) {
                        point.connector.hide();
                    }
                }
            }
        });


        // Do dummy animation on first point to get to complete
        syncTimeout(function (): void {
            if (newSeries.points) { // May be destroyed in the meantime, #3389
                // Unable to drillup with nodes, #13711
                var pointsWithNodes: Array<any> = [];
                newSeries.data.forEach(function (el): void {
                    pointsWithNodes.push(el);
                });
                if (newSeries.nodes) {
                    pointsWithNodes = pointsWithNodes.concat(newSeries.nodes);
                }
                pointsWithNodes.forEach(function (
                    point: Point,
                    i: number
                ): void {
                    // Fade in other points
                    var verb =
                        i === (level && level.pointIndex) ? 'show' : 'fadeIn',
                        inherit = verb === 'show' ? true : void 0,
                        dataLabel = point.dataLabel;


                    if (point.graphic) { // #3407
                        point.graphic[verb](inherit);
                    }

                    if (dataLabel && !dataLabel.hidden) { // #6127
                        dataLabel.fadeIn(); // #7384
                        if (point.connector) {
                            point.connector.fadeIn();
                        }
                    }
                });
            }
        }, Math.max(
            (this.chart.options.drilldown as any).animation.duration - 50, 0
        ));

        // Reset to prototype
        delete this.animate;
    }

};

ColumnSeries.prototype.animateDrilldown = function (init?: boolean): void {
    var series = this,
        chart = this.chart,
        drilldownLevels = chart.drilldownLevels,
        animateFrom: (SVGAttributes|undefined),
        animationOptions =
            animObject((chart.options.drilldown as any).animation),
        xAxis = this.xAxis,
        styledMode = chart.styledMode;

    if (!init) {
        (drilldownLevels as any).forEach(function (
            level: Highcharts.DrilldownLevelObject
        ): void {
            if (
                series.options._ddSeriesId ===
                    level.lowerSeriesOptions._ddSeriesId
            ) {
                animateFrom = level.shapeArgs;
                if (!styledMode) {
                    // Add the point colors to animate from
                    (animateFrom as any).fill = level.color;
                }
            }
        });

        (animateFrom as any).x += pick(xAxis.oldPos, xAxis.pos) - xAxis.pos;

        this.points.forEach(function (point: Point): void {
            var animateTo = point.shapeArgs;

            if (!styledMode) {
                // Add the point colors to animate to
                (animateTo as any).fill = point.color;
            }

            if (point.graphic) {
                point.graphic
                    .attr(animateFrom)
                    .animate(
                        extend(
                            point.shapeArgs,
                            { fill: point.color || series.color }
                        ),
                        animationOptions
                    );
            }
            if (point.dataLabel) {
                point.dataLabel.fadeIn(animationOptions);
            }
        });

        // Reset to prototype
        delete this.animate;
    }

};

/**
 * When drilling up, pull out the individual point graphics from the lower
 * series and animate them into the origin point in the upper series.
 *
 * @private
 * @function Highcharts.ColumnSeries#animateDrillupFrom
 * @param {Highcharts.DrilldownLevelObject} level
 *        Level container
 * @return {void}
 */
ColumnSeries.prototype.animateDrillupFrom = function (
    level: Highcharts.DrilldownLevelObject
): void {
    var animationOptions =
            animObject((this.chart.options.drilldown as any).animation),
        group: (SVGElement|undefined) = this.group,
        // For 3d column series all columns are added to one group
        // so we should not delete the whole group. #5297
        removeGroup = group !== this.chart.columnGroup,
        series = this;

    // Cancel mouse events on the series group (#2787)
    (series.trackerGroups as any).forEach(function (key: string): void {
        if ((series as any)[key]) { // we don't always have dataLabelsGroup
            (series as any)[key].on('mouseover');
        }
    });

    if (removeGroup) {
        delete this.group;
    }

    this.points.forEach(function (point: Point): void {
        var graphic = point.graphic,
            animateTo = level.shapeArgs,
            complete = function (): void {
                (graphic as any).destroy();
                if (group && removeGroup) {
                    group = group.destroy();
                }
            };

        if (graphic && animateTo) {

            delete point.graphic;

            if (!series.chart.styledMode) {
                (animateTo as any).fill = level.color;
            }

            if (animationOptions.duration) {
                graphic.animate(
                    animateTo as any,
                    merge(animationOptions, { complete: complete })
                );
            } else {
                graphic.attr(animateTo);
                complete();
            }
        }
    });
};

if (PieSeries) {
    extend(PieSeries.prototype, {
        animateDrillupTo: ColumnSeries.prototype.animateDrillupTo,
        animateDrillupFrom: ColumnSeries.prototype.animateDrillupFrom,

        animateDrilldown: function (
            this: Highcharts.PieSeries,
            init?: boolean
        ): void {
            var level: Highcharts.DrilldownLevelObject =
                (this.chart.drilldownLevels as any)[
                    (this.chart.drilldownLevels as any).length - 1
                ],
                animationOptions =
                    (this.chart.options.drilldown as any).animation;

            if (this.is('item')) {
                animationOptions.duration = 0;
            }
            // Unable to drill down in the horizontal item series #13372
            if (this.center) {
                var animateFrom = level.shapeArgs,
                    start = (animateFrom as any).start,
                    angle = (animateFrom as any).end - start,
                    startAngle = angle / this.points.length,
                    styledMode = this.chart.styledMode;

                if (!init) {
                    this.points.forEach(function (
                        point: Highcharts.PiePoint,
                        i: number
                    ): void {
                        var animateTo = point.shapeArgs;

                        if (!styledMode) {
                            (animateFrom as any).fill = level.color;
                            (animateTo as any).fill = point.color;
                        }

                        if (point.graphic) {
                            point.graphic
                                .attr(merge(animateFrom, {
                                    start: start + i * startAngle,
                                    end: start + (i + 1) * startAngle
                                }))[animationOptions ? 'animate' : 'attr'](
                                    (animateTo as any),
                                    animationOptions
                                );
                        }
                    });

                    // Reset to prototype
                    delete this.animate;
                }
            }
        }
    });
}

Point.prototype.doDrilldown = function (
    _holdRedraw: (boolean|undefined),
    category: (number|undefined),
    originalEvent: Event
): void {
    var series = this.series,
        chart = series.chart,
        drilldown = chart.options.drilldown,
        i: number = ((drilldown as any).series || []).length,
        seriesOptions: (SeriesOptions|undefined);

    if (!chart.ddDupes) {
        chart.ddDupes = [];
    }

    while (i-- && !seriesOptions) {
        if (
            (drilldown as any).series[i].id === this.drilldown &&
            chart.ddDupes.indexOf(this.drilldown as any) === -1
        ) {
            seriesOptions = (drilldown as any).series[i];
            chart.ddDupes.push(this.drilldown as any);
        }
    }

    // Fire the event. If seriesOptions is undefined, the implementer can check
    // for  seriesOptions, and call addSeriesAsDrilldown async if necessary.
    fireEvent(chart, 'drilldown', {
        point: this,
        seriesOptions: seriesOptions,
        category: category,
        originalEvent: originalEvent,
        points: (
            typeof category !== 'undefined' &&
            this.series.xAxis.getDDPoints(category).slice(0)
        )
    } as Highcharts.DrilldownEventObject, function (
        e: Highcharts.DrilldownEventObject
    ): void {
        var chart = e.point.series && e.point.series.chart,
            seriesOptions = e.seriesOptions;

        if (chart && seriesOptions) {
            if (_holdRedraw) {
                chart.addSingleSeriesAsDrilldown(e.point, seriesOptions);
            } else {
                chart.addSeriesAsDrilldown(e.point, seriesOptions);
            }
        }
    });
};

/**
 * Drill down to a given category. This is the same as clicking on an axis
 * label.
 *
 * @private
 * @function Highcharts.Axis#drilldownCategory
 * @param {number} x
 *        Tick position
 * @param {global.MouseEvent} e
 *        Click event
 */
Axis.prototype.drilldownCategory = function (
    x: number,
    e: MouseEvent
): void {
    this.getDDPoints(x).forEach(function (point): void {
        if (
            point &&
            point.series &&
            point.series.visible &&
            point.doDrilldown
        ) { // #3197
            point.doDrilldown(true, x, e);
        }
    });
    this.chart.applyDrilldown();
};

/**
 * Return drillable points for this specific X value.
 *
 * @private
 * @function Highcharts.Axis#getDDPoints
 * @param {number} x
 *        Tick position
 * @return {Array<(false|Highcharts.Point)>}
 *         Drillable points
 */
Axis.prototype.getDDPoints = function (
    x: number
): Array<(false|Point)> {
    return (this.ddPoints && this.ddPoints[x] || []);
};


/**
 * Make a tick label drillable, or remove drilling on update.
 *
 * @private
 * @function Highcharts.Axis#drillable
 */
Tick.prototype.drillable = function (): void {
    var pos = this.pos,
        label = this.label,
        axis = this.axis,
        isDrillable = axis.coll === 'xAxis' && axis.getDDPoints,
        ddPointsX = isDrillable && axis.getDDPoints(pos),
        styledMode = axis.chart.styledMode;

    if (isDrillable) {
        if (label && ddPointsX && ddPointsX.length) {
            label.drillable = true;

            if (!label.basicStyles && !styledMode) {
                label.basicStyles = merge(label.styles);
            }

            label.addClass('highcharts-drilldown-axis-label');

            // #12656 - avoid duplicate of attach event
            if (label.removeOnDrillableClick) {
                removeEvent(label.element, 'click');
            }

            label.removeOnDrillableClick = addEvent(
                label.element,
                'click',
                function (e: MouseEvent): void {
                    e.preventDefault();
                    axis.drilldownCategory(pos, e);
                }
            );

            if (!styledMode) {
                label.css(
                    (axis.chart.options.drilldown as any).activeAxisLabelStyle
                );
            }

        } else if (label && label.drillable && label.removeOnDrillableClick) {


            if (!styledMode) {
                label.styles = {}; // reset for full overwrite of styles
                label.css(label.basicStyles);
            }

            label.removeOnDrillableClick(); // #3806
            label.removeClass('highcharts-drilldown-axis-label');
        }
    }
};


// On initialization of each point, identify its label and make it clickable.
// Also, provide a list of points associated to that label.
addEvent(Point, 'afterInit', function (): Point {
    const point = this;

    if (point.drilldown && !point.unbindDrilldownClick) {
        // Add the click event to the point
<<<<<<< HEAD
        point.unbindDrilldownClick = addEvent(point, 'click', handlePointClick);
=======
        addEvent(point, 'click', function (e: PointerEvent): void {
            if (
                series.xAxis &&
                (series.chart.options.drilldown as any).allowPointDrilldown ===
                false
            ) {
                // #5822, x changed
                series.xAxis.drilldownCategory(point.x as any, e);
            } else {
                point.doDrilldown(void 0, void 0, e);
            }
        });

>>>>>>> e1cefbc5
    }

    return point;
});

<<<<<<< HEAD
addEvent(Point, 'update', function (e: { options: Highcharts.Options }): void {
    const point = this,
        options = e.options || {};

    if (options.drilldown && !point.unbindDrilldownClick) {
        // Add the click event to the point
        point.unbindDrilldownClick = addEvent(point, 'click', handlePointClick);
    } else if (
        !options.drilldown &&
        options.drilldown !== void 0 &&
        point.unbindDrilldownClick
    ) {
        point.unbindDrilldownClick = point.unbindDrilldownClick();
    }
});

const handlePointClick = function (
    this: Point,
    e: Highcharts.PointerEventObject
): void {
    const point = this,
        series = point.series;

    if (
        series.xAxis &&
        (series.chart.options.drilldown as any).allowPointDrilldown ===
        false
    ) {
        // #5822, x changed
        series.xAxis.drilldownCategory(point.x as any, e);
    } else {
        point.doDrilldown(void 0, void 0, e);
    }
};

addEvent(H.Series, 'afterDrawDataLabels', function (): void {
=======
addEvent(LineSeries, 'afterDrawDataLabels', function (): void {
>>>>>>> e1cefbc5
    var css = (this.chart.options.drilldown as any).activeDataLabelStyle,
        renderer = this.chart.renderer,
        styledMode = this.chart.styledMode;

    this.points.forEach(function (point: Point): void {
        var dataLabelsOptions = point.options.dataLabels,
            pointCSS = pick(
                point.dlOptions as any,
                dataLabelsOptions && (dataLabelsOptions as any).style,
                {}
            ) as CSSObject;

        if (point.drilldown && point.dataLabel) {

            if (css.color === 'contrast' && !styledMode) {
                pointCSS.color = renderer.getContrast(
                    (point.color as any) || (this.color as any)
                );
            }

            if (dataLabelsOptions && (dataLabelsOptions as any).color) {
                pointCSS.color = (dataLabelsOptions as any).color;
            }
            point.dataLabel
                .addClass('highcharts-drilldown-data-label');

            if (!styledMode) {
                point.dataLabel
                    .css(css)
                    .css(pointCSS);
            }
        }
    }, this);
});


const applyCursorCSS = function (
    element: SVGElement,
    cursor: CursorValue,
    addClass?: boolean,
    styledMode?: boolean
): void {
    element[addClass ? 'addClass' : 'removeClass'](
        'highcharts-drilldown-point'
    );

    if (!styledMode) {
        element.css({ cursor: cursor });
    }
};

// Mark the trackers with a pointer
addEvent(LineSeries, 'afterDrawTracker', function (): void {
    var styledMode = this.chart.styledMode;

    this.points.forEach(function (point): void {
        if (point.drilldown && point.graphic) {
            applyCursorCSS(point.graphic, 'pointer', true, styledMode);
        }
    });
});


addEvent(Point, 'afterSetState', function (): void {
    var styledMode = this.series.chart.styledMode;

    if (this.drilldown && this.series.halo && this.state === 'hover') {
        applyCursorCSS(this.series.halo, 'pointer', true, styledMode);
    } else if (this.series.halo) {
        applyCursorCSS(this.series.halo, 'auto', false, styledMode);
    }
});<|MERGE_RESOLUTION|>--- conflicted
+++ resolved
@@ -90,6 +90,7 @@
             category: (number|undefined),
             originalEvent: Event
         ): void;
+        unbindDrilldownClick?: Function;
     }
 }
 
@@ -221,32 +222,6 @@
             animateDrillupTo: ColumnSeries['animateDrillupTo'];
             animateDrilldown(init?: boolean): void;
         }
-<<<<<<< HEAD
-        interface PointLike {
-            drilldown?: string;
-            doDrilldown(
-                _holdRedraw: (boolean|undefined),
-                category: (number|undefined),
-                originalEvent: Event
-            ): void;
-            unbindDrilldownClick?: Function;
-        }
-        interface Series {
-            drilldownLevel?: DrilldownLevelObject;
-            isDrilling?: boolean;
-            purgedOptions?: SeriesOptionsType;
-            animateDrilldown?(init?: boolean): void;
-            animateDrillupFrom?(level: DrilldownLevelObject): void;
-            animateDrillupTo?(init?: boolean): void;
-        }
-        interface SeriesOptions {
-            _colorIndex?: number;
-            _ddSeriesId?: number;
-            _levelNumber?: number;
-            drilldown?: string;
-        }
-=======
->>>>>>> e1cefbc5
         interface SVGElement {
             fadeIn(animation?: (boolean|Partial<AnimationOptionsObject>)): void;
         }
@@ -1551,29 +1526,12 @@
 
     if (point.drilldown && !point.unbindDrilldownClick) {
         // Add the click event to the point
-<<<<<<< HEAD
         point.unbindDrilldownClick = addEvent(point, 'click', handlePointClick);
-=======
-        addEvent(point, 'click', function (e: PointerEvent): void {
-            if (
-                series.xAxis &&
-                (series.chart.options.drilldown as any).allowPointDrilldown ===
-                false
-            ) {
-                // #5822, x changed
-                series.xAxis.drilldownCategory(point.x as any, e);
-            } else {
-                point.doDrilldown(void 0, void 0, e);
-            }
-        });
-
->>>>>>> e1cefbc5
     }
 
     return point;
 });
 
-<<<<<<< HEAD
 addEvent(Point, 'update', function (e: { options: Highcharts.Options }): void {
     const point = this,
         options = e.options || {};
@@ -1609,10 +1567,7 @@
     }
 };
 
-addEvent(H.Series, 'afterDrawDataLabels', function (): void {
-=======
 addEvent(LineSeries, 'afterDrawDataLabels', function (): void {
->>>>>>> e1cefbc5
     var css = (this.chart.options.drilldown as any).activeDataLabelStyle,
         renderer = this.chart.renderer,
         styledMode = this.chart.styledMode;
