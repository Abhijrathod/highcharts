--- conflicted
+++ resolved
@@ -17,10 +17,7 @@
  *  Imports
  *
  * */
-<<<<<<< HEAD
-=======
 import type Earcon from './Earcon';
->>>>>>> ce7f4bef
 
 import Sonification from './Sonification.js';
 import U from '../../Core/Utilities.js';
