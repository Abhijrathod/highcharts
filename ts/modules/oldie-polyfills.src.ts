/* *
 *
 *  (c) 2010-2019 Torstein Honsi
 *
 *  License: www.highcharts.com/license
 *
 *  !!!!!!! SOURCE GETS TRANSPILED BY TYPESCRIPT. EDIT TS FILE ONLY. !!!!!!!
 *
 *  Simple polyfills for array functions in old IE browsers (6, 7 and 8) in
 *  Highcharts v7+. These polyfills are sufficient for Highcharts to work, but
 *  for fully compatible polyfills, see MDN.
 *
 * */
/* global document */

'use strict';

interface Array<T> {
    filter(callbackfn: ArrayFilterCallbackFunction<T>): Array<T>;
<<<<<<< HEAD
    some<TScope = any>(
        callbackfn: ArraySomeCallbackFunction<T, TScope>,
        thisArg?: TScope
=======
    some(
        callbackfn: ArraySomeCallbackFunction<T>,
        thisArg?: unknown
>>>>>>> 03df3f07
    ): boolean;
    forEach<TScope = any>(
        callbackfn: ArrayForEachCallbackFunction<T, TScope>,
        thisArg?: TScope
    ): void;
    indexOf(searchElement: T, fromIndex?: number): number;
    map<TOutput>(
        callbackfn: ArrayMapCallbackFunction<T, TOutput>
    ): Array<TOutput>;
    reduce(callbackfn: ArrayReduceCallbackFunction<T>, initialValue?: T): T;
}
interface ArrayFilterCallbackFunction<T> {
    (value: T, index: number, array: Array<T>): boolean;
}
interface ArrayForEachCallbackFunction<T, TScope = any> {
    (this: TScope, value: T, index: number, array: Array<T>): void;
}
interface ArrayMapCallbackFunction<TInput, TOutput> {
    (value: TInput, index: number, array: Array<TInput>): TOutput;
}
interface ArrayReduceCallbackFunction<T> {
    (
        previousValue: T,
        currentValue: T,
        currentIndex: number,
        array: Array<T>
    ): T;
}
<<<<<<< HEAD
interface ArraySomeCallbackFunction<T, TScope = any> {
    (this: TScope, value: T, index: number, array: Array<T>): boolean;
=======
interface ArraySomeCallbackFunction<T> {
    (value: T, index: number, array: Array<T>): boolean;
>>>>>>> 03df3f07
}

/* eslint-disable no-extend-native */

if (!Array.prototype.forEach) {
    Array.prototype.forEach = function<T> (
        this: Array<T>,
        fn: ArrayForEachCallbackFunction<T>,
        ctx?: any
    ): void {
        var i = 0,
            len = this.length;

        for (; i < len; i++) {
            if (this[i] !== undefined && // added check
                fn.call(ctx, this[i], i, this) as any === false
            ) {
                return i as any;
            }
        }
    };
}

if (!Array.prototype.map) {
    Array.prototype.map = function<TInput, TOutput> (
        this: Array<TInput>,
        fn: ArrayMapCallbackFunction<TInput, TOutput>
        // @todo support optional ctx
    ): Array<TOutput> {
        var results = [] as Array<TOutput>,
            i = 0,
            len = this.length;

        for (; i < len; i++) {
            results[i] = fn.call(this[i], this[i], i, this);
        }

        return results;
    };
}

if (!Array.prototype.indexOf) {
    Array.prototype.indexOf = function<T> (
        this: Array<T>,
        member: T,
        fromIndex?: number
    ): number {
        var arr = this, // #8874
            len: number,
            i = fromIndex || 0; // #8346

        if (arr) {
            len = arr.length;

            for (; i < len; i++) {
                if (arr[i] === member) {
                    return i;
                }
            }
        }

        return -1;
    };
}

if (!Array.prototype.filter) {
    Array.prototype.filter = function<T> (
        this: Array<T>,
        fn: ArrayFilterCallbackFunction<T>
        // @todo support optional ctx
    ): Array<T> {
        var ret = [] as Array<T>,
            i = 0,
            length = this.length;

        for (; i < length; i++) {
            if ((fn as any)(this[i], i)) {
                ret.push(this[i]);
            }
        }

        return ret;
    };
}

if (!Array.prototype.some) {
    Array.prototype.some = function<T, TScope> (
        this: Array<T>,
        fn: ArraySomeCallbackFunction<T>,
        thisArg?: TScope
    ): boolean { // legacy
        var i = 0,
            len = this.length;

        for (; i < len; i++) {
            if (fn.call(thisArg, this[i], i, this) === true) {
                return true;
            }
        }
        return false;
    };
}

if (!Array.prototype.reduce) {
    Array.prototype.reduce = function<T> (
        this: Array<T>,
        func: ArrayReduceCallbackFunction<T>,
        initialValue?: T
    ): T {
        var context = this,
            i = arguments.length > 1 ? 0 : 1,
            accumulator = arguments.length > 1 ? initialValue : this[0],
            len = this.length;

        for (; i < len; ++i) {
            accumulator = func.call(
                context,
                accumulator as any,
                this[i],
                i,
                this
            );
        }
        return accumulator as any;
    };
}

if (!Object.keys) {
    Object.keys = function (
        this: Record<string, any>,
        obj: object
    ): Array<string> {
        var result = [] as Array<string>,
            hasOwnProperty = Object.prototype.hasOwnProperty,
            prop: (number|string|symbol);

        for (prop in obj) {
            if (hasOwnProperty.call(obj, prop)) {
                result.push(prop);
            }
        }
        return result;
    };
}

// Add a getElementsByClassName function if the browser doesn't have one
// Limitation: only works with one class name
// Copyright: Eike Send http://eike.se/nd
// License: MIT License
if (!document.getElementsByClassName) {
    document.getElementsByClassName = function (
        search: string
    ): any {
        var d = document,
            elements,
            pattern,
            i,
            results = [];

        if (d.querySelectorAll) { // IE8
            return d.querySelectorAll('.' + search);
        }
        if (d.evaluate) { // IE6, IE7
            pattern = './/*[contains(concat(\' \', @class, \' \'), \' ' +
                search + ' \')]';
            elements = d.evaluate(pattern, d, null, 0, null);
            while ((i = elements.iterateNext())) {
                results.push(i);
            }
        } else {
            elements = d.getElementsByTagName('*');
            pattern = new RegExp('(^|\\s)' + search + '(\\s|$)');
            for (i = 0; i < elements.length; i++) {
                if (pattern.test(elements[i].className)) {
                    results.push(elements[i]);
                }
            }
        }
        return results;
    };
}<|MERGE_RESOLUTION|>--- conflicted
+++ resolved
@@ -17,15 +17,9 @@
 
 interface Array<T> {
     filter(callbackfn: ArrayFilterCallbackFunction<T>): Array<T>;
-<<<<<<< HEAD
     some<TScope = any>(
         callbackfn: ArraySomeCallbackFunction<T, TScope>,
         thisArg?: TScope
-=======
-    some(
-        callbackfn: ArraySomeCallbackFunction<T>,
-        thisArg?: unknown
->>>>>>> 03df3f07
     ): boolean;
     forEach<TScope = any>(
         callbackfn: ArrayForEachCallbackFunction<T, TScope>,
@@ -54,29 +48,24 @@
         array: Array<T>
     ): T;
 }
-<<<<<<< HEAD
 interface ArraySomeCallbackFunction<T, TScope = any> {
     (this: TScope, value: T, index: number, array: Array<T>): boolean;
-=======
-interface ArraySomeCallbackFunction<T> {
-    (value: T, index: number, array: Array<T>): boolean;
->>>>>>> 03df3f07
 }
 
 /* eslint-disable no-extend-native */
 
 if (!Array.prototype.forEach) {
-    Array.prototype.forEach = function<T> (
+    Array.prototype.forEach = function<T, TScope = any> (
         this: Array<T>,
         fn: ArrayForEachCallbackFunction<T>,
-        ctx?: any
+        thisArg?: TScope
     ): void {
         var i = 0,
             len = this.length;
 
         for (; i < len; i++) {
             if (this[i] !== undefined && // added check
-                fn.call(ctx, this[i], i, this) as any === false
+                fn.call(thisArg, this[i], i, this) as any === false
             ) {
                 return i as any;
             }
@@ -147,7 +136,7 @@
 }
 
 if (!Array.prototype.some) {
-    Array.prototype.some = function<T, TScope> (
+    Array.prototype.some = function<T, TScope = any> (
         this: Array<T>,
         fn: ArraySomeCallbackFunction<T>,
         thisArg?: TScope
