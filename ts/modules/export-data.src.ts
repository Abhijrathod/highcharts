--- conflicted
+++ resolved
@@ -512,15 +512,11 @@
             xTaken: (false|Highcharts.Dictionary<unknown>) =
                 !series.requireSorting && {},
             xAxisIndex = xAxes.indexOf(series.xAxis),
-<<<<<<< HEAD
             categoryAndDatetimeMap = getCategoryAndDateTimeMap(
                 series,
                 pointArrayMap
             ),
-            mockSeries: Highcharts.ExportingSeries,
-=======
             mockSeries: Highcharts.ExportDataSeries,
->>>>>>> 480d142d
             j: number;
 
         if (
