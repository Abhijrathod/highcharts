--- conflicted
+++ resolved
@@ -13,12 +13,9 @@
  * */
 
 'use strict';
-<<<<<<< HEAD
-
+
+import type SVGPath from '../parts/SVGPath';
 import Chart from '../parts/Chart.js';
-=======
-import type SVGPath from '../parts/SVGPath';
->>>>>>> 0a335ac7
 import H from '../parts/Globals.js';
 import O from '../parts/Options.js';
 const { defaultOptions } = O;
