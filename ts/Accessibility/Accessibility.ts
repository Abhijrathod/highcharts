/* *
 *
 *  (c) 2009-2021 Øystein Moseng
 *
 *  Accessibility module for Highcharts
 *
 *  License: www.highcharts.com/license
 *
 *  !!!!!!! SOURCE GETS TRANSPILED BY TYPESCRIPT. EDIT TS FILE ONLY. !!!!!!!
 *
 * */

'use strict';

/* *
 *
 *  Import
 *
 * */

import type AccessibilityComponent from './AccessibilityComponent';
import type Chart from '../Core/Chart/Chart';
import type { Options } from '../Core/Options';
import type Point from '../Core/Series/Point';
import type Series from '../Core/Series/Series';
import type SeriesOptions from '../Core/Series/SeriesOptions';
import type SVGElement from '../Core/Renderer/SVG/SVGElement';

import D from '../Core/DefaultOptions.js';
const { defaultOptions } = D;
import H from '../Core/Globals.js';
const { doc } = H;
import U from '../Core/Utilities.js';
const {
    addEvent,
    extend,
    fireEvent,
    merge
} = U;

import A11yI18n from './A11yI18n.js';
import ContainerComponent from './Components/ContainerComponent.js';
import FocusBorder from './FocusBorder.js';
import InfoRegionsComponent from './Components/InfoRegionsComponent.js';
import KeyboardNavigation from './KeyboardNavigation.js';
import LegendComponent from './Components/LegendComponent.js';
import MenuComponent from './Components/MenuComponent.js';
import NewDataAnnouncer from './Components/SeriesComponent/NewDataAnnouncer.js';
import ProxyProvider from './ProxyProvider.js';
import RangeSelectorComponent from './Components/RangeSelectorComponent.js';
import SeriesComponent from './Components/SeriesComponent/SeriesComponent.js';
import ZoomComponent from './Components/ZoomComponent.js';

import whcm from './HighContrastMode.js';
import highContrastTheme from './HighContrastTheme.js';
import defaultOptionsA11Y from './Options/Options.js';
import defaultLangOptions from './Options/LangOptions.js';
import copyDeprecatedOptions from './Options/DeprecatedOptions.js';

/* *
 *
 *  Declarations
 *
 * */

declare module '../Core/Chart/ChartLike' {
    interface ChartLike {
        a11yDirty?: boolean;
        accessibility?: Accessibility;
        types?: Array<string>;
        /** @require modules/accessibility */
        updateA11yEnabled(): void;
    }
}

/* *
 *
 *  Class
 *
 * */

/**
 * The Accessibility class
 *
 * @private
 * @requires module:modules/accessibility
 *
 * @class
 * @name Highcharts.Accessibility
 *
 * @param {Highcharts.Chart} chart
 * Chart object
 */
class Accessibility {


    /* *
     *
     *  Constructor
     *
     * */

    constructor(
        chart: Chart
    ) {
        this.init(chart);
    }


    /* *
     *
     *  Properties
     *
     * */

    public chart: Accessibility.ChartComposition = void 0 as any;
    public components: Accessibility.ComponentsObject = void 0 as any;
    public keyboardNavigation: KeyboardNavigation = void 0 as any;
    public proxyProvider: ProxyProvider = void 0 as any;
    public zombie?: boolean; // Zombie object on old browsers


    /* *
     *
     *  Functions
     *
     * */

    /* eslint-disable valid-jsdoc */


    /**
     * Initialize the accessibility class
     * @private
     * @param {Highcharts.Chart} chart
     *        Chart object
     */
    public init(
        chart: Chart
    ): void {
        this.chart = chart as Accessibility.ChartComposition;

        // Abort on old browsers
        if (!doc.addEventListener || !chart.renderer.isSVG) {
            this.zombie = true;
            this.components = {} as Accessibility.ComponentsObject;
            chart.renderTo.setAttribute('aria-hidden', true);
            return;
        }

        // Copy over any deprecated options that are used. We could do this on
        // every update, but it is probably not needed.
        copyDeprecatedOptions(chart);

        this.proxyProvider = new ProxyProvider(this.chart);
        this.initComponents();
        this.keyboardNavigation = new (KeyboardNavigation as any)(
            chart, this.components
        );
        this.update();
    }


    /**
     * @private
     */
    public initComponents(): void {
        const chart = this.chart;
        const proxyProvider = this.proxyProvider;
        const a11yOptions = chart.options.accessibility;

        this.components = {
            container: new ContainerComponent(),
            infoRegions: new InfoRegionsComponent(),
            legend: new LegendComponent(),
            chartMenu: new MenuComponent(),
            rangeSelector: new RangeSelectorComponent(),
            series: new SeriesComponent(),
            zoom: new ZoomComponent()
        };

        if (a11yOptions.customComponents) {
            extend(this.components, a11yOptions.customComponents);
        }

        const components = this.components;
        this.getComponentOrder().forEach(function (componentName: string): void {
            components[componentName].initBase(chart, proxyProvider);
            components[componentName].init();
        });
    }


    /**
     * Get order to update components in.
     * @private
     */
    public getComponentOrder(): string[] {
        if (!this.components) {
            return []; // For zombie accessibility object on old browsers
        }

        if (!this.components.series) {
            return Object.keys(this.components);
        }

        const componentsExceptSeries = Object.keys(this.components)
            .filter((c): boolean => c !== 'series');

        // Update series first, so that other components can read accessibility
        // info on points.
        return ['series'].concat(componentsExceptSeries);
    }


    /**
     * Update all components.
     */
    public update(): void {
        const components = this.components,
            chart = this.chart,
            a11yOptions = chart.options.accessibility;

        fireEvent(chart, 'beforeA11yUpdate');

        // Update the chart type list as this is used by multiple modules
        chart.types = this.getChartTypes();

        // Update proxies. We don't update proxy positions since most likely we
        // need to recreate the proxies on update.
        const kbdNavOrder = a11yOptions.keyboardNavigation.order;
        this.proxyProvider.updateGroupOrder(kbdNavOrder);

        // Update markup
        this.getComponentOrder().forEach(function (componentName: string): void {
            components[componentName].onChartUpdate();

            fireEvent(chart, 'afterA11yComponentUpdate', {
                name: componentName,
                component: components[componentName]
            });
        });

        // Update keyboard navigation
        this.keyboardNavigation.update(kbdNavOrder);

        // Handle high contrast mode
        if (
            !chart.highContrastModeActive && // Only do this once
            whcm.isHighContrastModeActive()
        ) {
            whcm.setHighContrastTheme(chart);
        }

        fireEvent(chart, 'afterA11yUpdate', {
            accessibility: this
        });
    }


    /**
     * Destroy all elements.
     */
    public destroy(): void {
        const chart: Chart = this.chart || {};

        // Destroy components
        const components = this.components;
        Object.keys(components).forEach(function (componentName: string): void {
            components[componentName].destroy();
            components[componentName].destroyBase();
        });

        // Destroy proxy provider
        if (this.proxyProvider) {
            this.proxyProvider.destroy();
        }

        // Kill keyboard nav
        if (this.keyboardNavigation) {
            this.keyboardNavigation.destroy();
        }

        // Hide container from screen readers if it exists
        if (chart.renderTo) {
            chart.renderTo.setAttribute('aria-hidden', true);
        }

        // Remove focus border if it exists
        if (chart.focusElement) {
            chart.focusElement.removeFocusBorder();
        }
    }


    /**
     * Return a list of the types of series we have in the chart.
     * @private
     */
    public getChartTypes(): Array<string> {
        const types: Record<string, number> = {};
        this.chart.series.forEach(function (series): void {
            types[series.type] = 1;
        });
        return Object.keys(types);
    }

}

/* *
 *
 *  Class Namespace
 *
 * */

namespace Accessibility {

    /* *
     *
     *  Declarations
     *
     * */

    export interface ComponentsObject {
        [key: string]: AccessibilityComponent;
<<<<<<< HEAD
        container: Highcharts.ContainerComponent;
        infoRegions: InfoRegionsComponent;
=======
        container: ContainerComponent;
        infoRegions: Highcharts.InfoRegionsComponent;
>>>>>>> 0718d7d2
        legend: Highcharts.LegendComponent;
        chartMenu: Highcharts.MenuComponent;
        rangeSelector: Highcharts.RangeSelectorComponent;
        series: SeriesComponent;
        zoom: Highcharts.ZoomComponent;
    }

    export declare class ChartComposition extends Chart {
        options: Required<Options>;
        series: Array<SeriesComposition>;
    }

    export declare class PointComposition extends Point {
        accessibility?: PointStateObject;
        series: SeriesComposition;
        value?: (number|null);
    }

    export interface PointStateObject {
        valueDescription?: string;
    }

    export declare class SeriesComposition extends Series {
        chart: ChartComposition;
        newDataAnnouncer?: NewDataAnnouncer;
        options: Required<SeriesOptions>;
        points: Array<PointComposition>;
    }

    /* *
     *
     *  Constants
     *
     * */

    const composedClasses: Array<Function> = [];

    export const i18nFormat = A11yI18n.i18nFormat;

    /* *
     *
     *  Functions
     *
     * */

    /* eslint-disable valid-jsdoc */

    /**
     * Destroy with chart.
     * @private
     */
    function chartOnDestroy(
        this: ChartComposition
    ): void {
        if (this.accessibility) {
            this.accessibility.destroy();
        }
    }

    /**
     * Handle updates to the module and send render updates to components.
     * @private
     */
    function chartOnRender(
        this: ChartComposition
    ): void {
        // Update/destroy
        if (this.a11yDirty && this.renderTo) {
            delete this.a11yDirty;
            this.updateA11yEnabled();
        }

        const a11y = this.accessibility;
        if (a11y && !a11y.zombie) {
            a11y.proxyProvider.updateProxyElementPositions();
            a11y.getComponentOrder().forEach(function (
                componentName: string
            ): void {
                a11y.components[componentName].onChartRender();
            });
        }
    }

    /**
     * Update with chart/series/point updates.
     * @private
     */
    function chartOnUpdate(
        this: ChartComposition,
        e: { options: Options }
    ): void {
        // Merge new options
        const newOptions = e.options.accessibility;
        if (newOptions) {
            // Handle custom component updating specifically
            if (newOptions.customComponents) {
                this.options.accessibility.customComponents =
                    newOptions.customComponents;
                delete newOptions.customComponents;
            }
            merge(true, this.options.accessibility, newOptions);
            // Recreate from scratch
            if (this.accessibility && this.accessibility.destroy) {
                this.accessibility.destroy();
                delete this.accessibility;
            }
        }

        // Mark dirty for update
        this.a11yDirty = true;
    }

    /**
     * @private
     */
    function chartUpdateA11yEnabled(
        this: ChartComposition
    ): void {
        let a11y = this.accessibility;
        const accessibilityOptions = this.options.accessibility;

        if (accessibilityOptions && accessibilityOptions.enabled) {
            if (a11y && !a11y.zombie) {
                a11y.update();
            } else {
                this.accessibility = a11y = new (Accessibility as any)(this);
            }
        } else if (a11y) {
            // Destroy if after update we have a11y and it is disabled
            if (a11y.destroy) {
                a11y.destroy();
            }
            delete this.accessibility;
        } else {
            // Just hide container
            this.renderTo.setAttribute('aria-hidden', true);
        }
    }

    /**
     * @private
     */
    export function compose(
        ChartClass: typeof Chart,
        PointClass: typeof Point,
        SeriesClass: typeof Series,
        SVGElementClass: typeof SVGElement
    ): void {
        A11yI18n.compose(ChartClass);
        FocusBorder.compose(ChartClass, SVGElementClass);
        KeyboardNavigation.compose(ChartClass);
        NewDataAnnouncer.compose(SeriesClass as typeof SeriesComposition);
        SeriesComponent.compose(ChartClass, PointClass, SeriesClass);

        if (composedClasses.indexOf(ChartClass) === -1) {
            composedClasses.push(ChartClass);

            const chartProto = ChartClass.prototype;

            chartProto.updateA11yEnabled = chartUpdateA11yEnabled;
            addEvent(
                ChartClass as typeof ChartComposition,
                'destroy',
                chartOnDestroy
            );
            addEvent(
                ChartClass as typeof ChartComposition,
                'render',
                chartOnRender
            );
            addEvent(
                ChartClass as typeof ChartComposition,
                'update',
                chartOnUpdate
            );

            // Mark dirty for update
            ['addSeries', 'init'].forEach((event): void => {
                addEvent(
                    ChartClass as typeof ChartComposition,
                    event,
                    function (): void {
                        this.a11yDirty = true;
                    });
            });

            // Direct updates (events happen after render)
            ['afterDrilldown', 'drillupall'].forEach((event): void => {
                addEvent(
                    ChartClass as typeof ChartComposition,
                    event,
                    function chartOnAfterDrilldown(): void {
                        const a11y = this.accessibility;
                        if (a11y && !a11y.zombie) {
                            a11y.update();
                        }
                    }
                );
            });
        }

        if (composedClasses.indexOf(PointClass) === -1) {
            composedClasses.push(PointClass);

            addEvent(
                PointClass as typeof PointComposition,
                'update',
                pointOnUpdate
            );
        }

        if (composedClasses.indexOf(SeriesClass) === -1) {
            composedClasses.push(SeriesClass);

            // Mark dirty for update
            ['update', 'updatedData', 'remove'].forEach((event): void => {
                addEvent(
                    SeriesClass as typeof SeriesComposition,
                    event,
                    function (): void {
                        if (this.chart.accessibility) {
                            this.chart.a11yDirty = true;
                        }
                    }
                );
            });
        }
    }

    /**
     * Mark dirty for update.
     * @private
     */
    function pointOnUpdate(
        this: PointComposition
    ): void {
        if (this.series.chart.accessibility) {
            this.series.chart.a11yDirty = true;
        }
    }

}

/* *
 *
 *  Registry
 *
 * */

// Add default options
merge(
    true,
    defaultOptions,
    defaultOptionsA11Y,
    {
        accessibility: {
            highContrastTheme: highContrastTheme
        },
        lang: defaultLangOptions
    }
);

/* *
 *
 *  Default Export
 *
 * */

export default Accessibility;<|MERGE_RESOLUTION|>--- conflicted
+++ resolved
@@ -323,13 +323,8 @@
 
     export interface ComponentsObject {
         [key: string]: AccessibilityComponent;
-<<<<<<< HEAD
-        container: Highcharts.ContainerComponent;
+        container: ContainerComponent;
         infoRegions: InfoRegionsComponent;
-=======
-        container: ContainerComponent;
-        infoRegions: Highcharts.InfoRegionsComponent;
->>>>>>> 0718d7d2
         legend: Highcharts.LegendComponent;
         chartMenu: Highcharts.MenuComponent;
         rangeSelector: Highcharts.RangeSelectorComponent;
