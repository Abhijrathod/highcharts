/* *
 *
 *  (c) 2009-2021 Øystein Moseng
 *
 *  Utility functions for accessibility module.
 *
 *  License: www.highcharts.com/license
 *
 *  !!!!!!! SOURCE GETS TRANSPILED BY TYPESCRIPT. EDIT TS FILE ONLY. !!!!!!!
 *
 * */

'use strict';

/* *
 *
 *  Imports
 *
 * */

import type BBoxObject from '../../Core/Renderer/BBoxObject';
import type {
    DOMElementType,
    HTMLDOMElement
} from '../../Core/Renderer/DOMElementType';

import H from '../../Core/Globals.js';
const {
    doc,
    win
} = H;
import U from '../../Core/Utilities.js';
<<<<<<< HEAD
const { css } = U;
=======
import type BBoxObject from '../../Core/Renderer/BBoxObject';
const { css } = U;


/* eslint-disable valid-jsdoc */
>>>>>>> 18da7ed0

/* *
 *
 *  Functions
 *
 * */

/* eslint-disable valid-jsdoc */


/**
 * @private
 * @param {Highcharts.HTMLDOMElement} el
 * @param {string} className
 * @return {void}
 */
function addClass(el: HTMLDOMElement, className: string): void {
    if (el.classList) {
        el.classList.add(className);
    } else if (el.className.indexOf(className) < 0) {
        // Note: Dumb check for class name exists, should be fine for practical
        // use cases, but will return false positives if the element has a class
        // that contains the className.
        el.className += ' ' + className;
    }
}


/**
 * @private
 * @param {Highcharts.HTMLDOMElement} el
 * @param {string} className
 * @return {void}
 */
function removeClass(el: HTMLDOMElement, className: string): void {
    if (el.classList) {
        el.classList.remove(className);
    } else {
        // Note: Dumb logic that will break if the element has a class name that
        // consists of className plus something else.
        el.className = el.className.replace(new RegExp(className, 'g'), '');
    }
}


/**
 * Utility function to clone a mouse event for re-dispatching.
 * @private
 */
function cloneMouseEvent(e: MouseEvent): MouseEvent {
    if (typeof win.MouseEvent === 'function') {
        return new win.MouseEvent(e.type, e);
    }

    // No MouseEvent support, try using initMouseEvent
    if (doc.createEvent) {
        const evt = doc.createEvent('MouseEvent');
        if (evt.initMouseEvent) {
            evt.initMouseEvent(
                e.type,
                e.bubbles, // #10561, #12161
                e.cancelable,
                e.view || win,
                e.detail,
                e.screenX,
                e.screenY,
                e.clientX,
                e.clientY,
                e.ctrlKey,
                e.altKey,
                e.shiftKey,
                e.metaKey,
                e.button,
                e.relatedTarget
            );
            return evt;
        }
    }

    return getFakeMouseEvent(e.type);
}


/**
 * Utility function to clone a touch event for re-dispatching.
 * @private
 */
function cloneTouchEvent(e: TouchEvent): TouchEvent {
    const touchListToTouchArray = (l: TouchList): Touch[] => {
        const touchArray = [];
        for (let i = 0; i < l.length; ++i) {
            const item = l.item(i);
            if (item) {
                touchArray.push(item);
            }
        }
        return touchArray;
    };

    if (typeof win.TouchEvent === 'function') {
        const newEvent = new win.TouchEvent(e.type, {
            touches: touchListToTouchArray(e.touches),
            targetTouches: touchListToTouchArray(e.targetTouches),
            changedTouches: touchListToTouchArray(e.changedTouches),
            ctrlKey: e.ctrlKey,
            shiftKey: e.shiftKey,
            altKey: e.altKey,
            metaKey: e.metaKey,
            bubbles: e.bubbles,
            cancelable: e.cancelable,
            composed: e.composed,
            detail: e.detail,
            view: e.view
        });
        if (e.defaultPrevented) {
            newEvent.preventDefault();
        }
        return newEvent;
    }

    // Fallback to mouse event
    type Writeable<T> = { -readonly [P in keyof T]: T[P] };
    const fakeEvt = cloneMouseEvent(e as unknown as MouseEvent) as unknown as Writeable<TouchEvent>;
    fakeEvt.touches = e.touches;
    fakeEvt.changedTouches = e.changedTouches;
    fakeEvt.targetTouches = e.targetTouches;
    return fakeEvt;
}


/**
 * @private
 * @param {string} str
 * @return {string}
 */
function escapeStringForHTML(str: string): string {
    return str
        .replace(/&/g, '&amp;')
        .replace(/</g, '&lt;')
        .replace(/>/g, '&gt;')
        .replace(/"/g, '&quot;')
        .replace(/'/g, '&#x27;')
        .replace(/\//g, '&#x2F;');
}


/**
 * Get an element by ID
 * @param {string} id
 * @private
 * @return {Highcharts.HTMLDOMElement|Highcharts.SVGDOMElement|null}
 */
function getElement(
    id: string
): (DOMElementType|null) {
    return doc.getElementById(id);
}


/**
 * Get a fake mouse event of a given type
 * @param {string} type
 * @private
 * @return {global.MouseEvent}
 */
function getFakeMouseEvent(type: string, position?: BBoxObject): MouseEvent {
    const pos = position || {
        x: 0,
        y: 0
    };

    if (typeof win.MouseEvent === 'function') {
        return new win.MouseEvent(type, {
            bubbles: true,
            cancelable: true,
            composed: true,
            view: win,
            detail: type === 'click' ? 1 : 0,
            screenX: pos.x,
            screenY: pos.y,
            clientX: pos.x,
            clientY: pos.y
        });
    }

    // No MouseEvent support, try using initMouseEvent
    if (doc.createEvent) {
        const evt = doc.createEvent('MouseEvent');
        if (evt.initMouseEvent) {
            evt.initMouseEvent(
                type,
                true, // Bubble
                true, // Cancel
                win, // View
                type === 'click' ? 1 : 0, // Detail
                // Coords
                pos.x,
                pos.y,
                pos.x,
                pos.y,
                // Pressed keys
                false,
                false,
                false,
                false,
                0, // button
                null // related target
            );
            return evt;
        }
    }

    return { type: type } as MouseEvent;
}


/**
 * Get an appropriate heading level for an element. Corresponds to the
 * heading level below the previous heading in the DOM.
 *
 * Note: Only detects previous headings in the DOM that are siblings,
 * ancestors, or previous siblings of ancestors. Headings that are nested below
 * siblings of ancestors (cousins et.al) are not picked up. This is because it
 * is ambiguous whether or not the nesting is for layout purposes or indicates a
 * separate section.
 *
 * @private
 * @param {Highcharts.HTMLDOMElement} [element]
 * @return {string} The heading tag name (h1, h2 etc).
 * If no nearest heading is found, "p" is returned.
 */
function getHeadingTagNameForElement(element: HTMLDOMElement): string {
    const getIncreasedHeadingLevel = (tagName: string): string => {
        const headingLevel = parseInt(tagName.slice(1), 10),
            newLevel = Math.min(6, headingLevel + 1);
        return 'h' + newLevel;
    };

    const isHeading = (tagName: string): boolean => /H[1-6]/.test(tagName);

    const getPreviousSiblingsHeading = (el: HTMLDOMElement): string => {
        let sibling: ChildNode|null = el;
        while (sibling = sibling.previousSibling) { // eslint-disable-line
            const tagName = (sibling as HTMLDOMElement).tagName || '';
            if (isHeading(tagName)) {
                return tagName;
            }
        }
        return '';
    };

    const getHeadingRecursive = (el: HTMLDOMElement): string => {
        const prevSiblingsHeading = getPreviousSiblingsHeading(el);
        if (prevSiblingsHeading) {
            return getIncreasedHeadingLevel(prevSiblingsHeading);
        }
        // No previous siblings are headings, try parent node
        const parent = el.parentElement;
        if (!parent) {
            return 'p';
        }
        const parentTagName = parent.tagName;
        if (isHeading(parentTagName)) {
            return getIncreasedHeadingLevel(parentTagName);
        }
        return getHeadingRecursive(parent);
    };

    return getHeadingRecursive(element);
}


/**
 * Remove an element from the DOM.
 * @private
 * @param {Highcharts.HTMLDOMElement|Highcharts.SVGDOMElement} [element]
 * @return {void}
 */
function removeElement(element?: DOMElementType): void {
    if (element && element.parentNode) {
        element.parentNode.removeChild(element);
    }
}


/**
 * Remove all child nodes from an element.
 * @private
 * @param {Highcharts.HTMLDOMElement|Highcharts.SVGDOMElement} [element]
 * @return {void}
 */
function removeChildNodes(element: DOMElementType): void {
    while (element.lastChild) {
        element.removeChild(element.lastChild);
    }
}


/**
 * Utility function. Reverses child nodes of a DOM element.
 * @private
 * @param {Highcharts.HTMLDOMElement|Highcharts.SVGDOMElement} node
 * @return {void}
 */
function reverseChildNodes(node: DOMElementType): void {
    let i = node.childNodes.length;
    while (i--) {
        node.appendChild(node.childNodes[i]);
    }
}


/**
 * Used for aria-label attributes, painting on a canvas will fail if the
 * text contains tags.
 * @private
 * @param {string} str
 * @return {string}
 */
function stripHTMLTagsFromString(str: string): string {
    return typeof str === 'string' ?
        str.replace(/<\/?[^>]+(>|$)/g, '') : str;
}


/**
 * Utility function for hiding an element visually, but still keeping it
 * available to screen reader users.
 * @private
 * @param {Highcharts.HTMLDOMElement} element
 * @return {void}
 */
function visuallyHideElement(element: HTMLDOMElement): void {
    css(element, {
        position: 'absolute',
        width: '1px',
        height: '1px',
        overflow: 'hidden',
        whiteSpace: 'nowrap',
        clip: 'rect(1px, 1px, 1px, 1px)',
        marginTop: '-3px',
        '-ms-filter': 'progid:DXImageTransform.Microsoft.Alpha(Opacity=1)',
        filter: 'alpha(opacity=1)',
        opacity: 0.01
    });
}

<<<<<<< HEAD

/* *
 *
 *  Default Export
=======
/* *
 *
 *  Default export
>>>>>>> 18da7ed0
 *
 * */

const HTMLUtilities = {
    addClass,
    cloneMouseEvent,
    cloneTouchEvent,
    escapeStringForHTML,
    getElement,
    getFakeMouseEvent,
    getHeadingTagNameForElement,
    removeChildNodes,
    removeClass,
    removeElement,
    reverseChildNodes,
    stripHTMLTagsFromString,
    visuallyHideElement
};

export default HTMLUtilities;<|MERGE_RESOLUTION|>--- conflicted
+++ resolved
@@ -30,15 +30,8 @@
     win
 } = H;
 import U from '../../Core/Utilities.js';
-<<<<<<< HEAD
 const { css } = U;
-=======
-import type BBoxObject from '../../Core/Renderer/BBoxObject';
-const { css } = U;
-
-
-/* eslint-disable valid-jsdoc */
->>>>>>> 18da7ed0
+
 
 /* *
  *
@@ -386,16 +379,10 @@
     });
 }
 
-<<<<<<< HEAD
 
 /* *
  *
  *  Default Export
-=======
-/* *
- *
- *  Default export
->>>>>>> 18da7ed0
  *
  * */
 
