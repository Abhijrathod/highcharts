/* *
 *
 *  (c) 2009-2021 Øystein Moseng
 *
 *  Accessibility component for chart info region and table.
 *
 *  License: www.highcharts.com/license
 *
 *  !!!!!!! SOURCE GETS TRANSPILED BY TYPESCRIPT. EDIT TS FILE ONLY. !!!!!!!
 *
 * */

'use strict';

<<<<<<< HEAD
import type Axis from '../../Core/Axis/Axis';
=======
>>>>>>> 5173e242
import type {
    DOMElementType,
    HTMLDOMElement
} from '../../Core/Renderer/DOMElementType';
import AST from '../../Core/Renderer/HTML/AST.js';
import Chart from '../../Core/Chart/Chart.js';
import F from '../../Core/FormatUtilities.js';
const { format } = F;
import H from '../../Core/Globals.js';
const {
    doc
} = H;
import U from '../../Core/Utilities.js';
const {
    extend,
    pick
} = U;

import AccessibilityComponent from '../AccessibilityComponent.js';
import Announcer from '../Utils/Announcer.js';
import AnnotationsA11y from './AnnotationsA11y.js';
const getAnnotationsInfoHTML = AnnotationsA11y.getAnnotationsInfoHTML;

import ChartUtilities from '../Utils/ChartUtilities.js';
const {
    getAxisDescription,
    getAxisRangeDescription,
    getChartTitle,
    unhideChartElementFromAT
} = ChartUtilities;

import HTMLUtilities from '../Utils/HTMLUtilities.js';
const {
    addClass,
    escapeStringForHTML,
    getElement,
    getHeadingTagNameForElement,
    setElAttrs,
    stripHTMLTagsFromString,
    visuallyHideElement
} = HTMLUtilities;

declare module '../../Core/Chart/ChartLike' {
    interface ChartLike {
        /** @requires modules/accessibility */
        getTypeDescription(types: Array<string>): string;
    }
}

/**
 * Internal types.
 * @private
 */
declare global {
    namespace Highcharts {
        class InfoRegionsComponent extends AccessibilityComponent {
            public constructor();
            public announcer: Announcer;
            public dataTableButtonId?: string;
            public dataTableDiv?: HTMLDOMElement;
            public linkedDescriptionElement: (HTMLDOMElement|undefined);
            public screenReaderSections: Record<string, (
                InfoRegionsComponentScreenReaderSectionObject
            )>;
            sonifyButton?: (DOMElementType|null);
            public sonifyButtonId?: string;
            public viewDataTableButton?: (''|DOMElementType|null);
            public defaultAfterChartFormatter(): string;
            public defaultBeforeChartFormatter(): string;
            public focusDataTable(): void;
            public getAxesDescription(): Record<string, string>;
            public getAxisDescriptionText(
                collectionKey: ('xAxis'|'yAxis')
            ): string;
            public getAxisFromToDescription(axis: Axis): string;
            public getAxisRangeDescription(axis: Axis): string;
            public getAxisTimeLengthDesc(axis: Axis): string;
            public getCategoryAxisRangeDesc(axis: Axis): string;
            public getDataTableButtonText(buttonId: string): string;
            public getEndOfChartMarkerText(): string;
            public getLinkedDescription(): string;
            public getLinkedDescriptionElement(): (HTMLDOMElement|undefined);
            public getLongdescText(): string;
            public getSonifyButtonText(buttonId: string): string;
            public getSubtitleText(): string;
            public getTypeDescriptionText(): string;
            public init(): void;
            public initDataTableButton(tableButtonId: string): void;
            public initRegionsDefinitions(): void;
            public initSonifyButton(sonifyButtonId: string): void;
            public onChartUpdate(): void;
            public onDataTableCreated(e: { tree: AST.Node }): void;
            public setLinkedDescriptionAttrs(): void;
            public setScreenReaderSectionAttribs(
                sectionDiv: HTMLDOMElement,
                regionKey: string
            ): void;
            public updateScreenReaderSection(regionKey: string): void;
        }
        interface InfoRegionsComponentTypeDescFormatContextObject {
            chart: Chart;
            mapTitle: (string|undefined);
            numSeries: number;
            numPoints: number;
        }
        interface InfoRegionsComponentScreenReaderSectionObject {
            afterInserted?: Function;
            element: (HTMLDOMElement|null);
            buildContent: Function;
            insertIntoDOM: Function;
        }
    }
}


/* eslint-disable no-invalid-this, valid-jsdoc */

/**
 * @private
 */
function stripEmptyHTMLTags(str: string): string {
    return str.replace(/<(\w+)[^>]*?>\s*<\/\1>/g, '');
}

/**
 * @private
 */
function getTypeDescForMapChart(
    chart: Chart,
    formatContext: Highcharts.InfoRegionsComponentTypeDescFormatContextObject
): string {
    return formatContext.mapTitle ?
        chart.langFormat('accessibility.chartTypes.mapTypeDescription',
            formatContext) :
        chart.langFormat('accessibility.chartTypes.unknownMap',
            formatContext);
}

/**
 * @private
 */
function getTypeDescForCombinationChart(
    chart: Chart,
    formatContext: Highcharts.InfoRegionsComponentTypeDescFormatContextObject
): string {
    return chart.langFormat('accessibility.chartTypes.combinationChart',
        formatContext);
}

/**
 * @private
 */
function getTypeDescForEmptyChart(
    chart: Chart,
    formatContext: Highcharts.InfoRegionsComponentTypeDescFormatContextObject
): string {
    return chart.langFormat('accessibility.chartTypes.emptyChart',
        formatContext);
}

/**
 * @private
 */
function buildTypeDescriptionFromSeries(
    chart: Chart,
    types: Array<string>,
    context: Highcharts.InfoRegionsComponentTypeDescFormatContextObject
): string {
    const firstType = types[0],
        typeExplaination = chart.langFormat(
            'accessibility.seriesTypeDescriptions.' + firstType,
            context
        ),
        multi = chart.series && chart.series.length < 2 ? 'Single' : 'Multiple';

    return (
        chart.langFormat(
            'accessibility.chartTypes.' + firstType + multi,
            context
        ) ||
        chart.langFormat(
            'accessibility.chartTypes.default' + multi,
            context
        )
    ) + (typeExplaination ? ' ' + typeExplaination : '');
}

/**
 * @private
 */
function getTableSummary(chart: Chart): string {
    return chart.langFormat(
        'accessibility.table.tableSummary', { chart: chart }
    );
}


/**
 * Return simplified explaination of chart type. Some types will not be familiar
 * to most users, but in those cases we try to add an explaination of the type.
 *
 * @private
 * @function Highcharts.Chart#getTypeDescription
 * @param {Array<string>} types The series types in this chart.
 * @return {string} The text description of the chart type.
 */
Chart.prototype.getTypeDescription = function (types: Array<string>): string {
    const firstType = types[0],
        firstSeries = this.series && this.series[0] || {},
        formatContext: Highcharts.InfoRegionsComponentTypeDescFormatContextObject = {
            numSeries: this.series.length,
            numPoints: firstSeries.points && firstSeries.points.length,
            chart: this,
            mapTitle: firstSeries.mapTitle
        };

    if (!firstType) {
        return getTypeDescForEmptyChart(this, formatContext);
    }

    if (firstType === 'map') {
        return getTypeDescForMapChart(this, formatContext);
    }

    if ((this.types as any).length > 1) {
        return getTypeDescForCombinationChart(this, formatContext);
    }

    return buildTypeDescriptionFromSeries(this, types, formatContext);
};


/**
 * The InfoRegionsComponent class
 *
 * @private
 * @class
 * @name Highcharts.InfoRegionsComponent
 */
const InfoRegionsComponent: typeof Highcharts.InfoRegionsComponent =
    function (): void {} as any;
InfoRegionsComponent.prototype = new (AccessibilityComponent as any)();
extend(InfoRegionsComponent.prototype, /** @lends Highcharts.InfoRegionsComponent */ { // eslint-disable-line

    /**
     * Init the component
     * @private
     */
    init: function (this: Highcharts.InfoRegionsComponent): void {
        const chart = this.chart;
        const component = this;

        this.initRegionsDefinitions();

        this.addEvent(chart, 'aftergetTableAST', function (
            e: { tree: AST.Node }
        ): void {
            component.onDataTableCreated(e);
        });

        this.addEvent(chart, 'afterViewData', function (
            tableDiv: HTMLDOMElement
        ): void {
            component.dataTableDiv = tableDiv;

            // Use small delay to give browsers & AT time to register new table
            setTimeout(function (): void {
                component.focusDataTable();
            }, 300);
        });

        this.announcer = new Announcer(chart, 'assertive');
    },


    /**
     * @private
     */
    initRegionsDefinitions: function (
        this: Highcharts.InfoRegionsComponent
    ): void {
        const component = this;

        this.screenReaderSections = {
            before: {
                element: null,
                buildContent: function (
                    chart: Highcharts.AccessibilityChart
                ): string {
                    const formatter: (
                        Highcharts.ScreenReaderFormatterCallbackFunction<Chart>|undefined
                    ) = chart.options.accessibility
                        .screenReaderSection.beforeChartFormatter;
                    return formatter ? formatter(chart) :
                        (component.defaultBeforeChartFormatter as any)(chart);
                },
                insertIntoDOM: function (
                    el: HTMLDOMElement,
                    chart: Highcharts.AccessibilityChart
                ): void {
                    chart.renderTo.insertBefore(
                        el, chart.renderTo.firstChild
                    );
                },
                afterInserted: function (): void {
                    if (typeof component.sonifyButtonId !== 'undefined') {
                        component.initSonifyButton(component.sonifyButtonId);
                    }
                    if (typeof component.dataTableButtonId !== 'undefined') {
                        component.initDataTableButton(component.dataTableButtonId);
                    }
                }
            },

            after: {
                element: null,
                buildContent: function (
                    chart: Highcharts.AccessibilityChart
                ): string {
                    const formatter = chart.options.accessibility.screenReaderSection
                        .afterChartFormatter;
                    return formatter ? formatter(chart) :
                        component.defaultAfterChartFormatter();
                },
                insertIntoDOM: function (
                    el: HTMLDOMElement,
                    chart: Highcharts.AccessibilityChart
                ): void {
                    chart.renderTo.insertBefore(
                        el, chart.container.nextSibling
                    );
                }
            }
        };
    },


    /**
     * Called on chart render. Have to update the sections on render, in order
     * to get a11y info from series.
     */
    onChartRender: function (this: Highcharts.InfoRegionsComponent): void {
        const component = this;

        this.linkedDescriptionElement = this.getLinkedDescriptionElement();
        this.setLinkedDescriptionAttrs();

        Object.keys(this.screenReaderSections).forEach(function (
            regionKey: string
        ): void {
            component.updateScreenReaderSection(regionKey);
        });
    },


    /**
     * @private
     */
    getLinkedDescriptionElement: function (
        this: Highcharts.InfoRegionsComponent
    ): (HTMLDOMElement|undefined) {
        const chartOptions = this.chart.options,
            linkedDescOption = chartOptions.accessibility.linkedDescription;

        if (!linkedDescOption) {
            return;
        }

        if (typeof linkedDescOption !== 'string') {
            return linkedDescOption;
        }

        const query = format(linkedDescOption, this.chart),
            queryMatch = doc.querySelectorAll(query);

        if (queryMatch.length === 1) {
            return queryMatch[0] as any;
        }
    },


    /**
     * @private
     */
    setLinkedDescriptionAttrs: function (
        this: Highcharts.InfoRegionsComponent
    ): void {
        const el = this.linkedDescriptionElement;

        if (el) {
            el.setAttribute('aria-hidden', 'true');
            addClass(el, 'highcharts-linked-description');
        }
    },


    /**
     * @private
     * @param {string} regionKey The name/key of the region to update
     */
    updateScreenReaderSection: function (
        this: Highcharts.InfoRegionsComponent,
        regionKey: string
    ): void {
        const chart = this.chart,
            region = this.screenReaderSections[regionKey],
            content = region.buildContent(chart),
            sectionDiv = region.element = (
                region.element || this.createElement('div')
            ),
            hiddenDiv: HTMLDOMElement = (
                (sectionDiv.firstChild as any) || this.createElement('div')
            );

        this.setScreenReaderSectionAttribs(sectionDiv, regionKey);
        AST.setElementHTML(hiddenDiv, content);
        sectionDiv.appendChild(hiddenDiv);
        region.insertIntoDOM(sectionDiv, chart);

        visuallyHideElement(hiddenDiv);
        unhideChartElementFromAT(chart, hiddenDiv);
        if (region.afterInserted) {
            region.afterInserted();
        }
    },


    /**
     * @private
     * @param {Highcharts.HTMLDOMElement} sectionDiv The section element
     * @param {string} regionKey Name/key of the region we are setting attrs for
     */
    setScreenReaderSectionAttribs: function (
        this: Highcharts.InfoRegionsComponent,
        sectionDiv: HTMLDOMElement,
        regionKey: string
    ): void {
        const labelLangKey = (
                'accessibility.screenReaderSection.' + regionKey + 'RegionLabel'
            ),
            chart = this.chart,
            labelText = chart.langFormat(labelLangKey, { chart: chart }),
            sectionId = 'highcharts-screen-reader-region-' + regionKey + '-' +
                chart.index;

        setElAttrs(sectionDiv, {
            id: sectionId,
            'aria-label': labelText
        });

        // Sections are wrapped to be positioned relatively to chart in case
        // elements inside are tabbed to.
        sectionDiv.style.position = 'relative';

        if (
            chart.options.accessibility.landmarkVerbosity === 'all' &&
            labelText
        ) {
            sectionDiv.setAttribute('role', 'region');
        }
    },


    /**
     * @private
     * @return {string}
     */
    defaultBeforeChartFormatter: function (
        this: Highcharts.InfoRegionsComponent
    ): string {
        const chart = this.chart,
            format = chart.options.accessibility
                .screenReaderSection.beforeChartFormat,
            axesDesc = this.getAxesDescription(),
            shouldHaveSonifyBtn = (
                chart.sonify &&
                chart.options.sonification &&
                chart.options.sonification.enabled
            ),
            sonifyButtonId = 'highcharts-a11y-sonify-data-btn-' +
                chart.index,
            dataTableButtonId = 'hc-linkto-highcharts-data-table-' +
                chart.index,
            annotationsList = getAnnotationsInfoHTML(chart as Highcharts.AnnotationChart),
            annotationsTitleStr = chart.langFormat(
                'accessibility.screenReaderSection.annotations.heading',
                { chart: chart }
            ),
            context = {
                headingTagName: getHeadingTagNameForElement(chart.renderTo),
                chartTitle: getChartTitle(chart),
                typeDescription: this.getTypeDescriptionText(),
                chartSubtitle: this.getSubtitleText(),
                chartLongdesc: this.getLongdescText(),
                xAxisDescription: axesDesc.xAxis,
                yAxisDescription: axesDesc.yAxis,
                playAsSoundButton: shouldHaveSonifyBtn ?
                    this.getSonifyButtonText(sonifyButtonId) : '',
                viewTableButton: chart.getCSV as any ?
                    this.getDataTableButtonText(dataTableButtonId) : '',
                annotationsTitle: annotationsList ? annotationsTitleStr : '',
                annotationsList: annotationsList
            },
            formattedString = H.i18nFormat(format, context, chart);

        this.dataTableButtonId = dataTableButtonId;
        this.sonifyButtonId = sonifyButtonId;

        return stripEmptyHTMLTags(formattedString);
    },


    /**
     * @private
     * @return {string}
     */
    defaultAfterChartFormatter: function (
        this: Highcharts.InfoRegionsComponent
    ): string {
        const chart = this.chart,
            format = chart.options.accessibility
                .screenReaderSection.afterChartFormat,
            context = {
                endOfChartMarker: this.getEndOfChartMarkerText()
            },
            formattedString = H.i18nFormat(format, context, chart);

        return stripEmptyHTMLTags(formattedString);
    },


    /**
     * @private
     * @return {string}
     */
    getLinkedDescription: function (
        this: Highcharts.InfoRegionsComponent
    ): string {
        const el = this.linkedDescriptionElement,
            content = el && el.innerHTML || '';

        return stripHTMLTagsFromString(content);
    },


    /**
     * @private
     * @return {string}
     */
    getLongdescText: function (
        this: Highcharts.InfoRegionsComponent
    ): string {
        const chartOptions = this.chart.options,
            captionOptions = chartOptions.caption,
            captionText = captionOptions && captionOptions.text,
            linkedDescription = this.getLinkedDescription();

        return (
            chartOptions.accessibility.description ||
            linkedDescription ||
            captionText ||
            ''
        );
    },


    /**
     * @private
     * @return {string}
     */
    getTypeDescriptionText: function (
        this: Highcharts.InfoRegionsComponent
    ): string {
        const chart = this.chart;
        return chart.types ?
            chart.options.accessibility.typeDescription ||
            chart.getTypeDescription(chart.types) : '';
    },


    /**
     * @private
     * @param {string} buttonId
     * @return {string}
     */
    getDataTableButtonText: function (
        this: Highcharts.InfoRegionsComponent,
        buttonId: string
    ): string {
        const chart = this.chart,
            buttonText = chart.langFormat(
                'accessibility.table.viewAsDataTableButtonText',
                { chart: chart, chartTitle: getChartTitle(chart) }
            );

        return '<button id="' + buttonId + '">' + buttonText + '</button>';
    },


    /**
     * @private
     * @param {string} buttonId
     * @return {string}
     */
    getSonifyButtonText: function (
        this: Highcharts.InfoRegionsComponent,
        buttonId: string
    ): string {
        const chart = this.chart;

        if (
            chart.options.sonification &&
            chart.options.sonification.enabled === false
        ) {
            return '';
        }

        const buttonText = chart.langFormat(
            'accessibility.sonification.playAsSoundButtonText',
            { chart: chart, chartTitle: getChartTitle(chart) }
        );

        return '<button id="' + buttonId + '">' + buttonText + '</button>';
    },


    /**
     * @private
     * @return {string}
     */
    getSubtitleText: function (
        this: Highcharts.InfoRegionsComponent
    ): string {
        const subtitle = (
            this.chart.options.subtitle
        );
        return stripHTMLTagsFromString(subtitle && subtitle.text || '');
    },


    /**
     * @private
     * @return {string}
     */
    getEndOfChartMarkerText: function (
        this: Highcharts.InfoRegionsComponent
    ): string {
        const chart = this.chart,
            markerText = chart.langFormat(
                'accessibility.screenReaderSection.endOfChartMarker',
                { chart: chart }
            ),
            id = 'highcharts-end-of-chart-marker-' + chart.index;

        return '<div id="' + id + '">' + markerText + '</div>';
    },


    /**
     * @private
     * @param {Highcharts.Dictionary<string>} e
     */
    onDataTableCreated: function (
        this: Highcharts.InfoRegionsComponent,
        e: { tree: AST.Node }
    ): void {
        const chart = this.chart;

        if (chart.options.accessibility.enabled) {
            if (this.viewDataTableButton) {
                this.viewDataTableButton.setAttribute('aria-expanded', 'true');
            }

            const attributes = e.tree.attributes || {};
            attributes.tabindex = -1;
            attributes.summary = getTableSummary(chart);
            e.tree.attributes = attributes;
        }
    },


    /**
     * @private
     */
    focusDataTable: function (
        this: Highcharts.InfoRegionsComponent
    ): void {
        const tableDiv = this.dataTableDiv,
            table = tableDiv && tableDiv.getElementsByTagName('table')[0];

        if (table && table.focus) {
            table.focus();
        }
    },


    /**
     * @private
     * @param {string} sonifyButtonId
     */
    initSonifyButton: function (
        this: Highcharts.InfoRegionsComponent,
        sonifyButtonId: string
    ): void {
        const el = this.sonifyButton = getElement(sonifyButtonId);
        const chart = this.chart as Highcharts.SonifyableChart;
        const defaultHandler = (e: Event): void => {
            if (el) {
                el.setAttribute('aria-hidden', 'true');
                el.setAttribute('aria-label', '');
            }
            e.preventDefault();
            e.stopPropagation();

            const announceMsg = chart.langFormat(
                'accessibility.sonification.playAsSoundClickAnnouncement',
                { chart: chart }
            );
            this.announcer.announce(announceMsg);

            setTimeout((): void => {
                if (el) {
                    el.removeAttribute('aria-hidden');
                    el.removeAttribute('aria-label');
                }

                if (chart.sonify) {
                    chart.sonify();
                }
            }, 1000); // Delay to let screen reader speak the button press
        };

        if (el && chart) {
            setElAttrs(el, {
                tabindex: -1
            });

            el.onclick = function (e): void {
                const onPlayAsSoundClick = (
                    chart.options.accessibility &&
                    chart.options.accessibility.screenReaderSection.onPlayAsSoundClick
                );

                (onPlayAsSoundClick || defaultHandler).call(
                    this, e, chart as Highcharts.AccessibilityChart
                );
            };
        }
    },


    /**
     * Set attribs and handlers for default viewAsDataTable button if exists.
     * @private
     * @param {string} tableButtonId
     */
    initDataTableButton: function (
        this: Highcharts.InfoRegionsComponent,
        tableButtonId: string
    ): void {
        const el = this.viewDataTableButton = getElement(tableButtonId),
            chart = this.chart,
            tableId = tableButtonId.replace('hc-linkto-', '');

        if (el) {
            setElAttrs(el, {
                tabindex: -1,
                'aria-expanded': !!getElement(tableId)
            });

            el.onclick = chart.options.accessibility
                .screenReaderSection.onViewDataTableClick ||
                function (): void {
                    chart.viewData();
                };
        }
    },


    /**
     * Return object with text description of each of the chart's axes.
     * @private
     * @return {Highcharts.Dictionary<string>}
     */
    getAxesDescription: function (
        this: Highcharts.InfoRegionsComponent
    ): Record<string, string> {
        const chart = this.chart,
            shouldDescribeColl = function (
                collectionKey: ('xAxis'|'yAxis'),
                defaultCondition: boolean
            ): boolean {
                const axes = chart[collectionKey];
                return axes.length > 1 || axes[0] &&
                pick(
                    axes[0].options.accessibility &&
                    axes[0].options.accessibility.enabled,
                    defaultCondition
                );
            },
            hasNoMap = !!chart.types && chart.types.indexOf('map') < 0,
            hasCartesian = !!chart.hasCartesianSeries,
            showXAxes = shouldDescribeColl(
                'xAxis', !chart.angular && hasCartesian && hasNoMap
            ),
            showYAxes = shouldDescribeColl(
                'yAxis', hasCartesian && hasNoMap
            ),
            desc: Record<string, string> = {};

        if (showXAxes) {
            desc.xAxis = this.getAxisDescriptionText('xAxis');
        }

        if (showYAxes) {
            desc.yAxis = this.getAxisDescriptionText('yAxis');
        }

        return desc;
    },


    /**
     * @private
     * @param {string} collectionKey
     * @return {string}
     */
    getAxisDescriptionText: function (
        this: Highcharts.InfoRegionsComponent,
        collectionKey: ('xAxis'|'yAxis')
    ): string {
        const chart = this.chart;
        const axes = chart[collectionKey];

        return chart.langFormat(
            'accessibility.axis.' + collectionKey + 'Description' + (
                axes.length > 1 ? 'Plural' : 'Singular'
            ),
            {
                chart: chart,
                names: axes.map(function (axis): string {
                    return getAxisDescription(axis);
                }),
                ranges: axes.map(function (axis): string {
                    return getAxisRangeDescription(axis);
                }),
                numAxes: axes.length
            }
        );
    },


    /**
     * Remove component traces
     */
    destroy: function (this: Highcharts.InfoRegionsComponent): void {
        if (this.announcer) {
            this.announcer.destroy();
        }
    }
});

export default InfoRegionsComponent;<|MERGE_RESOLUTION|>--- conflicted
+++ resolved
@@ -12,10 +12,13 @@
 
 'use strict';
 
-<<<<<<< HEAD
+/* *
+ *
+ *  Imports
+ *
+ * */
+
 import type Axis from '../../Core/Axis/Axis';
-=======
->>>>>>> 5173e242
 import type {
     DOMElementType,
     HTMLDOMElement
