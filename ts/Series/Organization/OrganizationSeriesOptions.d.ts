--- conflicted
+++ resolved
@@ -34,19 +34,18 @@
 
 export type OrganizationNodesLayoutValue = ('normal'|'hanging');
 
-<<<<<<< HEAD
 export interface LinkOptions {
     color: ColorString;
     lineWidth: number;
     type: 'curved' | 'straight' | 'default';
     radius: number;
 }
-=======
+
 export type OrganizationHangingIndentTranslationValue = (
     'inherit'|'cumulative'|'shrink'
 );
 
->>>>>>> 4c8da32e
+
 export interface OrganizationSeriesLevelOptions extends SankeySeriesLevelOptions {
     borderRadius?: number;
     linkColor?: ColorString;
