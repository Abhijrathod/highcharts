/* *
 *
 *  (c) 2014-2021 Highsoft AS
 *
 *  Authors: Jon Arild Nygard / Oystein Moseng
 *
 *  License: www.highcharts.com/license
 *
 *  !!!!!!! SOURCE GETS TRANSPILED BY TYPESCRIPT. EDIT TS FILE ONLY. !!!!!!!
 *
 * */

'use strict';

/* *
 *
 *  Imports
 *
 * */

import type BBoxObject from '../../Core/Renderer/BBoxObject';
import type Chart from '../../Core/Chart/Chart';
import type ColorAxisComposition from '../../Core/Axis/Color/ColorAxisComposition';
import type ColorType from '../../Core/Color/ColorType';
import type CSSObject from '../../Core/Renderer/CSSObject';
import type DataExtremesObject from '../../Core/Series/DataExtremesObject';
import type DataLabelOptions from '../../Core/Series/DataLabelOptions';
import type {
    TreemapSeriesLayoutAlgorithmValue,
    TreemapSeriesOptions,
    TreemapSeriesUpButtonOptions
} from './TreemapSeriesOptions';
import type { SeriesOptions, SeriesStateHoverOptions } from '../../Core/Series/SeriesOptions';
import type { StatesOptionsKey } from '../../Core/Series/StatesOptions';
import type SVGAttributes from '../../Core/Renderer/SVG/SVGAttributes';
import type SVGElement from '../../Core/Renderer/SVG/SVGElement';
import type SVGLabel from '../../Core/Renderer/SVG/SVGLabel';

import Color from '../../Core/Color/Color.js';
const { parse: color } = Color;
import ColorMapMixin from '../ColorMapMixin.js';
import H from '../../Core/Globals.js';
const { noop } = H;
import LegendSymbol from '../../Core/Legend/LegendSymbol.js';
import { Palette } from '../../Core/Color/Palettes.js';
import SeriesRegistry from '../../Core/Series/SeriesRegistry.js';
const {
    series: Series,
    seriesTypes: {
        column: ColumnSeries,
        heatmap: HeatmapSeries,
        scatter: ScatterSeries
    }
} = SeriesRegistry;
import TreemapAlgorithmGroup from './TreemapAlgorithmGroup.js';
import TreemapPoint from './TreemapPoint.js';
import TreemapUtilities from './TreemapUtilities.js';
import TU from '../TreeUtilities.js';
import Breadcrumbs from '../../Extensions/Breadcrumbs.js';
const {
    getColor,
    getLevelOptions,
    updateRootId
} = TU;
import U from '../../Core/Utilities.js';
const {
    addEvent,
    correctFloat,
    defined,
    error,
    extend,
    fireEvent,
    isArray,
    isNumber,
    isObject,
    isString,
    merge,
    pick,
    stableSort
} = U;
import './TreemapComposition.js';

/* *
 *
 *  Class
 *
 * */

/**
 * @private
 * @class
 * @name Highcharts.seriesTypes.treemap
 *
 * @augments Highcharts.Series
 */
class TreemapSeries extends ScatterSeries {

    /* *
     *
     *  Static Properties
     *
     * */

    /**
     * A treemap displays hierarchical data using nested rectangles. The data
     * can be laid out in varying ways depending on options.
     *
     * @sample highcharts/demo/treemap-large-dataset/
     *         Treemap
     *
     * @extends      plotOptions.scatter
     * @excluding    dragDrop, marker, jitter, dataSorting
     * @product      highcharts
     * @requires     modules/treemap
     * @optionparent plotOptions.treemap
     */
    static defaultOptions: TreemapSeriesOptions = merge(ScatterSeries.defaultOptions, {

        /**
         * When enabled the user can click on a point which is a parent and
         * zoom in on its children. Deprecated and replaced by
         * [allowTraversingTree](#plotOptions.treemap.allowTraversingTree).
         *
         * @sample {highcharts} highcharts/plotoptions/treemap-allowdrilltonode/
         *         Enabled
         *
         * @deprecated
         * @type      {boolean}
         * @default   false
         * @since     4.1.0
         * @product   highcharts
         * @apioption plotOptions.treemap.allowDrillToNode
         */

        /**
         * When enabled the user can click on a point which is a parent and
         * zoom in on its children.
         *
         * @sample {highcharts} highcharts/plotoptions/treemap-allowtraversingtree/
         *         Enabled
         *
         * @since     7.0.3
         * @product   highcharts
         */
        allowTraversingTree: false,

        animationLimit: 250,

        /**
         * The border radius for each treemap item.
         */
        borderRadius: 0,

        /**
         * When the series contains less points than the crop threshold, all
         * points are drawn, event if the points fall outside the visible plot
         * area at the current zoom. The advantage of drawing all points
         * (including markers and columns), is that animation is performed on
         * updates. On the other hand, when the series contains more points than
         * the crop threshold, the series data is cropped to only contain points
         * that fall within the plot area. The advantage of cropping away
         * invisible points is to increase performance on large series.
         *
         * @type      {number}
         * @default   300
         * @since     4.1.0
         * @product   highcharts
         * @apioption plotOptions.treemap.cropThreshold
         */

        /**
         * Fires on a request for change of root node for the tree, before the
         * update is made. An event object is passed to the function, containing
         * additional properties `newRootId`, `previousRootId`, `redraw` and
         * `trigger`.
         *
         * @sample {highcharts} highcharts/plotoptions/treemap-events-setrootnode/
         *         Alert update information on setRootNode event.
         *
         * @type {Function}
         * @default undefined
         * @since 7.0.3
         * @product highcharts
         * @apioption plotOptions.treemap.events.setRootNode
         */

        /**
         * This option decides if the user can interact with the parent nodes
         * or just the leaf nodes. When this option is undefined, it will be
         * true by default. However when allowTraversingTree is true, then it
         * will be false by default.
         *
         * @sample {highcharts} highcharts/plotoptions/treemap-interactbyleaf-false/
         *         False
         * @sample {highcharts} highcharts/plotoptions/treemap-interactbyleaf-true-and-allowtraversingtree/
         *         InteractByLeaf and allowTraversingTree is true
         *
         * @type      {boolean}
         * @since     4.1.2
         * @product   highcharts
         * @apioption plotOptions.treemap.interactByLeaf
         */

        /**
         * The sort index of the point inside the treemap level.
         *
         * @sample {highcharts} highcharts/plotoptions/treemap-sortindex/
         *         Sort by years
         *
         * @type      {number}
         * @since     4.1.10
         * @product   highcharts
         * @apioption plotOptions.treemap.sortIndex
         */

        /**
         * A series specific or series type specific color set to apply instead
         * of the global [colors](#colors) when
         * [colorByPoint](#plotOptions.treemap.colorByPoint) is true.
         *
         * @type      {Array<Highcharts.ColorString|Highcharts.GradientColorObject|Highcharts.PatternObject>}
         * @since     3.0
         * @product   highcharts
         * @apioption plotOptions.treemap.colors
         */

        /**
         * Whether to display this series type or specific series item in the
         * legend.
         */
        showInLegend: false,

        /**
         * @ignore-option
         */
        marker: void 0,

        /**
         * When using automatic point colors pulled from the `options.colors`
         * collection, this option determines whether the chart should receive
         * one color per series or one color per point.
         *
         * @see [series colors](#plotOptions.treemap.colors)
         *
         * @since     2.0
         * @product   highcharts
         * @apioption plotOptions.treemap.colorByPoint
         */
        colorByPoint: false,

        /**
         * @since 4.1.0
         */
        dataLabels: {
            defer: false,
            enabled: true,
            formatter: function (): string {
                const point: TreemapPoint = this && this.point ?
                        this.point :
                        ({} as any),
                    name = isString(point.name) ? point.name : '';

                return name;
            },
            inside: true,
            verticalAlign: 'middle'
        },

        tooltip: {
            headerFormat: '',
            pointFormat: '<b>{point.name}</b>: {point.value}<br/>'
        },

        /**
         * Whether to ignore hidden points when the layout algorithm runs.
         * If `false`, hidden points will leave open spaces.
         *
         * @since 5.0.8
         */
        ignoreHiddenPoint: true,

        /**
         * This option decides which algorithm is used for setting position
         * and dimensions of the points.
         *
         * @see [How to write your own algorithm](https://www.highcharts.com/docs/chart-and-series-types/treemap)
         *
         * @sample {highcharts} highcharts/plotoptions/treemap-layoutalgorithm-sliceanddice/
         *         SliceAndDice by default
         * @sample {highcharts} highcharts/plotoptions/treemap-layoutalgorithm-stripes/
         *         Stripes
         * @sample {highcharts} highcharts/plotoptions/treemap-layoutalgorithm-squarified/
         *         Squarified
         * @sample {highcharts} highcharts/plotoptions/treemap-layoutalgorithm-strip/
         *         Strip
         *
         * @since      4.1.0
         * @validvalue ["sliceAndDice", "stripes", "squarified", "strip"]
         */
        layoutAlgorithm: 'sliceAndDice',

        /**
         * Defines which direction the layout algorithm will start drawing.
         *
         * @since       4.1.0
         * @validvalue ["vertical", "horizontal"]
         */
        layoutStartingDirection: 'vertical',

        /**
         * Enabling this option will make the treemap alternate the drawing
         * direction between vertical and horizontal. The next levels starting
         * direction will always be the opposite of the previous.
         *
         * @sample {highcharts} highcharts/plotoptions/treemap-alternatestartingdirection-true/
         *         Enabled
         *
         * @since 4.1.0
         */
        alternateStartingDirection: false,

        /**
         * Used together with the levels and allowTraversingTree options. When
         * set to false the first level visible to be level one, which is
         * dynamic when traversing the tree. Otherwise the level will be the
         * same as the tree structure.
         *
         * @since 4.1.0
         */
        levelIsConstant: true,
        /**
         * Options for the button appearing when drilling down in a treemap.
         * Deprecated and replaced by
         * [traverseUpButton](#plotOptions.treemap.traverseUpButton).
         *
         * @deprecated
         */
        drillUpButton: {

            /**
             * The position of the button.
             *
             * @deprecated
             */
            position: {

                /**
                 * Vertical alignment of the button.
                 *
                 * @deprecated
                 * @type      {Highcharts.VerticalAlignValue}
                 * @default   top
                 * @product   highcharts
                 * @apioption plotOptions.treemap.drillUpButton.position.verticalAlign
                 */

                /**
                 * Horizontal alignment of the button.
                 *
                 * @deprecated
                 * @type {Highcharts.AlignValue}
                 */
                align: 'right',

                /**
                 * Horizontal offset of the button.
                 *
                 * @deprecated
                 */
                x: -10,

                /**
                 * Vertical offset of the button.
                 *
                 * @deprecated
                 */
                y: 10
            }
        },

        /**
         * Options for the button appearing when traversing down in a treemap.
         */
        traverseUpButton: {

            /**
             * The position of the button.
             */
            position: {

                /**
                 * Vertical alignment of the button.
                 *
                 * @type      {Highcharts.VerticalAlignValue}
                 * @default   top
                 * @product   highcharts
                 * @apioption plotOptions.treemap.traverseUpButton.position.verticalAlign
                 */

                /**
                 * Horizontal alignment of the button.
                 *
                 * @type {Highcharts.AlignValue}
                 */
                align: 'right',

                /**
                 * Horizontal offset of the button.
                 */
                x: -10,

                /**
                 * Vertical offset of the button.
                 */
                y: 10
            }
        },


        /**
         * Set options on specific levels. Takes precedence over series options,
         * but not point options.
         *
         * @sample {highcharts} highcharts/plotoptions/treemap-levels/
         *         Styling dataLabels and borders
         * @sample {highcharts} highcharts/demo/treemap-with-levels/
         *         Different layoutAlgorithm
         *
         * @type      {Array<*>}
         * @since     4.1.0
         * @product   highcharts
         * @apioption plotOptions.treemap.levels
         */

        /**
         * Can set a `borderColor` on all points which lies on the same level.
         *
         * @type      {Highcharts.ColorString}
         * @since     4.1.0
         * @product   highcharts
         * @apioption plotOptions.treemap.levels.borderColor
         */

        /**
         * Set the dash style of the border of all the point which lies on the
         * level. See
         * [plotOptions.scatter.dashStyle](#plotoptions.scatter.dashstyle)
         * for possible options.
         *
         * @type      {Highcharts.DashStyleValue}
         * @since     4.1.0
         * @product   highcharts
         * @apioption plotOptions.treemap.levels.borderDashStyle
         */

        /**
         * Can set the borderWidth on all points which lies on the same level.
         *
         * @type      {number}
         * @since     4.1.0
         * @product   highcharts
         * @apioption plotOptions.treemap.levels.borderWidth
         */

        /**
         * Can set a color on all points which lies on the same level.
         *
         * @type      {Highcharts.ColorString|Highcharts.GradientColorObject|Highcharts.PatternObject}
         * @since     4.1.0
         * @product   highcharts
         * @apioption plotOptions.treemap.levels.color
         */

        /**
         * A configuration object to define how the color of a child varies from
         * the parent's color. The variation is distributed among the children
         * of node. For example when setting brightness, the brightness change
         * will range from the parent's original brightness on the first child,
         * to the amount set in the `to` setting on the last node. This allows a
         * gradient-like color scheme that sets children out from each other
         * while highlighting the grouping on treemaps and sectors on sunburst
         * charts.
         *
         * @sample highcharts/demo/sunburst/
         *         Sunburst with color variation
         *
         * @since     6.0.0
         * @product   highcharts
         * @apioption plotOptions.treemap.levels.colorVariation
         */

        /**
         * The key of a color variation. Currently supports `brightness` only.
         *
         * @type       {string}
         * @since      6.0.0
         * @product    highcharts
         * @validvalue ["brightness"]
         * @apioption  plotOptions.treemap.levels.colorVariation.key
         */

        /**
         * The ending value of a color variation. The last sibling will receive
         * this value.
         *
         * @type      {number}
         * @since     6.0.0
         * @product   highcharts
         * @apioption plotOptions.treemap.levels.colorVariation.to
         */

        /**
         * Can set the options of dataLabels on each point which lies on the
         * level.
         * [plotOptions.treemap.dataLabels](#plotOptions.treemap.dataLabels) for
         * possible values.
         *
         * @extends   plotOptions.treemap.dataLabels
         * @since     4.1.0
         * @product   highcharts
         * @apioption plotOptions.treemap.levels.dataLabels
         */

        /**
         * Can set the layoutAlgorithm option on a specific level.
         *
         * @type       {string}
         * @since      4.1.0
         * @product    highcharts
         * @validvalue ["sliceAndDice", "stripes", "squarified", "strip"]
         * @apioption  plotOptions.treemap.levels.layoutAlgorithm
         */

        /**
         * Can set the layoutStartingDirection option on a specific level.
         *
         * @type       {string}
         * @since      4.1.0
         * @product    highcharts
         * @validvalue ["vertical", "horizontal"]
         * @apioption  plotOptions.treemap.levels.layoutStartingDirection
         */

        /**
         * Decides which level takes effect from the options set in the levels
         * object.
         *
         * @sample {highcharts} highcharts/plotoptions/treemap-levels/
         *         Styling of both levels
         *
         * @type      {number}
         * @since     4.1.0
         * @product   highcharts
         * @apioption plotOptions.treemap.levels.level
         */


        // Presentational options

        /**
         * The color of the border surrounding each tree map item.
         *
         * @type {Highcharts.ColorString}
         */
        borderColor: Palette.neutralColor10,

        /**
         * The width of the border surrounding each tree map item.
         */
        borderWidth: 1,

        colorKey: 'colorValue',

        /**
         * The opacity of a point in treemap. When a point has children, the
         * visibility of the children is determined by the opacity.
         *
         * @since 4.2.4
         */
        opacity: 0.15,

        /**
         * A wrapper object for all the series options in specific states.
         *
         * @extends plotOptions.heatmap.states
         */
        states: {

            /**
             * Options for the hovered series
             *
             * @extends   plotOptions.heatmap.states.hover
             * @excluding halo
             */
            hover: {

                /**
                 * The border color for the hovered state.
                 */
                borderColor: Palette.neutralColor40,

                /**
                 * Brightness for the hovered point. Defaults to 0 if the
                 * heatmap series is loaded first, otherwise 0.1.
                 *
                 * @type    {number}
                 * @default undefined
                 */
                brightness: HeatmapSeries ? 0 : 0.1,

                /**
                 * @extends plotOptions.heatmap.states.hover.halo
                 */
                halo: false,

                /**
                 * The opacity of a point in treemap. When a point has children,
                 * the visibility of the children is determined by the opacity.
                 *
                 * @since 4.2.4
                 */
                opacity: 0.75,

                /**
                 * The shadow option for hovered state.
                 */
                shadow: false
            }
        }
    } as TreemapSeriesOptions);

    /* *
     *
     *  Properties
     *
     * */

    public axisRatio: number = void 0 as any;

    public colorValueData?: Array<number>;

    public colorAxis?: ColorAxisComposition.SeriesComposition['colorAxis'];

    public data: Array<TreemapPoint> = void 0 as any;

    public drillUpButton?: SVGElement;

    public idPreviousRoot?: string;

    public mapOptionsToLevel: Record<string, TreemapSeriesOptions> = void 0 as any;

    public nodeMap: Record<string, TreemapSeries.NodeObject> = void 0 as any;

    public options: TreemapSeriesOptions = void 0 as any;

    public points: Array<TreemapPoint> = void 0 as any;

    public rootNode: string = void 0 as any;

    public tree: TreemapSeries.NodeObject = void 0 as any;

    public level?: number = void 0 as any;

    /* *
     *
     *  Function
     *
     * */

    /* eslint-disable valid-jsdoc */

    public algorithmCalcPoints(
        directionChange: boolean,
        last: boolean,
        group: TreemapAlgorithmGroup,
        childrenArea: Array<unknown>
    ): void {
        let pX,
            pY,
            pW,
            pH,
            gW = group.lW,
            gH = group.lH,
            plot = group.plot,
            keep: (number|undefined),
            i = 0,
            end = group.elArr.length - 1;

        if (last) {
            gW = group.nW;
            gH = group.nH;
        } else {
            keep = group.elArr[group.elArr.length - 1];
        }
        group.elArr.forEach(function (p: number): void {
            if (last || (i < end)) {
                if (group.direction === 0) {
                    pX = plot.x;
                    pY = plot.y;
                    pW = gW;
                    pH = p / pW;
                } else {
                    pX = plot.x;
                    pY = plot.y;
                    pH = gH;
                    pW = p / pH;
                }
                childrenArea.push({
                    x: pX,
                    y: pY,
                    width: pW,
                    height: correctFloat(pH)
                });
                if (group.direction === 0) {
                    plot.y = plot.y + pH;
                } else {
                    plot.x = plot.x + pW;
                }
            }
            i = i + 1;
        });
        // Reset variables
        group.reset();
        if (group.direction === 0) {
            group.width = group.width - gW;
        } else {
            group.height = group.height - gH;
        }
        plot.y = plot.parent.y + (plot.parent.height - group.height);
        plot.x = plot.parent.x + (plot.parent.width - group.width);
        if (directionChange) {
            group.direction = 1 - group.direction;
        }
        // If not last, then add uncalculated element
        if (!last) {
            group.addElement(keep as any);
        }
    }

    public algorithmFill(
        directionChange: boolean,
        parent: TreemapSeries.NodeValuesObject,
        children: Array<TreemapSeries.NodeObject>
    ): Array<unknown> {
        let childrenArea: Array<unknown> = [],
            pTot,
            direction = parent.direction,
            x = parent.x,
            y = parent.y,
            width = parent.width,
            height = parent.height,
            pX,
            pY,
            pW,
            pH;

        children.forEach(function (
            child: TreemapSeries.NodeObject
        ): void {
            pTot =
                (parent.width * parent.height) * (child.val / parent.val);
            pX = x;
            pY = y;
            if (direction === 0) {
                pH = height;
                pW = pTot / pH;
                width = width - pW;
                x = x + pW;
            } else {
                pW = width;
                pH = pTot / pW;
                height = height - pH;
                y = y + pH;
            }
            childrenArea.push({
                x: pX,
                y: pY,
                width: pW,
                height: pH
            });
            if (directionChange) {
                direction = 1 - direction;
            }
        });
        return childrenArea;
    }

    public algorithmLowAspectRatio(
        directionChange: boolean,
        parent: TreemapSeries.NodeValuesObject,
        children: Array<TreemapSeries.NodeObject>
    ): Array<unknown> {
        let childrenArea: Array<unknown> = [],
            series = this,
            pTot,
            plot: TreemapAlgorithmGroup.PlotObject = {
                x: parent.x,
                y: parent.y,
                parent: parent
            },
            direction = parent.direction,
            i = 0,
            end = children.length - 1,
            group = new TreemapAlgorithmGroup(
                parent.height,
                parent.width,
                direction,
                plot
            );

        // Loop through and calculate all areas
        children.forEach(function (
            child: TreemapSeries.NodeObject
        ): void {
            pTot =
                (parent.width * parent.height) * (child.val / parent.val);
            group.addElement(pTot);
            if (group.lP.nR > group.lP.lR) {
                (series.algorithmCalcPoints as any)(
                    directionChange,
                    false,
                    group,
                    childrenArea,
                    plot // @todo no supported
                );
            }
            // If last child, then calculate all remaining areas
            if (i === end) {
                (series.algorithmCalcPoints as any)(
                    directionChange,
                    true,
                    group,
                    childrenArea,
                    plot // @todo not supported
                );
            }
            i = i + 1;
        });
        return childrenArea;
    }

    /**
     * Over the alignment method by setting z index.
     * @private
     */
    public alignDataLabel(
        point: TreemapPoint,
        dataLabel: SVGLabel,
        labelOptions: DataLabelOptions
    ): void {
        const style = labelOptions.style;

        // #8160: Prevent the label from exceeding the point's
        // boundaries in treemaps by applying ellipsis overflow.
        // The issue was happening when datalabel's text contained a
        // long sequence of characters without a whitespace.
        if (
            style &&
            !defined(style.textOverflow) &&
            dataLabel.text &&
            dataLabel.getBBox().width > dataLabel.text.textWidth
        ) {
            dataLabel.css({
                textOverflow: 'ellipsis',
                // unit (px) is required when useHTML is true
                width: style.width += 'px'
            });
        }
        ColumnSeries.prototype.alignDataLabel.apply(this, arguments);
        if (point.dataLabel) {
        // point.node.zIndex could be undefined (#6956)
            point.dataLabel.attr({ zIndex: (point.node.zIndex || 0) + 1 });
        }
    }

    public buildNode(
        id: string,
        i: number,
        level: number,
        list: TreemapSeries.ListOfParentsObject,
        parent?: string
    ): TreemapSeries.NodeObject {
        let series = this,
            children: Array<TreemapSeries.NodeObject> = [],
            point = series.points[i],
            height = 0,
            node: TreemapSeries.NodeObject,
            child: TreemapSeries.NodeObject;

        // Actions
        ((list[id] || [])).forEach(function (i: number): void {
            child = series.buildNode(
                series.points[i].id,
                i,
                (level + 1),
                list,
                id
            );
            height = Math.max(child.height + 1, height);
            children.push(child);
        });
        node = {
            id,
            i,
            children,
            height,
            level,
            parent,
            visible: false // @todo move this to better location
        } as any;
        series.nodeMap[node.id] = node;
        if (point) {
            point.node = node;
        }
        return node;
    }

    /**
     * Recursive function which calculates the area for all children of a
     * node.
     *
     * @private
     * @function Highcharts.Series#calculateChildrenAreas
     *
     * @param {Object} node
     * The node which is parent to the children.
     *
     * @param {Object} area
     * The rectangular area of the parent.
     */
    public calculateChildrenAreas(
        parent: TreemapSeries.NodeObject,
        area: TreemapSeries.AreaObject
    ): void {
        let series = this,
            options = series.options,
            mapOptionsToLevel = series.mapOptionsToLevel,
            level = mapOptionsToLevel[parent.level + 1],
            algorithm = pick<
            TreemapSeriesLayoutAlgorithmValue|undefined,
            TreemapSeriesLayoutAlgorithmValue
            >(
                (
                    (series as any)[
                        (level && level.layoutAlgorithm) as any
                    ] &&
                    level.layoutAlgorithm
                ),
                options.layoutAlgorithm as any
            ),
            alternate = options.alternateStartingDirection,
            childrenValues: Array<TreemapSeries.NodeValuesObject> = [],
            children;

        // Collect all children which should be included
        children = parent.children.filter(function (
            n: TreemapSeries.NodeObject
        ): boolean {
            return !n.ignore;
        });

        if (level && level.layoutStartingDirection) {
            area.direction = level.layoutStartingDirection === 'vertical' ?
                0 :
                1;
        }
        childrenValues = series[algorithm](area as any, children) as any;
        children.forEach(function (
            child: TreemapSeries.NodeObject,
            index: number
        ): void {
            const values: TreemapSeries.NodeValuesObject =
                childrenValues[index];

            child.values = merge(values, {
                val: child.childrenTotal,
                direction: (alternate ? 1 - area.direction : area.direction)
            });
            child.pointValues = merge(values, {
                x: (values.x / series.axisRatio),
                // Flip y-values to avoid visual regression with csvCoord in
                // Axis.translate at setPointValues. #12488
                y: TreemapUtilities.AXIS_MAX - values.y - values.height,
                width: (values.width / series.axisRatio)
            } as TreemapSeries.NodeValuesObject);
            // If node has children, then call method recursively
            if (child.children.length) {
                series.calculateChildrenAreas(child, child.values);
            }
        });
    }

    /**
    * Create level list.
    *
    * @requires  modules/breadcrumbs
    *
    * @function TreemapSeries#createList
    * @param {TreemapSeries} this
    *        Treemap Series class.
    */
    public createList(e: any): any {
        const chart = this.chart,
            breadcrumbs = chart.breadcrumbs,
            list: Array<Breadcrumbs.BreadcrumbOptions> = [];

        if (breadcrumbs) {

            let currentLevelNumber = 0;

            list.push({
                level: currentLevelNumber,
                levelOptions: chart.series[0]
            });

            let node = e.target.nodeMap[e.newRootId];
            const extraNodes = [];

            // When the root node is set and has parent,
            // recreate the path from the node tree.
            while (node.parent || node.parent === '') {
                extraNodes.push(node);
                node = e.target.nodeMap[node.parent];
            }
            extraNodes.reverse().forEach(function (node): void {
                list.push({
                    level: ++currentLevelNumber,
                    levelOptions: node
                });
            });
            // If the list has only first element, we should clear it
            if (list.length <= 1) {
                list.length = 0;
            }
        }

        return list;
    }

    /**
     * Extend drawDataLabels with logic to handle custom options related to
     * the treemap series:
     *
     * - Points which is not a leaf node, has dataLabels disabled by
     *   default.
     *
     * - Options set on series.levels is merged in.
     *
     * - Width of the dataLabel is set to match the width of the point
     *   shape.
     *
     * @private
     */
    public drawDataLabels(): void {
        let series = this,
            mapOptionsToLevel = series.mapOptionsToLevel,
            points = series.points.filter(function (
                n: TreemapPoint
            ): boolean {
                return n.node.visible;
            }),
            options: DataLabelOptions,
            level: TreemapSeriesOptions;

        points.forEach(function (point): void {
            level = mapOptionsToLevel[point.node.level];
            // Set options to new object to avoid problems with scope
            options = { style: {} };

            // If not a leaf, then label should be disabled as default
            if (!point.node.isLeaf) {
                options.enabled = false;
            }

            // If options for level exists, include them as well
            if (level && level.dataLabels) {
                options = merge(options, level.dataLabels);
                series._hasPointLabels = true;
            }

            // Set dataLabel width to the width of the point shape.
            if (point.shapeArgs) {
                (options.style as any).width = point.shapeArgs.width;
                if (point.dataLabel) {
                    point.dataLabel.css({
                        width: point.shapeArgs.width + 'px'
                    });
                }
            }

            // Merge custom options with point options
            point.dlOptions = merge(options, point.options.dataLabels);
        });
        Series.prototype.drawDataLabels.call(this);
    }

    /**
     * Override drawPoints
     * @private
     */
    public drawPoints(): void {
        const series = this,
            chart = series.chart,
            renderer = chart.renderer,
            points = series.points,
            styledMode = chart.styledMode,
            options = series.options,
            shadow = styledMode ? {} : options.shadow,
            borderRadius = options.borderRadius,
            withinAnimationLimit =
                chart.pointCount < (options.animationLimit as any),
            allowTraversingTree = options.allowTraversingTree;

        points.forEach(function (point): void {
            const levelDynamic = point.node.levelDynamic,
                animatableAttribs: SVGAttributes = {},
                attribs: SVGAttributes = {},
                css: CSSObject = {},
                groupKey = 'level-group-' + point.node.level,
                hasGraphic = !!point.graphic,
                shouldAnimate = withinAnimationLimit && hasGraphic,
                shapeArgs = point.shapeArgs;

            // Don't bother with calculate styling if the point is not drawn
            if (point.shouldDraw()) {
                point.isInside = true;

                if (borderRadius) {
                    attribs.r = borderRadius;
                }

                merge(
                    true, // Extend object
                    // Which object to extend
                    shouldAnimate ? animatableAttribs : attribs,
                    // Add shapeArgs to animate/attr if graphic exists
                    hasGraphic ? shapeArgs : {},
                    // Add style attribs if !styleMode
                    styledMode ?
                        {} :
                        series.pointAttribs(
                            point, point.selected ? 'select' : void 0
                        )
                );

                // In styled mode apply point.color. Use CSS, otherwise the
                // fill used in the style sheet will take precedence over
                // the fill attribute.
                if (series.colorAttribs && styledMode) {
                    // Heatmap is loaded
                    extend<CSSObject|SVGAttributes>(
                        css,
                        series.colorAttribs(point as any)
                    );
                }

                if (!(series as any)[groupKey]) {
                    (series as any)[groupKey] = renderer.g(groupKey)
                        .attr({
                            // @todo Set the zIndex based upon the number of
                            // levels, instead of using 1000
                            zIndex: 1000 - (levelDynamic || 0)
                        })
                        .add(series.group);
                    (series as any)[groupKey].survive = true;
                }
            }

            // Draw the point
            point.draw({
                animatableAttribs,
                attribs,
                css,
                group: (series as any)[groupKey],
                renderer,
                shadow,
                shapeArgs,
                shapeType: 'rect'
            });

            // If setRootNode is allowed, set a point cursor on clickables &
            // add drillId to point
            if (allowTraversingTree && point.graphic) {
                point.drillId = options.interactByLeaf ?
                    series.drillToByLeaf(point) :
                    series.drillToByGroup(point);
            }
        });
    }

    /**
     * Finds the drill id for a parent node. Returns false if point should
     * not have a click event.
     * @private
     */
    public drillToByGroup(point: TreemapPoint): (boolean|string) {
        let series = this,
            drillId: (boolean|string) = false;

        if ((point.node.level - series.nodeMap[series.rootNode].level) ===
            1 &&
            !point.node.isLeaf
        ) {
            drillId = point.id;
        }
        return drillId;
    }

    /**
     * Finds the drill id for a leaf node. Returns false if point should not
     * have a click event
     * @private
     */
    public drillToByLeaf(point: TreemapPoint): (boolean|string) {
        let series = this,
            drillId: (boolean|string) = false,
            nodeParent: TreemapSeries.NodeObject;

        if ((point.node.parent !== series.rootNode) &&
            point.node.isLeaf
        ) {
            nodeParent = point.node;
            while (!drillId) {
                nodeParent = series.nodeMap[nodeParent.parent as any];
                if (nodeParent.parent === series.rootNode) {
                    drillId = nodeParent.id;
                }
            }
        }
        return drillId;
    }

    /**
     * @todo remove this function at a suitable version.
     * @private
     */
    public drillToNode(
        id: string,
        redraw?: boolean
    ): void {
        error(
            32,
            false,
            void 0,
            { 'treemap.drillToNode': 'use treemap.setRootNode' }
        );
        this.setRootNode(id, redraw);
    }

    public drillUp(): void {
        const series = this,
            node = series.nodeMap[series.rootNode];

        if (node && isString(node.parent)) {
            series.setRootNode(
                node.parent,
                true,
                { trigger: 'traverseUpButton' }
            );
        }
    }

    public getExtremes(): DataExtremesObject {
        // Get the extremes from the value data
        const { dataMin, dataMax } = Series.prototype.getExtremes
            .call(this, this.colorValueData);
        this.valueMin = dataMin;
        this.valueMax = dataMax;

        // Get the extremes from the y data
        return Series.prototype.getExtremes.call(this);
    }

    /**
     * Creates an object map from parent id to childrens index.
     *
     * @private
     * @function Highcharts.Series#getListOfParents
     *
     * @param {Highcharts.SeriesTreemapDataOptions} [data]
     *        List of points set in options.
     *
     * @param {Array<string>} [existingIds]
     *        List of all point ids.
     *
     * @return {Object}
     *         Map from parent id to children index in data.
     */
    public getListOfParents(
        data: Array<TreemapPoint>,
        existingIds: Array<string>
    ): TreemapSeries.ListOfParentsObject {
        const arr = isArray(data) ? data : [],
            ids = isArray(existingIds) ? existingIds : [],
            listOfParents = arr.reduce(function (
                prev: TreemapSeries.ListOfParentsObject,
                curr: TreemapPoint,
                i: number
            ): TreemapSeries.ListOfParentsObject {
                const parent = pick(curr.parent, '');

                if (typeof prev[parent] === 'undefined') {
                    prev[parent] = [];
                }
                prev[parent].push(i);
                return prev;
            }, {
                '': [] // Root of tree
            });

        // If parent does not exist, hoist parent to root of tree.
        TreemapUtilities.eachObject(listOfParents, function (
            children: Array<number>,
            parent: string,
            list: TreemapSeries.ListOfParentsObject
        ): void {
            if ((parent !== '') && (ids.indexOf(parent) === -1)) {
                children.forEach(function (child): void {
                    list[''].push(child);
                });
                delete list[parent];
            }
        });
        return listOfParents;
    }

    /**
     * Creates a tree structured object from the series points.
     * @private
     */
    public getTree(): this['tree'] {
        const series = this,
            allIds = this.data.map(function (
                d: TreemapPoint
            ): string {
                return d.id;
            }),
            parentList = series.getListOfParents(this.data, allIds);

        series.nodeMap = {};
        return series.buildNode('', -1, 0, parentList);
    }

    /**
     * Define hasData function for non-cartesian series. Returns true if the
     * series has points at all.
     * @private
     */
    public hasData(): boolean {
        return !!this.processedXData.length; // != 0
    }

    public init(
        chart: Chart,
        options: DeepPartial<TreemapSeriesOptions>
    ): void {

        const series = this,
            breadcrumbsOptions = merge(
                options.drillUpButton,
                options.breadcrumbs
            );

        let setOptionsEvent;

        // If color series logic is loaded, add some properties
        this.colorAttribs = ColorMapMixin.SeriesMixin.colorAttribs;

        setOptionsEvent = addEvent(series, 'setOptions', function (
            event: { userOptions: TreemapSeriesOptions }
        ): void {
            const options = event.userOptions;

            if (
                defined(options.allowDrillToNode) &&
                !defined(options.allowTraversingTree)
            ) {
                options.allowTraversingTree = options.allowDrillToNode;
                delete options.allowDrillToNode;
            }

            if (
                defined(options.drillUpButton) &&
                !defined(options.traverseUpButton)
            ) {
                options.traverseUpButton = options.drillUpButton;
                delete options.drillUpButton;
            }
        });

        Series.prototype.init.call(series, chart, options);

        // Treemap's opacity is a different option from other series
        delete series.opacity;

        // Handle deprecated options.
        series.eventsToUnbind.push(setOptionsEvent);

        if (series.options.allowTraversingTree) {
            series.eventsToUnbind.push(
                addEvent(series, 'click', series.onClickDrillToNode as any)
            );

            series.eventsToUnbind.push(
                addEvent(series, 'setRootNode', function (e: any): void {
                    const chart = series.chart;
                    if (chart.breadcrumbs) {
                        // Create a list using the event after drilldown.
                        chart.breadcrumbs.updateProperties(series.createList(e));
                    }
                })
            );

            series.eventsToUnbind.push(
                addEvent(
                    series,
                    'update',
                    function (e: any, redraw?: boolean): void {
                        const breadcrumbs = this.chart.breadcrumbs;

                        if (breadcrumbs && e.options.breadcrumbs) {
                            breadcrumbs.update(e.options.breadcrumbs);
                        }
                    })
            );

            series.eventsToUnbind.push(
                addEvent(series, 'destroy', function destroyEvents(): void {
                    const chart = this.chart;
                    if (chart.breadcrumbs) {
                        chart.breadcrumbs.destroyGroup();
                        chart.breadcrumbs.list.length = 0;
                        chart.breadcrumbs = void 0 as Breadcrumbs|undefined;
                    }
                })
            );
        }

        if (
            !chart.breadcrumbs
        ) {
            chart.breadcrumbs = new Breadcrumbs(chart as Chart, breadcrumbsOptions as any);
        }

        series.eventsToUnbind.push(
            addEvent(chart.breadcrumbs, 'up', function (
                e: any
            ): void {
                const drillUpsNumber = this.level - e.newLevel;

                for (let i = 0; i < drillUpsNumber; i++) {
                    series.drillUp();
                }
            })
        );
    }

    /**
     * Add drilling on the suitable points.
     * @private
     */
    public onClickDrillToNode(event: { point: TreemapPoint }): void {
        const series = this,
            point = event.point,
            drillId = point && point.drillId;

        // If a drill id is returned, add click event and cursor.
        if (isString(drillId)) {
            point.setState(''); // Remove hover
            series.setRootNode(drillId, true, { trigger: 'click' });
        }
    }

    /**
     * Get presentational attributes
     * @private
     */
    public pointAttribs(
        point: TreemapPoint,
        state?: StatesOptionsKey
    ): SVGAttributes {
        let series = this,
            mapOptionsToLevel = (
                isObject(series.mapOptionsToLevel) ?
                    series.mapOptionsToLevel :
                    {}
            ),
            level = point && mapOptionsToLevel[point.node.level] || {},
            options = this.options,
            attr: SVGAttributes,
            stateOptions: SeriesStateHoverOptions =
                (state && (options.states as any)[state]) || {},
            className = (point && point.getClassName()) || '',
            opacity: number;

        // Set attributes by precedence. Point trumps level trumps series.
        // Stroke width uses pick because it can be 0.
        attr = {
            'stroke':
            (point && (point as any).borderColor) ||
            level.borderColor ||
            stateOptions.borderColor ||
            options.borderColor,
            'stroke-width': pick(
                point && (point as any).borderWidth,
                level.borderWidth,
                stateOptions.borderWidth,
                options.borderWidth
            ),
            'dashstyle':
            (point && (point as any).borderDashStyle) ||
            level.borderDashStyle ||
            stateOptions.borderDashStyle ||
            options.borderDashStyle,
            'fill': (point && point.color) || this.color
        };

        // Hide levels above the current view
        if (className.indexOf('highcharts-above-level') !== -1) {
            attr.fill = 'none';
            attr['stroke-width'] = 0;

            // Nodes with children that accept interaction
        } else if (
            className.indexOf('highcharts-internal-node-interactive') !== -1
        ) {
            opacity = pick(stateOptions.opacity, options.opacity as any);
            attr.fill = color(attr.fill).setOpacity(opacity).get();
            attr.cursor = 'pointer';
            // Hide nodes that have children
        } else if (className.indexOf('highcharts-internal-node') !== -1) {
            attr.fill = 'none';

        } else if (state) {
        // Brighten and hoist the hover nodes
            attr.fill = color(attr.fill)
                .brighten(stateOptions.brightness as any)
                .get();
        }
        return attr;
    }

<<<<<<< HEAD
=======
    public renderTraverseUpButton(rootId: string): void {
        let series = this,
            nodeMap = series.nodeMap,
            node = nodeMap[rootId],
            name = node.name,
            buttonOptions: TreemapSeriesUpButtonOptions = series.options
                .traverseUpButton as any,
            backText = pick(buttonOptions.text, name, '◁ Back'),
            attr,
            states;

        if (rootId === '' || (
            series.is('sunburst') &&
            series.tree.children.length === 1 &&
            rootId === series.tree.children[0].id
        )) {
            if (series.drillUpButton) {
                series.drillUpButton = series.drillUpButton.destroy();
            }
        } else if (!this.drillUpButton) {
            attr = buttonOptions.theme;
            states = attr && attr.states;

            this.drillUpButton = this.chart.renderer
                .button(
                    backText,
                    0,
                    0,
                    function (): void {
                        series.drillUp();
                    },
                    attr,
                    states && states.hover,
                    states && states.select
                )
                .addClass('highcharts-drillup-button')
                .attr({
                    align: (buttonOptions.position as any).align,
                    zIndex: 7
                })
                .add()
                .align(
                    buttonOptions.position,
                    false,
                    buttonOptions.relativeTo || 'plotBox'
                );
        } else {
            this.drillUpButton.placed = false;
            this.drillUpButton.attr({
                text: backText
            })
                .align();
        }
    }

>>>>>>> d3b462dd
    /**
     * Set the node's color recursively, from the parent down.
     * @private
     */
    public setColorRecursive(
        node: TreemapSeries.NodeObject,
        parentColor?: ColorType,
        colorIndex?: number,
        index?: number,
        siblings?: number
    ): void {
        let series = this,
            chart = series && series.chart,
            colors = chart && chart.options && chart.options.colors,
            colorInfo: TU.ColorObject,
            point: (TreemapPoint|undefined);

        if (node) {
            colorInfo = getColor(node, {
                colors: colors,
                index: index,
                mapOptionsToLevel: series.mapOptionsToLevel,
                parentColor: parentColor,
                parentColorIndex: colorIndex,
                series: series,
                siblings: siblings
            });

            point = series.points[node.i];
            if (point) {
                point.color = colorInfo.color;
                point.colorIndex = colorInfo.colorIndex;
            }

            // Do it all again with the children
            (node.children || []).forEach(function (
                child: TreemapSeries.NodeObject,
                i: number
            ): void {
                series.setColorRecursive(
                    child,
                    colorInfo.color,
                    colorInfo.colorIndex,
                    i,
                    node.children.length
                );
            });
        }
    }

    public setPointValues(): void {
        const series = this;
        const { points, xAxis, yAxis } = series;
        const styledMode = series.chart.styledMode;

        // Get the crisp correction in classic mode. For this to work in
        // styled mode, we would need to first add the shape (without x,
        // y, width and height), then read the rendered stroke width
        // using point.graphic.strokeWidth(), then modify and apply the
        // shapeArgs. This applies also to column series, but the
        // downside is performance and code complexity.
        const getCrispCorrection = (point: TreemapPoint): number => (
            styledMode ?
                0 :
                ((series.pointAttribs(point)['stroke-width'] || 0) % 2) / 2
        );

        points.forEach(function (point: TreemapPoint): void {
            const { pointValues: values, visible } = point.node;

            // Points which is ignored, have no values.
            if (values && visible) {
                const { height, width, x, y } = values;
                const crispCorr = getCrispCorrection(point);
                const x1 = Math.round(xAxis.toPixels(x, true)) - crispCorr;
                const x2 = Math.round(
                    xAxis.toPixels(x + width, true)
                ) - crispCorr;
                const y1 = Math.round(yAxis.toPixels(y, true)) - crispCorr;
                const y2 = Math.round(
                    yAxis.toPixels(y + height, true)
                ) - crispCorr;

                // Set point values
                const shapeArgs = {
                    x: Math.min(x1, x2),
                    y: Math.min(y1, y2),
                    width: Math.abs(x2 - x1),
                    height: Math.abs(y2 - y1)
                };
                point.plotX = shapeArgs.x + (shapeArgs.width / 2);
                point.plotY = shapeArgs.y + (shapeArgs.height / 2);

                point.shapeArgs = shapeArgs;
            } else {
            // Reset visibility
                delete point.plotX;
                delete point.plotY;
            }
        });
    }

    /**
     * Sets a new root node for the series.
     *
     * @private
     * @function Highcharts.Series#setRootNode
     *
     * @param {string} id
     * The id of the new root node.
     *
     * @param {boolean} [redraw=true]
     * Wether to redraw the chart or not.
     *
     * @param {Object} [eventArguments]
     * Arguments to be accessed in event handler.
     *
     * @param {string} [eventArguments.newRootId]
     * Id of the new root.
     *
     * @param {string} [eventArguments.previousRootId]
     * Id of the previous root.
     *
     * @param {boolean} [eventArguments.redraw]
     * Wether to redraw the chart after.
     *
     * @param {Object} [eventArguments.series]
     * The series to update the root of.
     *
     * @param {string} [eventArguments.trigger]
     * The action which triggered the event. Undefined if the setRootNode is
     * called directly.
     *
     * @emits Highcharts.Series#event:setRootNode
     */
    public setRootNode(
        id: string,
        redraw?: boolean,
        eventArguments?: TreemapSeries.SetRootNodeObject
    ): void {
        const series = this,
            eventArgs: TreemapSeries.SetRootNodeObject =
                extend<TreemapSeries.SetRootNodeObject>({
                    newRootId: id,
                    previousRootId: series.rootNode,
                    redraw: pick(redraw, true),
                    series: series
                }, eventArguments as any);

        /**
         * The default functionality of the setRootNode event.
         *
         * @private
         * @param {Object} args The event arguments.
         * @param {string} args.newRootId Id of the new root.
         * @param {string} args.previousRootId Id of the previous root.
         * @param {boolean} args.redraw Wether to redraw the chart after.
         * @param {Object} args.series The series to update the root of.
         * @param {string} [args.trigger=undefined] The action which
         * triggered the event. Undefined if the setRootNode is called
         * directly.
             */
        const defaultFn = function (
            args: {
                newRootId: string;
                previousRootId: string;
                redraw: boolean;
                series: TreemapSeries;
                trigger?: string;
            }
        ): void {
            const series = args.series;

            // Store previous and new root ids on the series.
            series.idPreviousRoot = args.previousRootId;
            series.rootNode = args.newRootId;

            // Redraw the chart
            series.isDirty = true; // Force redraw
            if (args.redraw) {
                series.chart.redraw();
            }
        };

        // Fire setRootNode event.
        fireEvent(series, 'setRootNode', eventArgs, defaultFn);
    }

    /**
     * Workaround for `inactive` state. Since `series.opacity` option is
     * already reserved, don't use that state at all by disabling
     * `inactiveOtherPoints` and not inheriting states by points.
     * @private
     */
    public setState(state: StatesOptionsKey): void {
        this.options.inactiveOtherPoints = true;
        Series.prototype.setState.call(this, state, false);
        this.options.inactiveOtherPoints = false;
    }

    public setTreeValues(
        tree: TreemapSeries.NodeObject
    ): TreemapSeries.NodeObject {
        let series = this,
            options = series.options,
            idRoot = series.rootNode,
            mapIdToNode = series.nodeMap,
            nodeRoot = mapIdToNode[idRoot],
            levelIsConstant = (
                TreemapUtilities.isBoolean(options.levelIsConstant) ?
                    options.levelIsConstant :
                    true
            ),
            childrenTotal = 0,
            children: Array<TreemapSeries.NodeObject> = [],
            val,
            point = series.points[tree.i];

        // First give the children some values
        tree.children.forEach(function (
            child: TreemapSeries.NodeObject
        ): void {
            child = series.setTreeValues(child);
            children.push(child);
            if (!child.ignore) {
                childrenTotal += child.val as any;
            }
        });
        // Sort the children
        stableSort(children, function (
            a: TreemapSeries.NodeObject,
            b: TreemapSeries.NodeObject
        ): number {
            return (a.sortIndex || 0) - (b.sortIndex || 0);
        });
        // Set the values
        val = pick(point && point.options.value, childrenTotal);
        if (point) {
            point.value = val;
        }
        extend(tree, {
            children: children,
            childrenTotal: childrenTotal,
            // Ignore this node if point is not visible
            ignore: !(pick(point && point.visible, true) && (val > 0)),
            isLeaf: tree.visible && !childrenTotal,
            levelDynamic: (
                tree.level - (levelIsConstant ? 0 : nodeRoot.level)
            ),
            name: pick(point && point.name, ''),
            sortIndex: pick(point && point.sortIndex, -val),
            val: val
        });
        return tree;
    }

    public sliceAndDice(
        parent: TreemapSeries.NodeValuesObject,
        children: Array<TreemapSeries.NodeObject>
    ): Array<unknown> {
        return this.algorithmFill(true, parent, children);
    }

    public squarified(
        parent: TreemapSeries.NodeValuesObject,
        children: Array<TreemapSeries.NodeObject>
    ): Array<unknown> {
        return this.algorithmLowAspectRatio(true, parent, children);
    }

    public strip(
        parent: TreemapSeries.NodeValuesObject,
        children: Array<TreemapSeries.NodeObject>
    ): Array<unknown> {
        return this.algorithmLowAspectRatio(false, parent, children);
    }

    public stripes(
        parent: TreemapSeries.NodeValuesObject,
        children: Array<TreemapSeries.NodeObject>
    ): Array<unknown> {
        return this.algorithmFill(false, parent, children);
    }

    public translate(): void {
        let series = this,
            options = series.options,
            // NOTE: updateRootId modifies series.
            rootId = updateRootId(series),
            rootNode,
            pointValues,
            seriesArea,
            tree: TreemapSeries.NodeObject,
            val: TreemapSeries.NodeValuesObject;

        // Call prototype function
        Series.prototype.translate.call(series);

        // @todo Only if series.isDirtyData is true
        tree = series.tree = series.getTree();
        rootNode = series.nodeMap[rootId];

        if (
            rootId !== '' &&
            (!rootNode || !rootNode.children.length)
        ) {
            series.setRootNode('', false);
            rootId = series.rootNode;
            rootNode = series.nodeMap[rootId];
        }

        series.mapOptionsToLevel = getLevelOptions<this>({
            from: rootNode.level + 1,
            levels: options.levels,
            to: tree.height,
            defaults: {
                levelIsConstant: series.options.levelIsConstant,
                colorByPoint: options.colorByPoint
            }
        }) as any;

        // Parents of the root node is by default visible
        TreemapUtilities.recursive(series.nodeMap[series.rootNode], function (
            node: TreemapSeries.NodeObject
        ): (boolean|TreemapSeries.NodeObject) {
            let next: (boolean|TreemapSeries.NodeObject) = false,
                p = node.parent;

            node.visible = true;
            if (p || p === '') {
                next = series.nodeMap[p];
            }
            return next;
        });
        // Children of the root node is by default visible
        TreemapUtilities.recursive(
            series.nodeMap[series.rootNode].children,
            function (
                children: Array<TreemapSeries.NodeObject>
            ): (boolean|Array<TreemapSeries.NodeObject>) {
                let next: (boolean|Array<TreemapSeries.NodeObject>) =
                        false;

                children.forEach(function (
                    child: TreemapSeries.NodeObject
                ): void {
                    child.visible = true;
                    if (child.children.length) {
                        next = ((next as any) || []).concat(child.children);
                    }
                });
                return next;
            }
        );
        series.setTreeValues(tree);

        // Calculate plotting values.
        series.axisRatio = (series.xAxis.len / series.yAxis.len);
        series.nodeMap[''].pointValues = pointValues = {
            x: 0,
            y: 0,
            width: TreemapUtilities.AXIS_MAX,
            height: TreemapUtilities.AXIS_MAX
        } as any;
        series.nodeMap[''].values = seriesArea = merge(pointValues, {
            width: (pointValues.width * series.axisRatio),
            direction: (
                options.layoutStartingDirection === 'vertical' ? 0 : 1
            ),
            val: tree.val
        });
        series.calculateChildrenAreas(tree, seriesArea);

        // Logic for point colors
        if (
            !series.colorAxis &&
            !options.colorByPoint
        ) {
            series.setColorRecursive(series.tree);
        }

        // Update axis extremes according to the root node.
        if (options.allowTraversingTree) {
            val = rootNode.pointValues as any;
            series.xAxis.setExtremes(val.x, val.x + val.width, false);
            series.yAxis.setExtremes(val.y, val.y + val.height, false);
            series.xAxis.setScale();
            series.yAxis.setScale();
        }

        // Assign values to points.
        series.setPointValues();
    }

    /* eslint-enable valid-jsdoc */

}

/* *
 *
 *  Class Prototype
 *
 * */

interface TreemapSeries extends TU.Series {
    colorAttribs?: ColorMapMixin.ColorMapSeries['colorAttribs'];
    colorKey: string;
    directTouch: boolean;
    drawLegendSymbol: typeof LegendSymbol.drawRectangle;
    getExtremesFromAll: boolean;
    optionalAxis: string;
    parallelArrays: Array<string>;
    pointArrayMap: Array<string>;
    pointClass: typeof TreemapPoint;
    trackerGroups: Array<string>;
    utils: {
        recursive: typeof TreemapUtilities.recursive;
    };
}
extend(TreemapSeries.prototype, {
    buildKDTree: noop,
    colorKey: 'colorValue', // Point color option key
    directTouch: true,
    drawLegendSymbol: LegendSymbol.drawRectangle,
    getExtremesFromAll: true,
    getSymbol: noop,
    optionalAxis: 'colorAxis',
    parallelArrays: ['x', 'y', 'value', 'colorValue'],
    pointArrayMap: ['value'],
    pointClass: TreemapPoint,
    trackerGroups: ['group', 'dataLabelsGroup'],
    utils: {
        recursive: TreemapUtilities.recursive
    }
});

/* *
 *
 *  Class Namespace
 *
 * */

namespace TreemapSeries {
    export interface AreaObject {
        direction: number;
    }
    export type ListOfParentsObject = Record<string, Array<number>>;
    export interface NodeObject extends TU.NodeObject {
        children: Array<NodeObject>;
        childrenTotal?: number;
        height: number;
        ignore?: boolean;
        isLeaf?: boolean;
        levelDynamic?: number;
        name?: string;
        parent?: string;
        pointValues?: NodeValuesObject;
        sortIndex?: number;
        val: number;
        values?: NodeValuesObject;
        zIndex?: number;
    }
    export interface NodeValuesObject extends BBoxObject {
        direction: number;
        val: number;
    }
    export interface SetRootNodeObject {
        newRootId?: string;
        previousRootId?: string;
        redraw?: boolean;
        series?: object;
        trigger?: string;
    }
}

/* *
 *
 *  Registry
 *
 * */

declare module '../../Core/Series/SeriesType' {
    interface SeriesTypeRegistry {
        treemap: typeof TreemapSeries;
    }
}
SeriesRegistry.registerSeriesType('treemap', TreemapSeries);

/* *
 *
 *  Default Export
 *
 * */

export default TreemapSeries;

/* *
 *
 *  API Options
 *
 * */

/**
 * A `treemap` series. If the [type](#series.treemap.type) option is
 * not specified, it is inherited from [chart.type](#chart.type).
 *
 * @extends   series,plotOptions.treemap
 * @excluding dataParser, dataURL, stack, dataSorting
 * @product   highcharts
 * @requires  modules/treemap
 * @apioption series.treemap
 */

/**
 * An array of data points for the series. For the `treemap` series
 * type, points can be given in the following ways:
 *
 * 1. An array of numerical values. In this case, the numerical values will be
 *    interpreted as `value` options. Example:
 *    ```js
 *    data: [0, 5, 3, 5]
 *    ```
 *
 * 2. An array of objects with named values. The following snippet shows only a
 *    few settings, see the complete options set below. If the total number of
 *    data points exceeds the series'
 *    [turboThreshold](#series.treemap.turboThreshold),
 *    this option is not available.
 *    ```js
 *      data: [{
 *        value: 9,
 *        name: "Point2",
 *        color: "#00FF00"
 *      }, {
 *        value: 6,
 *        name: "Point1",
 *        color: "#FF00FF"
 *      }]
 *    ```
 *
 * @sample {highcharts} highcharts/chart/reflow-true/
 *         Numerical values
 * @sample {highcharts} highcharts/series/data-array-of-objects/
 *         Config objects
 *
 * @type      {Array<number|null|*>}
 * @extends   series.heatmap.data
 * @excluding x, y, pointPadding
 * @product   highcharts
 * @apioption series.treemap.data
 */

/**
 * The value of the point, resulting in a relative area of the point
 * in the treemap.
 *
 * @type      {number|null}
 * @product   highcharts
 * @apioption series.treemap.data.value
 */

/**
 * Serves a purpose only if a `colorAxis` object is defined in the chart
 * options. This value will decide which color the point gets from the
 * scale of the colorAxis.
 *
 * @type      {number}
 * @since     4.1.0
 * @product   highcharts
 * @apioption series.treemap.data.colorValue
 */

/**
 * Only for treemap. Use this option to build a tree structure. The
 * value should be the id of the point which is the parent. If no points
 * has a matching id, or this option is undefined, then the parent will
 * be set to the root.
 *
 * @sample {highcharts} highcharts/point/parent/
 *         Point parent
 * @sample {highcharts} highcharts/demo/treemap-with-levels/
 *         Example where parent id is not matching
 *
 * @type      {string}
 * @since     4.1.0
 * @product   highcharts
 * @apioption series.treemap.data.parent
 */

''; // adds doclets above to transpiled file<|MERGE_RESOLUTION|>--- conflicted
+++ resolved
@@ -1406,7 +1406,9 @@
                     const chart = series.chart;
                     if (chart.breadcrumbs) {
                         // Create a list using the event after drilldown.
-                        chart.breadcrumbs.updateProperties(series.createList(e));
+                        chart.breadcrumbs.updateProperties(
+                            series.createList(e)
+                        );
                     }
                 })
             );
@@ -1439,7 +1441,10 @@
         if (
             !chart.breadcrumbs
         ) {
-            chart.breadcrumbs = new Breadcrumbs(chart as Chart, breadcrumbsOptions as any);
+            chart.breadcrumbs = new Breadcrumbs(
+                chart as Chart,
+                breadcrumbsOptions as any
+            );
         }
 
         series.eventsToUnbind.push(
@@ -1540,8 +1545,6 @@
         return attr;
     }
 
-<<<<<<< HEAD
-=======
     public renderTraverseUpButton(rootId: string): void {
         let series = this,
             nodeMap = series.nodeMap,
@@ -1597,7 +1600,6 @@
         }
     }
 
->>>>>>> d3b462dd
     /**
      * Set the node's color recursively, from the parent down.
      * @private
