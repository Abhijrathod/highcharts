--- conflicted
+++ resolved
@@ -16,12 +16,8 @@
  * */
 
 import type Chart from '../Core/Chart/Chart';
-<<<<<<< HEAD
-import type DrawPointMixin from '../Mixins/DrawPoint';
-=======
 import type SVGAttributes from '../Core/Renderer/SVG/SVGAttributes';
 import type SVGElement from '../Core/Renderer/SVG/SVGElement';
->>>>>>> da11bb3f
 import type SVGPath from '../Core/Renderer/SVG/SVGPath';
 import A from '../Core/Animation/AnimationUtilities.js';
 const { animObject } = A;
