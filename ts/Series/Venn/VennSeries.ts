/* *
 *
 *  Experimental Highcharts module which enables visualization of a Venn
 *  diagram.
 *
 *  (c) 2016-2021 Highsoft AS
 *  Authors: Jon Arild Nygard
 *
 *  Layout algorithm by Ben Frederickson:
 *  https://www.benfrederickson.com/better-venn-diagrams/
 *
 *  License: www.highcharts.com/license
 *
 *  !!!!!!! SOURCE GETS TRANSPILED BY TYPESCRIPT. EDIT TS FILE ONLY. !!!!!!!
 *
 * */

'use strict';

/* *
 *
 *  Imports
 *
 * */

import type CircleObject from '../../Core/Geometry/CircleObject';
import type DataLabelOptions from '../../Core/Series/DataLabelOptions';
import type IntersectionObject from '../../Core/Geometry/IntersectionObject';
import type PositionObject from '../../Core/Renderer/PositionObject';
import type ScatterPoint from '../Scatter/ScatterPoint';
import type { SeriesStatesOptions } from '../../Core/Series/SeriesOptions';
import type { StatesOptionsKey } from '../../Core/Series/StatesOptions';
import type SVGAttributes from '../../Core/Renderer/SVG/SVGAttributes';
import type SVGElement from '../../Core/Renderer/SVG/SVGElement';
import type SVGPath from '../../Core/Renderer/SVG/SVGPath';
import type VennPointOptions from './VennPointOptions';
import type VennSeriesOptions from './VennSeriesOptions';

import A from '../../Core/Animation/AnimationUtilities.js';
const { animObject } = A;
import Color from '../../Core/Color/Color.js';
const { parse: color } = Color;
import DrawPointComposition from '../DrawPointComposition.js';
import CU from '../../Core/Geometry/CircleUtilities.js';
const {
    getAreaOfIntersectionBetweenCircles,
    getCirclesIntersectionPolygon,
    isCircle1CompletelyOverlappingCircle2,
    isPointInsideAllCircles,
    isPointOutsideAllCircles
} = CU;
import GU from '../../Core/Geometry/GeometryUtilities.js';
const { getCenterOfPoints } = GU;
import NelderMeadMixin from '../../Mixins/NelderMead.js';
const { nelderMead } = NelderMeadMixin;
import palette from '../../Core/Color/Palette.js';
import SeriesRegistry from '../../Core/Series/SeriesRegistry.js';
const {
    seriesTypes: {
        scatter: ScatterSeries
    }
} = SeriesRegistry;
import VennPoint from './VennPoint.js';
import VennUtils from './VennUtils.js';
import U from '../../Core/Utilities.js';
const {
    addEvent,
    extend,
    isArray,
    isNumber,
    isObject,
    isString,
    merge
} = U;

/**
 * Internal types
 * @private
 */
declare global {
    namespace Highcharts {
<<<<<<< HEAD
        class VennPoint extends ScatterPoint implements DrawPointMixin.DrawPoint {
            public draw: typeof DrawPointMixin.draw;
            public isValid: () => boolean;
            public options: VennPointOptions;
            public series: VennSeries;
            public sets: Array<string>;
            public value: number;
            public shouldDraw(): boolean;
        }
=======
>>>>>>> f6a65e17
        interface VennLabelPositionObject {
            point: PositionObject;
            margin: number;
        }
        interface VennLabelValuesObject {
            position: PositionObject;
            width: number;
        }
        interface VennLabelOverlapObject {
            coordinates: PositionObject;
            loss: number;
        }
        interface VennPropsObject {
            overlapping: Record<string, number>;
            totalOverlap: number;
        }
        interface VennRelationObject extends VennPropsObject {
            circle: CircleObject;
            sets: Array<string>;
            value: number;
        }
        interface VennUtilsObject {
            geometry: typeof GU;
            geometryCircles: typeof CU;
            nelderMead: NelderMeadMixin;
            addOverlapToSets(
                relations: Array<VennRelationObject>
            ): Array<VennRelationObject>;
            getDistanceBetweenCirclesByOverlap(
                r1: number,
                r2: number,
                overlap: number
            ): number;
            getLabelWidth(
                pos: PositionObject,
                internal: Array<CircleObject>,
                external: Array<CircleObject>
            ): number;
            getMarginFromCircles(
                point: PositionObject,
                internal: Array<CircleObject>,
                external: Array<CircleObject>
            ): number;
            layoutGreedyVenn(
                relations: Array<VennRelationObject>
            ): Record<string, CircleObject>;
            loss(
                mapOfIdToCircle: Record<string, CircleObject>,
                relations: Array<VennRelationObject>
            ): number;
            processVennData(
                data: Array<VennPointOptions>
            ): Array<VennRelationObject>;
            sortByTotalOverlap(
                a: VennRelationObject,
                b: VennRelationObject
            ): number;
        }
    }
}

/* *
 *
 *  Class
 *
 * */

/**
 * @private
 * @class
 * @name Highcharts.seriesTypes.venn
 *
 * @augments Highcharts.Series
 */
class VennSeries extends ScatterSeries {

    /* *
     *
     *  Static Properties
     *
     * */

    /**
     * A Venn diagram displays all possible logical relations between a
     * collection of different sets. The sets are represented by circles, and
     * the relation between the sets are displayed by the overlap or lack of
     * overlap between them. The venn diagram is a special case of Euler
     * diagrams, which can also be displayed by this series type.
     *
     * @sample {highcharts} highcharts/demo/venn-diagram/
     *         Venn diagram
     * @sample {highcharts} highcharts/demo/euler-diagram/
     *         Euler diagram
     *
     * @extends      plotOptions.scatter
     * @excluding    connectEnds, connectNulls, cropThreshold, dragDrop,
     *               findNearestPointBy, getExtremesFromAll, jitter, label,
     *               linecap, lineWidth, linkedTo, marker, negativeColor,
     *               pointInterval, pointIntervalUnit, pointPlacement,
     *               pointStart, softThreshold, stacking, steps, threshold,
     *               xAxis, yAxis, zoneAxis, zones, dataSorting, boostThreshold,
     *               boostBlending
     * @product      highcharts
     * @requires     modules/venn
     * @optionparent plotOptions.venn
     */
    public static defaultOptions: VennSeriesOptions = merge(ScatterSeries.defaultOptions, {
        borderColor: palette.neutralColor20,
        borderDashStyle: 'solid' as any,
        borderWidth: 1,
        brighten: 0,
        clip: false,
        colorByPoint: true,
        dataLabels: {
            enabled: true,
            verticalAlign: 'middle',
            formatter: function (): (string|undefined) {
                return this.point.name;
            }
        },
        /**
         * @ignore-option
         * @private
         */
        inactiveOtherPoints: true,
        marker: false as any,
        opacity: 0.75,
        showInLegend: false,
        states: {
            /**
             * @excluding halo
             */
            hover: {
                opacity: 1,
                borderColor: palette.neutralColor80
            },
            /**
             * @excluding halo
             */
            select: {
                color: palette.neutralColor20,
                borderColor: palette.neutralColor100,
                animation: false
            },
            inactive: {
                opacity: 0.075
            }
        },
        tooltip: {
            pointFormat: '{point.name}: {point.value}'
        }
    } as VennSeriesOptions);

    /* *
     *
     *  Static Functions
     *
     * */

    /**
     * Finds the optimal label position by looking for a position that has a low
     * distance from the internal circles, and as large possible distane to the
     * external circles.
     * @private
     * @todo Optimize the intial position.
     * @todo Add unit tests.
     * @param {Array<Highcharts.CircleObject>} internal
     * Internal circles.
     * @param {Array<Highcharts.CircleObject>} external
     * External circles.
     * @return {Highcharts.PositionObject}
     * Returns the found position.
     */
    public static getLabelPosition(
        internal: Array<CircleObject>,
        external: Array<CircleObject>
    ): PositionObject {
        // Get the best label position within the internal circles.
        let best = internal.reduce((best, circle): Highcharts.VennLabelPositionObject => {
            const d = circle.r / 2;

            // Give a set of points with the circle to evaluate as the best
            // label position.
            return [
                { x: circle.x, y: circle.y },
                { x: circle.x + d, y: circle.y },
                { x: circle.x - d, y: circle.y },
                { x: circle.x, y: circle.y + d },
                { x: circle.x, y: circle.y - d }
            ]
                // Iterate the given points and return the one with the largest
                // margin.
                .reduce((best, point): Highcharts.VennLabelPositionObject => {
                    const margin = VennUtils.getMarginFromCircles(point, internal, external);

                    // If the margin better than the current best, then update
                    // sbest.
                    if (best.margin < margin) {
                        best.point = point;
                        best.margin = margin;
                    }
                    return best;
                }, best);
        }, {
            point: void 0 as any,
            margin: -Number.MAX_VALUE
        }).point;

        // Use nelder mead to optimize the initial label position.
        const optimal = nelderMead(
            function (p: Array<number>): number {
                return -(
                    VennUtils.getMarginFromCircles({ x: p[0], y: p[1] }, internal, external)
                );
            },
            [best.x, best.y] as any
        );

        // Update best to be the point which was found to have the best margin.
        best = {
            x: optimal[0],
            y: optimal[1]
        };

        if (!(
            isPointInsideAllCircles(best, internal) &&
            isPointOutsideAllCircles(best, external)
        )) {
            // If point was either outside one of the internal, or inside one of
            // the external, then it was invalid and should use a fallback.
            if (internal.length > 1) {
                best = getCenterOfPoints(
                    getCirclesIntersectionPolygon(internal)
                );
            } else {
                best = {
                    x: internal[0].x,
                    y: internal[0].y
                };
            }
        }

        // Return the best point.
        return best;
    }

    /**
     * Calulates data label values for a given relations object.
     *
     * @private
     * @todo add unit tests
     * @param {Highcharts.VennRelationObject} relation A relations object.
     * @param {Array<Highcharts.VennRelationObject>} setRelations The list of
     * relations that is a set.
     * @return {Highcharts.VennLabelValuesObject}
     * Returns an object containing position and width of the label.
     */
    public static getLabelValues(
        relation: Highcharts.VennRelationObject,
        setRelations: Array<Highcharts.VennRelationObject>
    ): Highcharts.VennLabelValuesObject {
        const sets = relation.sets;
        // Create a list of internal and external circles.
        const data = setRelations.reduce(
            (data, set): Record<string, Array<CircleObject>> => {
                // If the set exists in this relation, then it is internal,
                // otherwise it will be external.
                const isInternal = sets.indexOf(set.sets[0]) > -1;
                const property = isInternal ? 'internal' : 'external';

                // Add the circle to the list.
                data[property].push(set.circle);
                return data;
            }, {
                internal: [],
                external: []
            } as Record<string, Array<CircleObject>>
        );

        // Filter out external circles that are completely overlapping all
        // internal
        data.external = data.external.filter((externalCircle): boolean =>
            data.internal.some((internalCircle): boolean =>
                !isCircle1CompletelyOverlappingCircle2(
                    externalCircle, internalCircle
                )
            )
        );

        // Calulate the label position.
        const position = VennSeries.getLabelPosition(data.internal, data.external);
        // Calculate the label width
        const width = VennUtils.getLabelWidth(position, data.internal, data.external);

        return {
            position,
            width
        };
    }

    /**
     * Calculates the positions, and the label values of all the sets in the
     * venn diagram.
     *
     * @private
     * @todo Add support for constrained MDS.
     * @param {Array<Highchats.VennRelationObject>} relations
     * List of the overlap between two or more sets, or the size of a single
     * sset.
     * @return {Highcharts.Dictionary<*>}
     * List of circles and their calculated positions.
     */
    public static layout(
        relations: Array<Highcharts.VennRelationObject>
    ): ({
            mapOfIdToShape: Record<string, (CircleObject|IntersectionObject)>;
            mapOfIdToLabelValues: Record<string, (Highcharts.VennLabelValuesObject)>;
        }) {
        const mapOfIdToShape: Record<string, (CircleObject|IntersectionObject)> = {};
        const mapOfIdToLabelValues: Record<string, (Highcharts.VennLabelValuesObject)> = {};

        // Calculate best initial positions by using greedy layout.
        if (relations.length > 0) {
            const mapOfIdToCircles = VennUtils.layoutGreedyVenn(relations);
            const setRelations = relations.filter(VennUtils.isSet);

            relations
                .forEach(function (relation: Highcharts.VennRelationObject): void {
                    const sets = relation.sets;
                    const id = sets.join();

                    // Get shape from map of circles, or calculate intersection.
                    const shape = VennUtils.isSet(relation) ?
                        mapOfIdToCircles[id] :
                        getAreaOfIntersectionBetweenCircles(
                            sets.map((set): CircleObject =>
                                mapOfIdToCircles[set])
                        );

                    // Calculate label values if the set has a shape
                    if (shape) {
                        mapOfIdToShape[id] = shape;
                        mapOfIdToLabelValues[id] = VennSeries.getLabelValues(
                            relation, setRelations
                        );
                    }
                });
        }
        return { mapOfIdToShape, mapOfIdToLabelValues };
    }


    /**
     * Calculates the proper scale to fit the cloud inside the plotting area.
     * @private
     * @todo add unit test
     * @param {number} targetWidth
     * Width of target area.
     * @param {number} targetHeight
     * Height of target area.
     * @param {Highcharts.PolygonBoxObject} field
     * The playing field.
     * @return {Highcharts.Dictionary<number>}
     * Returns the value to scale the playing field up to the size of the target
     * area, and center of x and y.
     */
    public static getScale(
        targetWidth: number,
        targetHeight: number,
        field: Highcharts.PolygonBoxObject
    ): Record<string, number> {
        const height = field.bottom - field.top, // top is smaller than bottom
            width = field.right - field.left,
            scaleX = width > 0 ? 1 / width * targetWidth : 1,
            scaleY = height > 0 ? 1 / height * targetHeight : 1,
            adjustX = (field.right + field.left) / 2,
            adjustY = (field.top + field.bottom) / 2,
            scale = Math.min(scaleX, scaleY);

        return {
            scale: scale,
            centerX: targetWidth / 2 - adjustX * scale,
            centerY: targetHeight / 2 - adjustY * scale
        };
    }

    /**
     * If a circle is outside a give field, then the boundaries of the field is
     * adjusted accordingly. Modifies the field object which is passed as the
     * first parameter.
     * @private
     * @todo NOTE: Copied from wordcloud, can probably be unified.
     * @param {Highcharts.PolygonBoxObject} field
     * The bounding box of a playing field.
     * @param {Highcharts.CircleObject} circle
     * The bounding box for a placed point.
     * @return {Highcharts.PolygonBoxObject}
     * Returns a modified field object.
     */
    public static updateFieldBoundaries(
        field: Highcharts.PolygonBoxObject,
        circle: CircleObject
    ): Highcharts.PolygonBoxObject {
        const left = circle.x - circle.r,
            right = circle.x + circle.r,
            bottom = circle.y + circle.r,
            top = circle.y - circle.r;

        // TODO improve type checking.
        if (!isNumber(field.left) || field.left > left) {
            field.left = left;
        }
        if (!isNumber(field.right) || field.right < right) {
            field.right = right;
        }
        if (!isNumber(field.top) || field.top > top) {
            field.top = top;
        }
        if (!isNumber(field.bottom) || field.bottom < bottom) {
            field.bottom = bottom;
        }
        return field;
    }

    /* *
     *
     *  Properties
     *
     * */

    public data: Array<VennPoint> = void 0 as any;

    public mapOfIdToRelation: Record<string, Highcharts.VennRelationObject> = void 0 as any;

    public options: VennSeriesOptions = void 0 as any;

    public points: Array<VennPoint> = void 0 as any;

    /* *
     *
     *  Functions
     *
     * */

    /* eslint-disable valid-jsdoc */

    public animate(init?: boolean): void {
        if (!init) {
            const series = this,
                animOptions = animObject(series.options.animation);

            series.points.forEach(function (point): void {
                const args = point.shapeArgs;

                if (point.graphic && args) {
                    const attr: SVGAttributes = {},
                        animate: SVGAttributes = {};

                    if (args.d) {
                        // If shape is a path, then animate opacity.
                        attr.opacity = 0.001;
                    } else {
                        // If shape is a circle, then animate radius.
                        attr.r = 0;
                        animate.r = args.r;
                    }

                    point.graphic
                        .attr(attr)
                        .animate(animate, animOptions);

                    // If shape is path, then fade it in after the circles
                    // animation
                    if (args.d) {
                        setTimeout(function (): void {
                            if (point && point.graphic) {
                                point.graphic.animate({
                                    opacity: 1
                                });
                            }
                        }, animOptions.duration);
                    }
                }
            }, series);
        }
    }

    /**
     * Draw the graphics for each point.
     * @private
     */
    public drawPoints(): void {
        const series = this,
            // Series properties
            chart = series.chart,
            group: SVGElement = series.group as any,
            points = series.points || [],
            // Chart properties
            renderer = chart.renderer;

        // Iterate all points and calculate and draw their graphics.
        points.forEach(function (point: VennPoint): void {
            const attribs = {
                    zIndex: isArray(point.sets) ? point.sets.length : 0
                },
                shapeArgs: SVGAttributes = point.shapeArgs as any;

            // Add point attribs
            if (!chart.styledMode) {
                extend(attribs, series.pointAttribs(point, point.state));
            }
            // Draw the point graphic.
            point.draw({
                isNew: !point.graphic,
                animatableAttribs: shapeArgs,
                attribs: attribs,
                group: group,
                renderer: renderer,
                shapeType: shapeArgs && shapeArgs.d ? 'path' : 'circle'
            });
        });

    }

    public init(): void {
        ScatterSeries.prototype.init.apply(this, arguments);

        // Venn's opacity is a different option from other series
        delete this.opacity;
    }

    /**
     * Calculates the style attributes for a point. The attributes can vary
     * depending on the state of the point.
     * @private
     * @param {Highcharts.Point} point
     * The point which will get the resulting attributes.
     * @param {string} [state]
     * The state of the point.
     * @return {Highcharts.SVGAttributes}
     * Returns the calculated attributes.
     */
    public pointAttribs(
        point: VennPoint,
        state?: StatesOptionsKey
    ): SVGAttributes {
        const series = this,
            seriesOptions = series.options || {},
            pointOptions = point && point.options || {},
            stateOptions =
                (state && (seriesOptions.states as any)[state as any]) || {},
            options = merge(
                seriesOptions,
                { color: point && point.color },
                pointOptions,
                stateOptions
            );

        // Return resulting values for the attributes.
        return {
            'fill': color(options.color)
                .brighten(options.brightness as any)
                .get(),
            // Set opacity directly to the SVG element, not to pattern #14372.
            opacity: options.opacity,
            'stroke': options.borderColor,
            'stroke-width': options.borderWidth,
            'dashstyle': options.borderDashStyle
        };
    }

    public translate(): void {

        const chart = this.chart;

        this.processedXData = this.xData as any;
        this.generatePoints();

        // Process the data before passing it into the layout function.
        const relations = VennUtils.processVennData(this.options.data as any);

        // Calculate the positions of each circle.
        const { mapOfIdToShape, mapOfIdToLabelValues } = VennSeries.layout(relations);

        // Calculate the scale, and center of the plot area.
        const field = Object.keys(mapOfIdToShape)
                .filter(function (key: string): boolean {
                    const shape = mapOfIdToShape[key];

                    return shape && isNumber((shape as any).r);
                })
                .reduce(function (
                    field: Highcharts.PolygonBoxObject,
                    key: string
                ): Highcharts.PolygonBoxObject {
                    return VennSeries.updateFieldBoundaries(
                        field,
                        mapOfIdToShape[key] as any
                    );
                }, { top: 0, bottom: 0, left: 0, right: 0 }),
            scaling = VennSeries.getScale(chart.plotWidth, chart.plotHeight, field),
            scale = scaling.scale,
            centerX = scaling.centerX,
            centerY = scaling.centerY;

        // Iterate all points and calculate and draw their graphics.
        this.points.forEach(function (point: VennPoint): void {
            let sets: Array<string> = isArray(point.sets) ? point.sets : [],
                id = sets.join(),
                shape = mapOfIdToShape[id],
                shapeArgs: (SVGAttributes|undefined),
                dataLabelValues = mapOfIdToLabelValues[id] || {},
                dataLabelWidth = dataLabelValues.width,
                dataLabelPosition = dataLabelValues.position,
                dlOptions = point.options && point.options.dataLabels;

            if (shape) {
                if ((shape as any).r) {
                    shapeArgs = {
                        x: centerX + (shape as any).x * scale,
                        y: centerY + (shape as any).y * scale,
                        r: (shape as any).r * scale
                    };
                } else if ((shape as any).d) {

                    const d: SVGPath = (shape as any).d;
                    d.forEach((seg): void => {
                        if (seg[0] === 'M') {
                            seg[1] = centerX + seg[1] * scale;
                            seg[2] = centerY + seg[2] * scale;
                        } else if (seg[0] === 'A') {
                            seg[1] = seg[1] * scale;
                            seg[2] = seg[2] * scale;
                            seg[6] = centerX + seg[6] * scale;
                            seg[7] = centerY + seg[7] * scale;
                        }
                    });
                    shapeArgs = { d };
                }

                // Scale the position for the data label.
                if (dataLabelPosition) {
                    dataLabelPosition.x = centerX + dataLabelPosition.x * scale;
                    dataLabelPosition.y = centerY + dataLabelPosition.y * scale;
                } else {
                    dataLabelPosition = {} as any;
                }

                if (isNumber(dataLabelWidth)) {
                    dataLabelWidth = Math.round(dataLabelWidth * scale);
                }
            }

            point.shapeArgs = shapeArgs;

            // Placement for the data labels
            if (dataLabelPosition && shapeArgs) {
                point.plotX = dataLabelPosition.x;
                point.plotY = dataLabelPosition.y;
            }

            // Add width for the data label
            if (dataLabelWidth && shapeArgs) {
                point.dlOptions = merge(
                    true,
                    {
                        style: {
                            width: dataLabelWidth
                        }
                    } as DataLabelOptions,
                    isObject(dlOptions, true) ? dlOptions : void 0
                );
            }

            // Set name for usage in tooltip and in data label.
            point.name = point.options.name || sets.join('∩');
        });
    }

    /* eslint-enable valid-jsdoc */
}

/* *
 *
 *  Prototype Properties
 *
 * */

interface VennSeries {
    axisTypes: Array<string>;
    directTouch: boolean;
    isCartesian: boolean;
    pointArrayMap: Array<string>;
    pointClass: typeof VennPoint;
    utils: typeof VennUtils;
}
extend(VennSeries.prototype, {
    axisTypes: [],
    directTouch: true,
    isCartesian: false,
    pointArrayMap: ['value'],
    pointClass: VennPoint,
    utils: VennUtils
});

/* *
 *
 *  Registry
 *
 * */

declare module '../../Core/Series/SeriesType' {
    interface SeriesTypeRegistry {
        venn: typeof VennSeries;
    }
}
SeriesRegistry.registerSeriesType('venn', VennSeries);

/* *
 *
 *  Default Export
 *
 * */

export default VennSeries;

/* *
 *
 *  API Options
 *
 * */

/**
 * A `venn` series. If the [type](#series.venn.type) option is
 * not specified, it is inherited from [chart.type](#chart.type).
 *
 * @extends   series,plotOptions.venn
 * @excluding connectEnds, connectNulls, cropThreshold, dataParser, dataURL,
 *            findNearestPointBy, getExtremesFromAll, label, linecap, lineWidth,
 *            linkedTo, marker, negativeColor, pointInterval, pointIntervalUnit,
 *            pointPlacement, pointStart, softThreshold, stack, stacking, steps,
 *            threshold, xAxis, yAxis, zoneAxis, zones, dataSorting,
 *            boostThreshold, boostBlending
 * @product   highcharts
 * @requires  modules/venn
 * @apioption series.venn
 */

/**
 * @type      {Array<*>}
 * @extends   series.scatter.data
 * @excluding marker, x, y
 * @product   highcharts
 * @apioption series.venn.data
 */

/**
 * The name of the point. Used in data labels and tooltip. If name is not
 * defined then it will default to the joined values in
 * [sets](#series.venn.sets).
 *
 * @sample {highcharts} highcharts/demo/venn-diagram/
 *         Venn diagram
 * @sample {highcharts} highcharts/demo/euler-diagram/
 *         Euler diagram
 *
 * @type      {number}
 * @since     7.0.0
 * @product   highcharts
 * @apioption series.venn.data.name
 */

/**
 * The value of the point, resulting in a relative area of the circle, or area
 * of overlap between two sets in the venn or euler diagram.
 *
 * @sample {highcharts} highcharts/demo/venn-diagram/
 *         Venn diagram
 * @sample {highcharts} highcharts/demo/euler-diagram/
 *         Euler diagram
 *
 * @type      {number}
 * @since     7.0.0
 * @product   highcharts
 * @apioption series.venn.data.value
 */

/**
 * The set or sets the options will be applied to. If a single entry is defined,
 * then it will create a new set. If more than one entry is defined, then it
 * will define the overlap between the sets in the array.
 *
 * @sample {highcharts} highcharts/demo/venn-diagram/
 *         Venn diagram
 * @sample {highcharts} highcharts/demo/euler-diagram/
 *         Euler diagram
 *
 * @type      {Array<string>}
 * @since     7.0.0
 * @product   highcharts
 * @apioption series.venn.data.sets
 */

/**
 * @excluding halo
 * @apioption series.venn.states.hover
 */

/**
 * @excluding halo
 * @apioption series.venn.states.select
 */

''; // detach doclets above

/* eslint-disable no-invalid-this */

// Modify final series options.
addEvent(VennSeries, 'afterSetOptions', function (
    e: { options: VennSeriesOptions }
): void {
    const options = e.options,
        states: SeriesStatesOptions<VennSeries> = options.states as any;

    if (this.is('venn')) {
        // Explicitly disable all halo options.
        Object.keys(states).forEach(function (state: string): void {
            (states as any)[state].halo = false;
        });
    }
});<|MERGE_RESOLUTION|>--- conflicted
+++ resolved
@@ -79,18 +79,6 @@
  */
 declare global {
     namespace Highcharts {
-<<<<<<< HEAD
-        class VennPoint extends ScatterPoint implements DrawPointMixin.DrawPoint {
-            public draw: typeof DrawPointMixin.draw;
-            public isValid: () => boolean;
-            public options: VennPointOptions;
-            public series: VennSeries;
-            public sets: Array<string>;
-            public value: number;
-            public shouldDraw(): boolean;
-        }
-=======
->>>>>>> f6a65e17
         interface VennLabelPositionObject {
             point: PositionObject;
             margin: number;
