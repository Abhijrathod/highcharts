/* *
 *
 *  (c) 2010-2022 Askel Eirik Johansson
 *
 *  License: www.highcharts.com/license
 *
 *  !!!!!!! SOURCE GETS TRANSPILED BY TYPESCRIPT. EDIT TS FILE ONLY. !!!!!!!
 *
 * */

import MapLineSeriesOptions from '../MapLine/MapLineSeriesOptions';

/* *
 *
 *  Imports
 *
 * */

/* *
 *
 *  Declarations
 *
 * */

interface FlowMapSeriesOptions extends MapLineSeriesOptions {
    growTowards?: boolean;
    markerEnd?: MarkerEndOptions;
    maxWeight: number;
    minWeight: number;
    weight?: number;
}

interface MarkerEndOptions {
<<<<<<< HEAD
    markerType?: string;
    enabled?: boolean;
    width: number;
    height: number;
=======
    markerType?: string,
    enabled?: boolean,
    width: number | string,
    height: number | string,
>>>>>>> bda64b86
}

/* *
 *
 *  Default export
 *
 * */

export default FlowMapSeriesOptions;<|MERGE_RESOLUTION|>--- conflicted
+++ resolved
@@ -31,17 +31,10 @@
 }
 
 interface MarkerEndOptions {
-<<<<<<< HEAD
     markerType?: string;
     enabled?: boolean;
-    width: number;
-    height: number;
-=======
-    markerType?: string,
-    enabled?: boolean,
-    width: number | string,
-    height: number | string,
->>>>>>> bda64b86
+    width: number | string;
+    height: number | string;
 }
 
 /* *
