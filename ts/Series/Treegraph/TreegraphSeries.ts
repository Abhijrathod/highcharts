/* *
 *
 *  (c) 2010-2022 Pawel Lysy Grzegorz Blachlinski
 *
 *  License: www.highcharts.com/license
 *
 *  !!!!!!! SOURCE GETS TRANSPILED BY TYPESCRIPT. EDIT TS FILE ONLY. !!!!!!!
 *
 * */

'use strict';

/* *
 *
 *  Imports
 *
 * */

import type TreegraphSeriesOptions from './TreegraphSeriesOptions.js';
import type { StatesOptionsKey } from '../../Core/Series/StatesOptions';
import type SVGAttributes from '../../Core/Renderer/SVG/SVGAttributes';

import NodesComposition from '../NodesComposition.js';
import OrganizationSeries from '../Organization/OrganizationSeries.js';
import SankeyColumnComposition from '../Sankey/SankeyColumnComposition.js';
import Series from '../../Core/Series/Series.js';
import SeriesRegistry from '../../Core/Series/SeriesRegistry.js';
import SVGRenderer from '../../Core/Renderer/SVG/SVGRenderer.js';
import TreegraphNode from './TreegraphNode.js';
import TreegraphPoint from './TreegraphPoint.js';
import TU from '../TreeUtilities.js';
const { prototype: { symbols } } = SVGRenderer;
const { getLevelOptions } = TU;

import H from '../../Core/Globals.js';
import U from '../../Core/Utilities.js';
const { merge, pick, addEvent, stableSort, error } = U;

import './TreegraphLayout.js';
import Point from '../../Core/Series/Point';

interface LayoutModifiers {
    ax: number;
    bx: number;
    ay: number;
    by: number;
}
/* *
 *
 *  Class
 *
 * */

/**
 * treegraph series type.
 *
 * @private
 * @class
 * @name Highcharts.seriesTypes.treegraph
 *
 * @augments Highcharts.Series
 */
class TreegraphSeries extends OrganizationSeries {
    /* *
     *
     *  Static Properties
     *
     * */

    /**
     * A treegraph series is a diagram, which shows a relation between ancestors
     * and descendants with a clear parent - child relation. Our treegraph
     * algorythm accepts the data, where each point (apart from the root of the
     * tree) has a single parent. The best examples of the dataStructures, which
     * best reflect this chart are e.g. genealogy tree or directory scructure.
     *
     *
     * @extends      plotOptions.treegraph
     * @since        next
     * @product      highcharts
     * @requires     modules/sankey
     * @requires     modules/treegraph
     * @exclude      linkColor, linkLineWidth, linkRadius
     * @optionparent plotOptions.treegraph
     */
    public static defaultOptions: TreegraphSeriesOptions = merge(
        OrganizationSeries.defaultOptions,
        {
            /**
             * The option to choose the layout alogrythm, which should be used
             * to calculate the positions of the nodes.
             *
             *
             * @sample highcharts/demo/treegraph-chart
             *         Treegraph chart
             *
             * @type {'Walker'}
             * @since next
             * @default 'Walker'
             * @product highcharts
             */
            layout: 'Walker',
            /**
             * Whether the first node should be placed on the opposite side of
             * the plotArea. By default, the oldest child is positioned on the
             * bottom (left in the inverted chart).
             *
             * @type {boolean}
             * @since next
             * @default false
             * @product highcharts
             *
             * @sample highcharts/series-treegraph/reversed-nodes
             *         Treegraph series with reversed nodes.
             */
            reversed: false,
            /**
             * @extends   plotOptions.series.marker
             * @excluding enabled, enabledThreshold
             */
            marker: {
                style: {
                    cursor: 'pointer'
                },
                radius: 10,
                lineWidth: 0,
                symbol: 'circle',
                fillOpacity: 1,
                states: {}
            },
            /**
             * @extends plotOptions.series.tooltip
             * @exclude pointFormat, pointFormatter
             */
            tooltip: {
                /**
                 * The HTML of the point's line in the tooltip. Variables are
                 * enclosed by curly brackets. Available variables are point.x,
                 * point.y, series.name and series.color and other properties on
                 * the same form. Furthermore, point.y can be extended by the
                 * tooltip.valuePrefix and tooltip.valueSuffix variables. This
                 * can also be overridden for each series, which makes it a good
                 * hook for displaying units.In styled mode, the dot is
                 * colored by a class name rather than the point color.
                 *
                 * @type {string}
                 * @since next
                 * @default '{point.fromNode.name} \u2192 {point.toNode.name}'
                 * @product highcharts
                 *
                 */
                linkFormat: '{point.fromNode.name} \u2192 {point.toNode.name}'
                /**
                 * A callback function for formatting the HTML output for a
                 * single point in the tooltip. Like the linkFormatter string,
                 * but with more flexibility.
                 *
                 * @type {Highcharts.FormatterCallbackFunction.<Highcharts.Point>}
                 * @apioption series.treegraph.tooltip.linkFormatter
                 *
                 */
            },
            /**
             * Options for the data labels appearing on top of the nodes and
             * links. For treegraph charts, data labels are visible for the
             * nodes by default, but hidden for links. This is controlled by
             * modifying the `nodeFormat`, and the `format` that applies to
             * links and is an empty string by default.
             *
             * @declare Highcharts.SeriesTreegraphDataLabelsOptionsObject
             *
             * @private
             */
            dataLabels: {
                nodeFormatter: function (this: Point.PointLabelObject): string {
                    return this.point.name;
                },
                /**
                 * Options for a _link_ label text which should follow link
                 * connection. Border and background are disabled for a label
                 * that follows a path.
                 *
                 * **Note:** Only SVG-based renderer supports this option.
                 * Setting `useHTML` to true will disable this option.
                 *
                 * @extends plotOptions.treegraph.dataLabels.linkTextPath
                 * @since   next
                 *
                 *
                 * @sample highcharts/series-treegraph/link-text-path
                 *         Treegraph series with link text path dataLabels.
                 */
                linkTextPath: {
                    attributes: {
                        startOffset: '50%'
                    }
                },
                /**
                 * @default 'curved'
                 *
                 */
                useHTML: false
            },
            link: {
                /**
                 * @default 'curved'
                 *
                 * @sample highcharts/series-treegraph/link-types
                 *         Different link types
                 */
                type: 'curved'
            }
        }
    );

    /* *
     *
     *  Static Functions
     *
     * */

    /* eslint-disable valid-jsdoc */
    public data: Array<TreegraphPoint> = void 0 as any;

    public options: TreegraphSeriesOptions = void 0 as any;

    public points: Array<TreegraphPoint> = void 0 as any;

    public nodeColumns: Array<
    SankeyColumnComposition.ArrayComposition<TreegraphNode>
    > = void 0 as any;

    public nodes: Array<TreegraphNode> = void 0 as any;

    public layoutModifier: LayoutModifiers = void 0 as any;
    layoutAlgorythm: Highcharts.TreegraphLayout = void 0 as any;

    /* *
     *
     *  Functions
     *
     * */

    public init(): void {
        super.init.apply(this, arguments);
        if (H.treeLayouts[this.options.layout]) {
            this.layoutAlgorythm = new H.treeLayouts[this.options.layout]();
        } else {
            this.layoutAlgorythm = new H.treeLayouts.Walker();
        }
    }

    /**
     * Extend generatePoints by adding the nodes, which are Point objects
     * but pushed to the this.nodes array.
     * @private
     */
    public generatePoints(): void {
        NodesComposition.generatePoints.apply(this, arguments);

        /**
         * Order the nodes, starting with the root node(s). (#9818)
         * @private
         */
        function order(node: TreegraphNode, level: number): void {
            // Prevents circular dependencies in the data:
            if (node.wasVisited) {
                error(28);
            } else {
                level = node.level || level;
                node.level = level;
                node.wasVisited = true;
                node.linksFrom.forEach(function (link: TreegraphPoint): void {
                    if (link.toNode) {
                        order(link.toNode, level + 1);
                    }
                });
            }
        }

        if (this.orderNodes) {
            this.nodes
                // Identify the root node(s)
                .filter(function (node: TreegraphNode): boolean {
                    return node.linksTo.length === 0;
                })
                // Start by the root node(s) and recursively set the level
                // on all following nodes.
                .forEach(function (node: TreegraphNode): void {
                    order(node, 0);
                });
            stableSort(
                this.nodes,
                function (a: TreegraphPoint, b: TreegraphPoint): number {
                    return a.level - b.level;
                }
            );
        }
    }

    private getLayoutModifiers(): LayoutModifiers {
        const chart = this.chart,
            plotSizeX = chart.plotSizeX as number,
            plotSizeY = chart.plotSizeY as number;
        let minX = Infinity,
            maxX = -Infinity,
            minY = Infinity,
            maxY = -Infinity,
            maxXSize = 0,
            minXSize = 0,
            maxYSize = 0,
            minYSize = 0;
        this.nodes.forEach((node: TreegraphNode): void => {
            const markerOptions = merge(
                    this.options.marker,
                    node.options.marker
                ),
                symbol = markerOptions.symbol,
                nodeSizeY = symbol === 'circle' ?
                    (pick(markerOptions.radius) as number) * 2 :
                    (markerOptions.height as number),
                nodeSizeX = symbol === 'circle' ?
                    (pick(markerOptions.radius) as number) * 2 :
                    (markerOptions.width as number);
            node.nodeSizeX = nodeSizeX;
            node.nodeSizeY = nodeSizeY;

            if (node.xPosition <= minX) {
                minX = node.xPosition;
                minXSize = Math.max(nodeSizeX as number, minXSize);
            }
            if (node.xPosition >= maxX) {
                maxX = node.xPosition;
                maxXSize = Math.max(nodeSizeX as number, maxXSize);
            }
            if (node.yPosition <= minY) {
                minY = node.yPosition;
                minYSize = Math.max(nodeSizeY as number, minYSize);
            }
            if (node.yPosition >= maxY) {
                maxY = node.yPosition;
                maxYSize = Math.max(nodeSizeY as number, maxYSize);
            }
        });

        // Calculate the values of linear transformation, which will later be
        // applied as `nodePosition = a * x + b` for each direction.
        const ay = maxY === minY ?
                1 :
                (plotSizeY - (minYSize + maxYSize) / 2) / (maxY - minY),
            by = maxY === minY ? plotSizeY / 2 : -ay * minY + minYSize / 2,
            ax = maxX === minX ?
                1 :
                (plotSizeX - (maxXSize + maxXSize) / 2) / (maxX - minX),
            bx = maxX === minX ? plotSizeX / 2 : -ax * minX + minXSize / 2;

        return { ax, bx, ay, by };
    }

    /* eslint-disable valid-jsdoc */
    public translate(): void {
        if (!this.processedXData) {
            this.processData();
        }
        this.generatePoints();
        this.nodeColumns = this.createNodeColumns();

        const series = this,
            options = this.options,
            nodeColumns = this.nodeColumns;

        this.nodePadding = this.getNodePadding();

<<<<<<< HEAD
        // Calculate level options used in sankey, organization and treegraph
=======
        // Calculate level options used in sankey, organization, and treegraph.
>>>>>>> f2507d4d
        series.mapOptionsToLevel = getLevelOptions({
            // NOTE: if support for allowTraversingTree is added, then from
            // should be the level of the root node.
            from: 1,
            levels: options.levels,
            to: nodeColumns.length - 1, // Height of the tree
            defaults: {
                borderColor: options.borderColor,
                borderRadius: options.borderRadius, // organization series
                borderWidth: options.borderWidth,
                color: series.color,
                colorByPoint: options.colorByPoint,
                // NOTE: if support for allowTraversingTree is added, then
                // levelIsConstant should be optional.
                levelIsConstant: true,
                linkColor: options.linkColor, // organization series
                linkLineWidth: options.linkLineWidth, // organization series
                linkOpacity: options.linkOpacity,
                states: options.states
            }
        });

        this.layoutAlgorythm.calculatePositions(series);
        series.layoutModifier = this.getLayoutModifiers();

        // First translate all nodes so we can use them when drawing links
        this.nodes.forEach((node): void => {
            series.translateNode(node);
        });

        // Then translate links
        this.points.forEach(function (linkPoint): void {
            // If weight is 0 - don't render the link path #12453,
            // render null points (for organization chart)
            if ((linkPoint.weight || linkPoint.isNull) && linkPoint.to) {
                series.translateLink(linkPoint);
                linkPoint.allowShadow = false;
            }
        });
    }

    // Treegraph has two separate collecions of nodes and lines, render
    // dataLabels for both sets:
    public drawDataLabels(): void {
        if (this.options.dataLabels) {
            const textPath = this.options.dataLabels.textPath;

            // Render node labels:
            super.drawDataLabels.apply(this, arguments);

            // Render link labels:
            this.points = this.data;
            this.options.dataLabels.textPath =
                this.options.dataLabels.linkTextPath;
            super.drawDataLabels.apply(this, arguments);

            // Restore nodes
            this.points = this.points.concat(this.nodes);
            this.options.dataLabels.textPath = textPath;
        }
    }

    public pointAttribs(
        point: TreegraphPoint | TreegraphNode,
        state: StatesOptionsKey
    ): SVGAttributes {
        if (point && point.isNode) {
            const { opacity, ...attrs } = Series.prototype.pointAttribs.apply(
                this,
                arguments
            );
            return attrs;
        }
        return super.pointAttribs.apply(this, arguments);
    }

    /**
     * Run translation operations for one node.
     * @private
     */

    public translateNode(node: TreegraphNode): void {
        const chart = this.chart,
            plotSizeY = chart.plotSizeY as number,
            plotSizeX = chart.plotSizeX as number,
            { ax, bx, ay, by } = this.layoutModifier,
            x = ax * node.xPosition + bx,
            y = ay * node.yPosition + by,
            markerOptions = merge(this.options.marker, node.options.marker),
            symbol = markerOptions.symbol,
            height = node.nodeSizeY,
            width = node.nodeSizeX,
            reversed = this.options.reversed,
            nodeX = chart.inverted ? plotSizeX - width / 2 - x : x - width / 2,
            nodeY = !reversed ? plotSizeY - y - height / 2 : y - height / 2;

        node.shapeType = 'path';
        node.nodeX = node.plotX = nodeX;
        node.nodeY = node.plotY = nodeY;
        node.shapeArgs = {
            d: symbols[symbol || 'circle'](nodeX, nodeY, width, height),
            x: nodeX,
            y: nodeY,
            width,
            height
        };


        node.shapeArgs.display = node.hasShape() ? '' : 'none';
        // Calculate data label options for the point
        node.dlOptions = TreegraphSeries.getDLOptions({
            level: (this.mapOptionsToLevel as any)[node.level],
            optionsPoint: node.options
        });
        // Pass test in drawPoints
        node.plotY = 1;
        // Set the anchor position for tooltips
        node.tooltipPos = chart.inverted ?
            [plotSizeY - y, plotSizeX - x] :
            [x, y];
        // to prevent error in generatePoints this property needs to be reset
        // to false.
        node.wasVisited = false;
    }

    public createNodeColumns(): Array<
    SankeyColumnComposition.ArrayComposition<TreegraphNode>
    > {
        return super.createNodeColumns.apply(this, arguments) as Array<
        SankeyColumnComposition.ArrayComposition<TreegraphNode>
        >;
    }
}

// Handle showing and hiding of the points
addEvent(TreegraphSeries, 'click', function (e: any): void {
    const point = e.point as TreegraphNode;
    point.collapsed = !point.collapsed;

    collapseTreeFromPoint(point, point.collapsed);
    this.redraw();
});

function collapseTreeFromPoint(
    point: TreegraphNode,
    collapsed: boolean
): void {
    point.linksFrom.forEach((link: TreegraphPoint): void => {
        link.toNode.hidden = collapsed;
        link.update({ visible: !collapsed }, false);
        link.toNode.update({ visible: !collapsed }, false);
        collapseTreeFromPoint(link.toNode, link.toNode.collapsed || collapsed);
    });
}

/* *
 *
 *  Prototype Properties
 *
 * */

interface TreegraphSeries {
    inverted?: boolean;
    pointClass: typeof TreegraphPoint;
    nodeClass: typeof TreegraphNode;
}

/* *
 *
 *  Registry
 *
 * */

TreegraphSeries.prototype.pointClass = TreegraphPoint;
TreegraphSeries.prototype.nodeClass = TreegraphNode;
declare module '../../Core/Series/SeriesType' {
    interface SeriesTypeRegistry {
        treegraph: typeof TreegraphSeries;
    }
}
SeriesRegistry.registerSeriesType('treegraph', TreegraphSeries);

/* *
 *
 *  Default Export
 *
 * */

export default TreegraphSeries;

/* *
 *
 *  API Options
 *
 * */

/**
 * An `treegraph` series. If the [type](#series.arcdiagram.type)
 * option is not specified, it is inherited from [chart.type](#chart.type).
 *
 * @extends   series,plotOptions.treegraph
 * @exclude   dataSorting, boostThreshold, boostBlending, curveFactor,
 *            connectEnds, connectNulls, colorAxis, colorKey, dataSorting,
 *            dragDrop, getExtremesFromAll, nodePadding, centerInCategory,
 *            pointInterval, pointIntervalUnit, pointPlacement,
 *            pointStart, relativeXValue, softThreshold, stack,
 *            stacking, step, xAxis, yAxis
 * @product   highcharts
 * @requires  modules/sankey
 * @requires  modules/treegraph
 * @apioption series.treegraph
 */


/**
 * @extends   plotOptions.series.marker
 * @excluding enabled, enabledThreshold
 * @apioption series.treegraph.marker
 */

/**
 * @type      {Highcharts.SeriesTreegraphDataLabelsOptionsObject|Array<Highcharts.SeriesTreegraphDataLabelsOptionsObject>}
 * @product   highcharts
 * @apioption series.treegraph.data.dataLabels
 */

/**
 * A collection of options for the individual nodes. The nodes in a treegraph
 * are auto-generated instances of `Highcharts.Point`, but options can be
 * applied here and linked by the `id`.
 *
 * @extends   series.organization.nodes
 * @type      {Array<*>}
 * @product   highcharts
 * @apioption series.treegraph.nodes
 */

/**
 *
 *
 * @sample highcharts/series-treegraph/node-level
 *         Treegraph series with node's level modified.
 * @apioption series.treegraph.nodes.level
 */

/**
 * Individual data label for each node. The options are the same as the ones for
 * [series.treegraph.dataLabels](#series.treegraph.dataLabels).
 *
 * @type
 * {Highcharts.SeriesTreegraphDataLabelsOptionsObject|Array<Highcharts.SeriesTreegraphDataLabelsOptionsObject>}
 *
 * @apioption series.treegraph.nodes.dataLabels
 */
/**
 * An array of data points for the series. For the `treegraph` series type,
 * points can be given in the following way:
 *
 * An array of objects with named values. The following snippet shows only a few
 * settings, see the complete options set below. If the total number of data
 * points exceeds the series' [turboThreshold](#series.area.turboThreshold),
 * this option is not available.
 * The data of the treegraph series needs to be formatted in such a way, that
 * there are no circular dependencies on the nodes, and there is a single
 * root node.
 *
 *  ```js
 *     data: [{
 *         from: 'Category1',
 *         to: 'Category2'
 *     }, {
 *         from: 'Category1',
 *         to: 'Category3',
 *     }]
 *  ```
 *
 * @type      {Array<*>}
 * @extends   series.sankey.data
 * @product   highcharts
 * @excluding outgoing, dataLabels, weight
 * @apioption series.treegraph.data
 */
''; // gets doclets above into transpiled version<|MERGE_RESOLUTION|>--- conflicted
+++ resolved
@@ -371,11 +371,9 @@
 
         this.nodePadding = this.getNodePadding();
 
-<<<<<<< HEAD
-        // Calculate level options used in sankey, organization and treegraph
-=======
+
         // Calculate level options used in sankey, organization, and treegraph.
->>>>>>> f2507d4d
+
         series.mapOptionsToLevel = getLevelOptions({
             // NOTE: if support for allowTraversingTree is added, then from
             // should be the level of the root node.
