--- conflicted
+++ resolved
@@ -20,14 +20,10 @@
 import type { StatesOptionsKey } from '../../Core/Series/StatesOptions';
 import type SVGAttributes from '../../Core/Renderer/SVG/SVGAttributes';
 
-<<<<<<< HEAD
-
-import Series from '../../Core/Series/Series.js';
-=======
 import PU from '../PathUtilities.js';
 const { curvedPath } = PU;
->>>>>>> 986f0b10
 import SeriesRegistry from '../../Core/Series/SeriesRegistry.js';
+
 const {
     series: {
         prototype: seriesProto
@@ -53,11 +49,6 @@
 } = U;
 
 import TreegraphLink from './TreegraphLink.js';
-<<<<<<< HEAD
-
-import { DataLabelTextPathOptions } from '../../Core/Series/DataLabelOptions.js';
-=======
->>>>>>> 986f0b10
 import TreegraphLayout from './TreegraphLayout.js';
 import { TreegraphSeriesLevelOptions } from './TreegraphSeriesOptions.js';
 import TreegraphSeriesDefaults from './TreegraphSeriesDefaults.js';
@@ -348,9 +339,11 @@
 
             const fromNodeWidth = (fromNode.shapeArgs.width || 0),
                 inverted = this.chart.inverted,
+
                 y1 = Math.floor(
                     (fromNode.shapeArgs.y || 0) +
                     (fromNode.shapeArgs.height || 0) / 2) + crisp,
+
                 y2 = Math.floor(
                     (toNode.shapeArgs.y || 0) +
                     (toNode.shapeArgs.height || 0) / 2
@@ -461,6 +454,7 @@
 
             // Merge custom options with point options
             (point as any).dlOptions = merge(options, point.options.dataLabels);
+
         }
 
         seriesProto.drawDataLabels.call(this, points);
@@ -550,6 +544,7 @@
     public drawPoints(): void {
         super.drawPoints.apply(this, arguments);
         ColumnSeries.prototype.drawPoints.call(this, this.links);
+
     }
     /**
      * Run translation operations for one node.
@@ -611,7 +606,6 @@
     pointClass: typeof TreegraphPoint;
     NodeClass: typeof TreegraphNode;
     LinkClass: typeof TreegraphLink;
-
 }
 
 extend(TreegraphSeries.prototype, {
@@ -625,7 +619,6 @@
  *  Registry
  *
  * */
-
 
 declare module '../../Core/Series/SeriesType' {
     interface SeriesTypeRegistry {
