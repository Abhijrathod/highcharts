/**
 *
 *  Events generator for Stock tools
 *
 *  (c) 2009-2021 Paweł Fus
 *
 *  License: www.highcharts.com/license
 *
 *  !!!!!!! SOURCE GETS TRANSPILED BY TYPESCRIPT. EDIT TS FILE ONLY. !!!!!!!
 *
 * */

'use strict';

import type Annotation from '../Extensions/Annotations/Annotations';
import type { YAxisOptions } from '../Core/Axis/AxisOptions';
import type AxisType from '../Core/Axis/AxisType';
import type Chart from '../Core/Chart/Chart';
import type FlagsPoint from '../Series/Flags/FlagsPoint';
import type { FlagsShapeValue } from '../Series/Flags/FlagsPointOptions';
import type FlagsSeriesOptions from '../Series/Flags/FlagsSeriesOptions';
import type { HTMLDOMElement } from '../Core/Renderer/DOMElementType';
import type Point from '../Core/Series/Point';
import type PointerEvent from '../Core/PointerEvent';
import type { SeriesTypeOptions } from '../Core/Series/SeriesType';
import type SVGElement from '../Core/Renderer/SVG/SVGElement';

import H from '../Core/Globals.js';
import NavigationBindings from '../Extensions/Annotations/NavigationBindings.js';
import D from '../Core/DefaultOptions.js';
const {
    getOptions,
    setOptions
} = D;
import Series from '../Core/Series/Series.js';
import U from '../Core/Utilities.js';
import palette from '../Core/Color/Palette.js';
const {
    correctFloat,
    defined,
    extend,
    fireEvent,
    isNumber,
    merge,
    pick,
    uniqueKey
} = U;

declare module '../Extensions/Exporting/NavigationOptions' {
    interface NavigationOptions {
        bindings?: Record<string, Highcharts.NavigationBindingsOptionsObject>;
    }
}

/**
 * Internal types
 * @private
 */
declare global {
    namespace Highcharts {
        type NavigationBindingUtils = typeof NavigationBindings.prototype.utils;
        interface StockToolsNavigationBindings extends NavigationBindings {
            toggledAnnotations?: boolean;
            utils: StockToolsNavigationBindingsUtilsObject;
            verticalCounter?: number;
            /** @requires modules/stock-tools */
            getYAxisPositions(
                yAxes: Array<AxisType>,
                plotHeight: number,
                defaultHeight: number,
                removedYAxisHeight?: string
            ): YAxisPositions;
            /** @requires modules/stock-tools */
            getYAxisResizers(
                yAxes: Array<AxisType>
            ): Array<NavigationBindingsResizerObject>;
            /** @requires modules/stock-tools */
            recalculateYAxisPositions(
                positions: Array<Record<string, number>>,
                changedSpace: number,
                modifyHeight?: boolean,
                adder?: number
            ): Array<Record<string, number>>;
            /** @requires modules/stock-tools */
            resizeYAxes (removedYAxisHeight?: string): void;
        }
        interface NavigationBindingsAttractionObject {
            x: number;
            y: number;
            below: boolean;
            series: Series;
            xAxis: number;
            yAxis: number;
        }

        interface YAxisPositions {
            positions: Array<Record<string, number>>;
            allAxesHeight: number;
        }
        interface NavigationBindingsResizerObject {
            controlledAxis?: Record<string, Array<number>>;
            enabled: boolean;
        }
        interface StockToolsNavigationBindingsUtilsObject extends NavigationBindingUtils {
            indicatorsWithAxes: Array<string>;

            addFlagFromForm(this: NavigationBindings, type: string): Function;
            attractToPoint(e: Event, chart: Chart): NavigationBindingsAttractionObject|void;
            isNotNavigatorYAxis(axis: AxisType): boolean;
            isPriceIndicatorEnabled(series: Series[]): boolean;
            manageIndicators(this: NavigationBindings, data: StockToolsFieldsObject): void;
            updateHeight(this: NavigationBindings, e: PointerEvent, annotation: Annotation): void;
            updateNthPoint(startIndex: number): StockToolsNavigationBindingsUtilsObject['updateHeight'];
        }
        interface StockToolsFieldsObject {
            [key: string]: any;
        }
    }
}

const bindingsUtils: Highcharts.StockToolsNavigationBindingsUtilsObject = NavigationBindings.prototype.utils as any,
    PREFIX = 'highcharts-';

/* eslint-disable no-invalid-this, valid-jsdoc */

/**
 * Generates function which will add a flag series using modal in GUI.
 * Method fires an event "showPopup" with config:
 * `{type, options, callback}`.
 *
 * Example: NavigationBindings.utils.addFlagFromForm('url(...)') - will
 * generate function that shows modal in GUI.
 *
 * @private
 * @function bindingsUtils.addFlagFromForm
 *
 * @param {Highcharts.FlagsShapeValue} type
 *        Type of flag series, e.g. "squarepin"
 *
 * @return {Function}
 *         Callback to be used in `start` callback
 */
bindingsUtils.addFlagFromForm = function (
    this: Highcharts.StockToolsNavigationBindings,
    type: FlagsShapeValue
): Function {
    return function (this: Highcharts.StockToolsNavigationBindings, e: Event): void {
        let navigation = this,
            chart = navigation.chart,
            toolbar = chart.stockTools,
            getFieldType = bindingsUtils.getFieldType,
            point = bindingsUtils.attractToPoint(e, chart),
            pointConfig,
            seriesOptions: FlagsSeriesOptions;

        if (!point) {
            return;
        }

        pointConfig = {
            x: point.x,
            y: point.y
        };

        seriesOptions = {
            type: 'flags',
            onSeries: point.series.id,
            shape: type,
            data: [pointConfig],
            xAxis: point.xAxis,
            yAxis: point.yAxis,
            point: {
                events: {
                    click: function (this: FlagsPoint): void {
                        const point = this,
                            options = point.options;

                        fireEvent(
                            navigation,
                            'showPopup',
                            {
                                point: point,
                                formType: 'annotation-toolbar',
                                options: {
                                    langKey: 'flags',
                                    type: 'flags',
                                    title: [
                                        options.title,
                                        getFieldType(
                                            options.title as any
                                        )
                                    ],
                                    name: [
                                        options.name,
                                        getFieldType(
                                            options.name as any
                                        )
                                    ]
                                },
                                onSubmit: function (
                                    updated: Highcharts.StockToolsFieldsObject
                                ): void {
                                    if (updated.actionType === 'remove') {
                                        point.remove();
                                    } else {
                                        point.update(
                                            navigation.fieldsToOptions(
                                                updated.fields,
                                                {}
                                            )
                                        );
                                    }
                                }
                            }
                        );
                    } as any
                }
            }
        };

        if (!toolbar || !toolbar.guiEnabled) {
            chart.addSeries(seriesOptions);
        }

        fireEvent(
            navigation,
            'showPopup',
            {
                formType: 'flag',
                // Enabled options:
                options: {
                    langKey: 'flags',
                    type: 'flags',
                    title: ['A', getFieldType('A' as any)],
                    name: ['Flag A', getFieldType('Flag A' as any)]
                },
                // Callback on submit:
                onSubmit: function (
                    data: Highcharts.StockToolsFieldsObject
                ): void {
                    navigation.fieldsToOptions(
                        data.fields,
                        (seriesOptions.data as any)[0]
                    );
                    chart.addSeries(seriesOptions);
                }
            }
        );
    };
};

bindingsUtils.indicatorsWithAxes = [
    'ad',
    'atr',
    'cci',
    'cmf',
    'disparityindex',
    'cmo',
    'dmi',
    'macd',
    'mfi',
    'roc',
    'rsi',
    'ao',
    'aroon',
    'aroonoscillator',
    'trix',
    'apo',
    'dpo',
    'ppo',
    'natr',
    'obv',
    'williamsr',
    'stochastic',
    'slowstochastic',
    'linearRegression',
    'linearRegressionSlope',
    'linearRegressionIntercept',
    'linearRegressionAngle',
    'klinger'
];

bindingsUtils.manageIndicators = function (
    this: Highcharts.StockToolsNavigationBindings,
    data: Highcharts.StockToolsFieldsObject
): void {
    let navigation = this,
        chart = navigation.chart,
        seriesConfig: Highcharts.StockToolsFieldsObject = {
            linkedTo: data.linkedTo,
            type: data.type
        },
        indicatorsWithVolume = [
            'ad',
            'cmf',
            'klinger',
            'mfi',
            'obv',
            'vbp',
            'vwap'
        ],
        indicatorsWithAxes = bindingsUtils.indicatorsWithAxes,
        yAxis,
        parentSeries,
        defaultOptions,
        series: Series;

    if (data.actionType === 'edit') {
        navigation.fieldsToOptions(data.fields, seriesConfig);
        series = chart.get(data.seriesId) as any;

        if (series) {
            series.update(seriesConfig, false);
        }
    } else if (data.actionType === 'remove') {
        series = chart.get(data.seriesId) as any;
        if (series) {
            yAxis = series.yAxis;

            if (series.linkedSeries) {
                series.linkedSeries.forEach(function (linkedSeries): void {
                    linkedSeries.remove(false);
                });
            }

            series.remove(false);

            if (indicatorsWithAxes.indexOf(series.type) >= 0) {
                const removedYAxisHeight = yAxis.options.height;
                yAxis.remove(false);
                navigation.resizeYAxes(removedYAxisHeight as string);
            }
        }
    } else {
        seriesConfig.id = uniqueKey();
        navigation.fieldsToOptions(data.fields, seriesConfig);
        parentSeries = chart.get(seriesConfig.linkedTo);
        defaultOptions = getOptions().plotOptions as any;

        // Make sure that indicator uses the SUM approx if SUM approx is used
        // by parent series (#13950).
        if (
            typeof parentSeries !== 'undefined' &&
            parentSeries instanceof Series &&
            parentSeries.getDGApproximation() === 'sum' &&
            // If indicator has defined approx type, use it (e.g. "ranges")
            !defined(
                defaultOptions && defaultOptions[seriesConfig.type] &&
                defaultOptions.dataGrouping &&
                defaultOptions.dataGrouping.approximation
            )
        ) {
            seriesConfig.dataGrouping = {
                approximation: 'sum'
            };
        }

        if (indicatorsWithAxes.indexOf(data.type) >= 0) {
            yAxis = chart.addAxis({
                id: uniqueKey(),
                offset: 0,
                opposite: true,
                title: {
                    text: ''
                },
                tickPixelInterval: 40,
                showLastLabel: false,
                labels: {
                    align: 'left',
                    y: -2
                }
            }, false, false);
            seriesConfig.yAxis = yAxis.options.id;
            navigation.resizeYAxes();
        } else {
            seriesConfig.yAxis = (chart.get(data.linkedTo) as any).options.yAxis;
        }

        if (indicatorsWithVolume.indexOf(data.type) >= 0) {
            seriesConfig.params.volumeSeriesID = chart.series.filter(
                function (series): boolean {
                    return series.options.type === 'column';
                }
            )[0].options.id;
        }

        chart.addSeries(seriesConfig, false);
    }

    fireEvent(
        navigation,
        'deselectButton',
        {
            button: navigation.selectedButtonElement
        }
    );

    chart.redraw();
};

/**
 * Update height for an annotation. Height is calculated as a difference
 * between last point in `typeOptions` and current position. It's a value,
 * not pixels height.
 *
 * @private
 * @function bindingsUtils.updateHeight
 *
 * @param {Highcharts.PointerEventObject} e
 *        normalized browser event
 *
 * @param {Highcharts.Annotation} annotation
 *        Annotation to be updated
 *
 * @return {void}
 */
bindingsUtils.updateHeight = function (
    this: Highcharts.StockToolsNavigationBindings,
    e: PointerEvent,
    annotation: Annotation
): void {
    const options = annotation.options.typeOptions,
        yAxis = isNumber(options.yAxis) && this.chart.yAxis[options.yAxis];

    if (yAxis && options.points) {
        annotation.update({
            typeOptions: {
                height: yAxis.toValue(e[yAxis.horiz ? 'chartX' : 'chartY']) -
                    (options.points[1].y || 0)
            }
        });
    }
};

// @todo
// Consider using getHoverData(), but always kdTree (columns?)
bindingsUtils.attractToPoint = function (
    e: PointerEvent,
    chart: Chart
): Highcharts.NavigationBindingsAttractionObject | void {
    let coords = chart.pointer.getCoordinates(e),
        coordsX,
        coordsY,
        distX = Number.MAX_VALUE,
        closestPoint: (Point|undefined),
        x: number,
        y: number;

    if (chart.navigationBindings) {
        coordsX = chart.navigationBindings.utils.getAssignedAxis(coords.xAxis);
        coordsY = chart.navigationBindings.utils.getAssignedAxis(coords.yAxis);
    }

    // Exit if clicked out of axes area.
    if (!coordsX || !coordsY) {
        return;
    }

    x = coordsX.value;
    y = coordsY.value;

    // Search by 'x' but only in yAxis' series.
    coordsY.axis.series.forEach(function (series): void {
        if (series.points) {
            series.points.forEach(function (point): void {
                if (point && distX > Math.abs((point.x as any) - x)) {
                    distX = Math.abs((point.x as any) - x);
                    closestPoint = point;
                }
            });
        }
    });

    if (closestPoint && closestPoint.x && closestPoint.y) {
        return {
            x: closestPoint.x,
            y: closestPoint.y,
            below: y < closestPoint.y,
            series: closestPoint.series,
            xAxis: closestPoint.series.xAxis.options.index || 0,
            yAxis: closestPoint.series.yAxis.options.index || 0
        };
    }
};

/**
 * Shorthand to check if given yAxis comes from navigator.
 *
 * @private
 * @function bindingsUtils.isNotNavigatorYAxis
 *
 * @param {Highcharts.Axis} axis
 * Axis to check.
 *
 * @return {boolean}
 * True, if axis comes from navigator.
 */
bindingsUtils.isNotNavigatorYAxis = function (axis: AxisType): boolean {
    return axis.userOptions.className !== PREFIX + 'navigator-yaxis';
};

/**
 * Check if any of the price indicators are enabled.
 * @private
 * @function bindingsUtils.isLastPriceEnabled
 *
 * @param {array} series
 *        Array of series.
 *
 * @return {boolean}
 *         Tells which indicator is enabled.
 */
bindingsUtils.isPriceIndicatorEnabled = function (series: Series[]): boolean {

    return series.some((s): (SVGElement|undefined) => s.lastVisiblePrice || s.lastPrice);
};

/**
 * Update each point after specified index, most of the annotations use
 * this. For example crooked line: logic behind updating each point is the
 * same, only index changes when adding an annotation.
 *
 * Example: NavigationBindings.utils.updateNthPoint(1) - will generate
 * function that updates all consecutive points except point with index=0.
 *
 * @private
 * @function bindingsUtils.updateNthPoint
 *
 * @param {number} startIndex
 *        Index from each point should udpated
 *
 * @return {Function}
 *         Callback to be used in steps array
 */
bindingsUtils.updateNthPoint = function (
    startIndex: number
): Highcharts.StockToolsNavigationBindingsUtilsObject['updateHeight'] {
    return function (
        this: Highcharts.StockToolsNavigationBindings,
        e: PointerEvent,
        annotation: Annotation
    ): void {
        const options = annotation.options.typeOptions,
            xAxis = isNumber(options.xAxis) && this.chart.xAxis[options.xAxis],
            yAxis = isNumber(options.yAxis) && this.chart.yAxis[options.yAxis];

        if (xAxis && yAxis) {
            (options.points as any).forEach(function (
                point: Point,
                index: number
            ): void {
                if (index >= startIndex) {
                    point.x = xAxis.toValue(e[xAxis.horiz ? 'chartX' : 'chartY']);
                    point.y = yAxis.toValue(e[yAxis.horiz ? 'chartX' : 'chartY']);
                }
            });
            annotation.update({
                typeOptions: {
                    points: options.points
                }
            });
        }
    };
};

// Extends NavigationBindigs to support indicators and resizers:
extend<NavigationBindings|Highcharts.StockToolsNavigationBindings>(NavigationBindings.prototype, {
    /* eslint-disable valid-jsdoc */
    /**
     * Get current positions for all yAxes. If new axis does not have position,
     * returned is default height and last available top place.
     *
     * @private
     * @function Highcharts.NavigationBindings#getYAxisPositions
     *
     * @param {Array<Highcharts.Axis>} yAxes
     *        Array of yAxes available in the chart.
     *
     * @param {number} plotHeight
     *        Available height in the chart.
     *
     * @param {number} defaultHeight
     *        Default height in percents.
     *
     * @param {string} removedYAxisHeight
     *        Height of the removed yAxis in percents.
     *
     * @return {Highcharts.YAxisPositions}
     *         An object containing an array of calculated positions
     *         in percentages. Format: `{top: Number, height: Number}`
     *         and maximum value of top + height of axes.
     */
    getYAxisPositions: function (
        yAxes: Array<AxisType>,
        plotHeight: number,
        defaultHeight: number,
        removedYAxisHeight?: string
    ): Highcharts.YAxisPositions {
        let positions: Array<Record<string, number>>|undefined,
            allAxesHeight = 0,
            previousAxisHeight: number,
            removedHeight: number;
        /** @private */
        function isPercentage(prop: number | string | undefined): boolean {
            return defined(prop) && !isNumber(prop) && (prop.match('%') as any);
        }

        if (removedYAxisHeight) {
            removedHeight = correctFloat((parseFloat(removedYAxisHeight) / 100));
        }

        positions = yAxes.map(function (yAxis: AxisType, index: number): Record<string, number> {
            let height = correctFloat(isPercentage(yAxis.options.height) ?
                    parseFloat(yAxis.options.height as any) / 100 :
                    yAxis.height / plotHeight),
                top = correctFloat(isPercentage(yAxis.options.top) ?
                    parseFloat(yAxis.options.top as any) / 100 :
                    (yAxis.top - yAxis.chart.plotTop) / plotHeight);

            // New axis' height is NaN so we can check if
            // the axis is newly created this way
            if (!removedHeight) {
                if (!isNumber(height)) {
                    // Check if the previous axis is the
                    // indicator axis (every indicator inherits from sma)
                    height = yAxes[index - 1].series.every((s: Series): boolean => s.is('sma')) ?
                        previousAxisHeight : defaultHeight / 100;
                }

                if (!isNumber(top)) {
                    top = allAxesHeight;
                }

                previousAxisHeight = height;

                allAxesHeight = correctFloat(Math.max(allAxesHeight, (top || 0) + (height || 0)));
            } else {
                if (top <= allAxesHeight) {
                    allAxesHeight = correctFloat(Math.max(allAxesHeight, (top || 0) + (height || 0)));
                } else {
                    top = correctFloat(top - removedHeight);
                    allAxesHeight = correctFloat(allAxesHeight + height);
                }
            }

            return {
                height: height * 100,
                top: top * 100
            };
        });

        return { positions, allAxesHeight };
    },

    /**
     * Get current resize options for each yAxis. Note that each resize is
     * linked to the next axis, except the last one which shouldn't affect
     * axes in the navigator. Because indicator can be removed with it's yAxis
     * in the middle of yAxis array, we need to bind closest yAxes back.
     *
     * @private
     * @function Highcharts.NavigationBindings#getYAxisResizers
     *
     * @param {Array<Highcharts.Axis>} yAxes
     *        Array of yAxes available in the chart
     *
     * @return {Array<object>}
     *         An array of resizer options.
     *         Format: `{enabled: Boolean, controlledAxis: { next: [String]}}`
     */
    getYAxisResizers: function (
        yAxes: Array<AxisType>
    ): Array<Highcharts.NavigationBindingsResizerObject> {
        const resizers: Array<Highcharts.NavigationBindingsResizerObject> = [];

        yAxes.forEach(function (_yAxis: AxisType, index: number): void {
            const nextYAxis = yAxes[index + 1];

            // We have next axis, bind them:
            if (nextYAxis) {
                resizers[index] = {
                    enabled: true,
                    controlledAxis: {
                        next: [
                            pick(
                                nextYAxis.options.id,
                                nextYAxis.options.index as any
                            )
                        ]
                    }
                };
            } else {
                // Remove binding:
                resizers[index] = {
                    enabled: false
                };
            }
        });

        return resizers;
    },
    /**
     * Resize all yAxes (except navigator) to fit the plotting height. Method
     * checks if new axis is added, if the new axis will fit under previous
     * axes it is placed there. If not, current plot area is scaled
     * to make room for new axis.
     *
     * If axis is removed, the current plot area streaches to fit into 100%
     * of the plot area.
     *
     * @private
     * @function Highcharts.NavigationBindings#resizeYAxes
     * @param {string} [removedYAxisHeight]
     *
     *
     */
    resizeYAxes: function (
        this: Highcharts.StockToolsNavigationBindings,
        removedYAxisHeight?: string
    ): void {
        // The height of the new axis before rescalling. In %, but as a number.
        const defaultHeight = 20;
        const chart = this.chart,
            // Only non-navigator axes
            yAxes = chart.yAxis.filter(bindingsUtils.isNotNavigatorYAxis),
            plotHeight = chart.plotHeight,
            // Gather current heights (in %)
            { positions, allAxesHeight } = this.getYAxisPositions(
                yAxes,
                plotHeight,
                defaultHeight,
                removedYAxisHeight
            ),
            resizers = this.getYAxisResizers(yAxes);

        // check if the axis is being either added or removed and
        // if the new indicator axis will fit under existing axes.
        // if so, there is no need to scale them.
        if (
            !removedYAxisHeight &&
            allAxesHeight <= correctFloat(0.8 + defaultHeight / 100)
        ) {
            positions[positions.length - 1] = {
                height: defaultHeight,
                top: correctFloat(allAxesHeight * 100 - defaultHeight)
            };
        } else {
            positions.forEach(function (position: Record<string, number>): void {
                position.height = (position.height / (allAxesHeight * 100)) * 100;
                position.top = (position.top / (allAxesHeight * 100)) * 100;
            });
        }

        positions.forEach(function (position: Record<string, number>, index: number): void {
            yAxes[index].update({
                height: position.height + '%',
                top: position.top + '%',
                resize: resizers[index],
                offset: 0
            }, false);
        });
    },

    /**
     * Utility to modify calculated positions according to the remaining/needed
     * space. Later, these positions are used in `yAxis.update({ top, height })`
     *
     * @private
     * @function Highcharts.NavigationBindings#recalculateYAxisPositions
     * @param {Array<Highcharts.Dictionary<number>>} positions
     * Default positions of all yAxes.
     * @param {number} changedSpace
     * How much space should be added or removed.
     * @param {boolean} modifyHeight
     * Update only `top` or both `top` and `height`.
     * @param {number} adder
     * `-1` or `1`, to determine whether we should add or remove space.
     *
     * @return {Array<object>}
     *         Modified positions,
     */
    recalculateYAxisPositions: function (
        positions: Array<Record<string, number>>,
        changedSpace: number,
        modifyHeight?: boolean,
        adder?: number
    ): Array<Record<string, number>> {
        positions.forEach(function (
            position: Record<string, number>,
            index: number
        ): void {
            const prevPosition = positions[index - 1];

            position.top = !prevPosition ? 0 :
                correctFloat(prevPosition.height + prevPosition.top);

            if (modifyHeight) {
                position.height = correctFloat(
                    position.height + (adder as any) * changedSpace
                );
            }
        });

        return positions;
    }
    /* eslint-enable valid-jsdoc */
});

/**
 * @type         {Highcharts.Dictionary<Highcharts.NavigationBindingsOptionsObject>}
 * @since        7.0.0
 * @optionparent navigation.bindings
 */
const stockToolsBindings: Record<string, Highcharts.NavigationBindingsOptionsObject> = {
    // Line type annotations:
    /**
     * A segment annotation bindings. Includes `start` and one event in `steps`
     * array.
     *
     * @type    {Highcharts.NavigationBindingsOptionsObject}
     * @product highstock
     * @default {"className": "highcharts-segment", "start": function() {}, "steps": [function() {}], "annotationsOptions": {}}
     */
    segment: {
        /** @ignore-option */
        className: 'highcharts-segment',
        // eslint-disable-next-line valid-jsdoc
        /** @ignore-option */
        start: function (
            this: NavigationBindings,
            e: PointerEvent
        ): Annotation|void {
            let coords = this.chart.pointer.getCoordinates(e),
                coordsX = this.utils.getAssignedAxis(coords.xAxis),
                coordsY = this.utils.getAssignedAxis(coords.yAxis),
                navigation = this.chart.options.navigation,
                options;

            // Exit if clicked out of axes area
            if (!coordsX || !coordsY) {
                return;
            }

            options = merge(
                {
                    langKey: 'segment',
                    type: 'crookedLine',
                    typeOptions: {
                        xAxis: coordsX.axis.options.index,
                        yAxis: coordsY.axis.options.index,
                        points: [{
                            x: coordsX.value,
                            y: coordsY.value
                        }, {
                            x: coordsX.value,
                            y: coordsY.value
                        }]
                    }
                },
                navigation.annotationsOptions,
                (navigation.bindings as any).segment.annotationsOptions
            );

            return this.chart.addAnnotation(options);
        },
        /** @ignore-option */
        steps: [
            bindingsUtils.updateNthPoint(1)
        ]
    },
    /**
     * A segment with an arrow annotation bindings. Includes `start` and one
     * event in `steps` array.
     *
     * @type    {Highcharts.NavigationBindingsOptionsObject}
     * @product highstock
     * @default {"className": "highcharts-arrow-segment", "start": function() {}, "steps": [function() {}], "annotationsOptions": {}}
     */
    arrowSegment: {
        /** @ignore-option */
        className: 'highcharts-arrow-segment',
        // eslint-disable-next-line valid-jsdoc
        /** @ignore-option */
        start: function (
            this: NavigationBindings,
            e: PointerEvent
        ): Annotation|void {
            let coords = this.chart.pointer.getCoordinates(e),
                coordsX = this.utils.getAssignedAxis(coords.xAxis),
                coordsY = this.utils.getAssignedAxis(coords.yAxis),
                navigation = this.chart.options.navigation,
                options;

            // Exit if clicked out of axes area
            if (!coordsX || !coordsY) {
                return;
            }

            options = merge(
                {
                    langKey: 'arrowSegment',
                    type: 'crookedLine',
                    typeOptions: {
                        line: {
                            markerEnd: 'arrow'
                        },
                        xAxis: coordsX.axis.options.index,
                        yAxis: coordsY.axis.options.index,
                        points: [{
                            x: coordsX.value,
                            y: coordsY.value
                        }, {
                            x: coordsX.value,
                            y: coordsY.value
                        }]
                    }
                },
                navigation.annotationsOptions,
                (navigation.bindings as any).arrowSegment.annotationsOptions
            );

            return this.chart.addAnnotation(options);
        },
        /** @ignore-option */
        steps: [
            bindingsUtils.updateNthPoint(1)
        ]
    },
    /**
     * A ray annotation bindings. Includes `start` and one event in `steps`
     * array.
     *
     * @type    {Highcharts.NavigationBindingsOptionsObject}
     * @product highstock
     * @default {"className": "highcharts-ray", "start": function() {}, "steps": [function() {}], "annotationsOptions": {}}
     */
    ray: {
        /** @ignore-option */
        className: 'highcharts-ray',
        // eslint-disable-next-line valid-jsdoc
        /** @ignore-option */
        start: function (
            this: NavigationBindings,
            e: PointerEvent
        ): Annotation|void {
            let coords = this.chart.pointer.getCoordinates(e),
                coordsX = this.utils.getAssignedAxis(coords.xAxis),
                coordsY = this.utils.getAssignedAxis(coords.yAxis),
                navigation = this.chart.options.navigation,
                options;

            // Exit if clicked out of axes area
            if (!coordsX || !coordsY) {
                return;
            }

            options = merge(
                {
                    langKey: 'ray',
                    type: 'infinityLine',
                    typeOptions: {
                        type: 'ray',
                        xAxis: coordsX.axis.options.index,
                        yAxis: coordsY.axis.options.index,
                        points: [{
                            x: coordsX.value,
                            y: coordsY.value
                        }, {
                            x: coordsX.value,
                            y: coordsY.value
                        }]
                    }
                },
                navigation.annotationsOptions,
                (navigation.bindings as any).ray.annotationsOptions
            );

            return this.chart.addAnnotation(options);
        },
        /** @ignore-option */
        steps: [
            bindingsUtils.updateNthPoint(1)
        ]
    },
    /**
     * A ray with an arrow annotation bindings. Includes `start` and one event
     * in `steps` array.
     *
     * @type    {Highcharts.NavigationBindingsOptionsObject}
     * @product highstock
     * @default {"className": "highcharts-arrow-ray", "start": function() {}, "steps": [function() {}], "annotationsOptions": {}}
     */
    arrowRay: {
        /** @ignore-option */
        className: 'highcharts-arrow-ray',
        // eslint-disable-next-line valid-jsdoc
        /** @ignore-option */
        start: function (
            this: NavigationBindings,
            e: PointerEvent
        ): Annotation|void {
            let coords = this.chart.pointer.getCoordinates(e),
                coordsX = this.utils.getAssignedAxis(coords.xAxis),
                coordsY = this.utils.getAssignedAxis(coords.yAxis),
                navigation = this.chart.options.navigation,
                options;

            // Exit if clicked out of axes area
            if (!coordsX || !coordsY) {
                return;
            }

            options = merge(
                {
                    langKey: 'arrowRay',
                    type: 'infinityLine',
                    typeOptions: {
                        type: 'ray',
                        line: {
                            markerEnd: 'arrow'
                        },
                        xAxis: coordsX.axis.options.index,
                        yAxis: coordsY.axis.options.index,
                        points: [{
                            x: coordsX.value,
                            y: coordsY.value
                        }, {
                            x: coordsX.value,
                            y: coordsY.value
                        }]
                    }
                },
                navigation.annotationsOptions,
                (navigation.bindings as any).arrowRay.annotationsOptions
            );

            return this.chart.addAnnotation(options);
        },
        /** @ignore-option */
        steps: [
            bindingsUtils.updateNthPoint(1)
        ]
    },
    /**
     * A line annotation. Includes `start` and one event in `steps` array.
     *
     * @type    {Highcharts.NavigationBindingsOptionsObject}
     * @product highstock
     * @default {"className": "highcharts-infinity-line", "start": function() {}, "steps": [function() {}], "annotationsOptions": {}}
     */
    infinityLine: {
        /** @ignore-option */
        className: 'highcharts-infinity-line',
        // eslint-disable-next-line valid-jsdoc
        /** @ignore-option */
        start: function (
            this: NavigationBindings,
            e: PointerEvent
        ): Annotation|void {
            let coords = this.chart.pointer.getCoordinates(e),
                coordsX = this.utils.getAssignedAxis(coords.xAxis),
                coordsY = this.utils.getAssignedAxis(coords.yAxis),
                navigation = this.chart.options.navigation,
                options;

            // Exit if clicked out of axes area
            if (!coordsX || !coordsY) {
                return;
            }

            options = merge(
                {
                    langKey: 'infinityLine',
                    type: 'infinityLine',
                    typeOptions: {
                        type: 'line',
                        xAxis: coordsX.axis.options.index,
                        yAxis: coordsY.axis.options.index,
                        points: [{
                            x: coordsX.value,
                            y: coordsY.value
                        }, {
                            x: coordsX.value,
                            y: coordsY.value
                        }]
                    }
                },
                navigation.annotationsOptions,
                (navigation.bindings as any).infinityLine.annotationsOptions
            );

            return this.chart.addAnnotation(options);
        },
        /** @ignore-option */
        steps: [
            bindingsUtils.updateNthPoint(1)
        ]
    },
    /**
     * A line with arrow annotation. Includes `start` and one event in `steps`
     * array.
     *
     * @type    {Highcharts.NavigationBindingsOptionsObject}
     * @product highstock
     * @default {"className": "highcharts-arrow-infinity-line", "start": function() {}, "steps": [function() {}], "annotationsOptions": {}}
     */
    arrowInfinityLine: {
        /** @ignore-option */
        className: 'highcharts-arrow-infinity-line',
        // eslint-disable-next-line valid-jsdoc
        /** @ignore-option */
        start: function (
            this: NavigationBindings,
            e: PointerEvent
        ): Annotation|void {
            let coords = this.chart.pointer.getCoordinates(e),
                coordsX = this.utils.getAssignedAxis(coords.xAxis),
                coordsY = this.utils.getAssignedAxis(coords.yAxis),
                navigation = this.chart.options.navigation,
                options;

            // Exit if clicked out of axes area
            if (!coordsX || !coordsY) {
                return;
            }

            options = merge(
                {
                    langKey: 'arrowInfinityLine',
                    type: 'infinityLine',
                    typeOptions: {
                        type: 'line',
                        line: {
                            markerEnd: 'arrow'
                        },
                        xAxis: coordsX.axis.options.index,
                        yAxis: coordsY.axis.options.index,
                        points: [{
                            x: coordsX.value,
                            y: coordsY.value
                        }, {
                            x: coordsX.value,
                            y: coordsY.value
                        }]
                    }
                },
                navigation.annotationsOptions,
                (navigation.bindings as any).arrowInfinityLine.annotationsOptions
            );

            return this.chart.addAnnotation(options);
        },
        /** @ignore-option */
        steps: [
            bindingsUtils.updateNthPoint(1)
        ]
    },
    /**
     * A horizontal line annotation. Includes `start` event.
     *
     * @type    {Highcharts.NavigationBindingsOptionsObject}
     * @product highstock
     * @default {"className": "highcharts-horizontal-line", "start": function() {}, "annotationsOptions": {}}
     */
    horizontalLine: {
        /** @ignore-option */
        className: 'highcharts-horizontal-line',
        // eslint-disable-next-line valid-jsdoc
        /** @ignore-option */
        start: function (this: NavigationBindings, e: PointerEvent): void {
            let coords = this.chart.pointer.getCoordinates(e),
                coordsX = this.utils.getAssignedAxis(coords.xAxis),
                coordsY = this.utils.getAssignedAxis(coords.yAxis),
                navigation = this.chart.options.navigation,
                options;

            // Exit if clicked out of axes area
            if (!coordsX || !coordsY) {
                return;
            }

            options = merge(
                {
                    langKey: 'horizontalLine',
                    type: 'infinityLine',
                    draggable: 'y',
                    typeOptions: {
                        type: 'horizontalLine',
                        xAxis: coordsX.axis.options.index,
                        yAxis: coordsY.axis.options.index,
                        points: [{
                            x: coordsX.value,
                            y: coordsY.value
                        }]
                    }
                },
                navigation.annotationsOptions,
                (navigation.bindings as any).horizontalLine.annotationsOptions
            );

            this.chart.addAnnotation(options);
        }
    },
    /**
     * A vertical line annotation. Includes `start` event.
     *
     * @type    {Highcharts.NavigationBindingsOptionsObject}
     * @product highstock
     * @default {"className": "highcharts-vertical-line", "start": function() {}, "annotationsOptions": {}}
     */
    verticalLine: {
        /** @ignore-option */
        className: 'highcharts-vertical-line',
        // eslint-disable-next-line valid-jsdoc
        /** @ignore-option */
        start: function (this: NavigationBindings, e: PointerEvent): void {
            let coords = this.chart.pointer.getCoordinates(e),
                coordsX = this.utils.getAssignedAxis(coords.xAxis),
                coordsY = this.utils.getAssignedAxis(coords.yAxis),
                navigation = this.chart.options.navigation,
                options;

            // Exit if clicked out of axes area
            if (!coordsX || !coordsY) {
                return;
            }

            options = merge(
                {
                    langKey: 'verticalLine',
                    type: 'infinityLine',
                    draggable: 'x',
                    typeOptions: {
                        type: 'verticalLine',
                        xAxis: coordsX.axis.options.index,
                        yAxis: coordsY.axis.options.index,
                        points: [{
                            x: coordsX.value,
                            y: coordsY.value
                        }]
                    }
                },
                navigation.annotationsOptions,
                (navigation.bindings as any).verticalLine.annotationsOptions
            );

            this.chart.addAnnotation(options);
        }
    },
    /**
     * Crooked line (three points) annotation bindings. Includes `start` and two
     * events in `steps` (for second and third points in crooked line) array.
     *
     * @type    {Highcharts.NavigationBindingsOptionsObject}
     * @product highstock
     * @default {"className": "highcharts-crooked3", "start": function() {}, "steps": [function() {}, function() {}], "annotationsOptions": {}}
     */
    // Crooked Line type annotations:
    crooked3: {
        /** @ignore-option */
        className: 'highcharts-crooked3',
        // eslint-disable-next-line valid-jsdoc
        /** @ignore-option */
        start: function (
            this: NavigationBindings,
            e: PointerEvent
        ): Annotation|void {
            const coords = this.chart.pointer.getCoordinates(e),
                coordsX = this.utils.getAssignedAxis(coords.xAxis),
                coordsY = this.utils.getAssignedAxis(coords.yAxis);

            // Exit if clicked out of axes area
            if (!coordsX || !coordsY) {
                return;
            }

            const x = coordsX.value,
                y = coordsY.value,
                navigation = this.chart.options.navigation,
                options = merge(
                    {
                        langKey: 'crooked3',
                        type: 'crookedLine',
                        typeOptions: {
                            xAxis: coordsX.axis.options.index,
                            yAxis: coordsY.axis.options.index,
                            points: [
                                { x, y },
                                { x, y },
                                { x, y }
                            ]
                        }
                    },
                    navigation.annotationsOptions,
                    (navigation.bindings as any).crooked3.annotationsOptions
                );

            return this.chart.addAnnotation(options);
        },
        /** @ignore-option */
        steps: [
            bindingsUtils.updateNthPoint(1),
            bindingsUtils.updateNthPoint(2)
        ]
    },
    /**
     * Crooked line (five points) annotation bindings. Includes `start` and four
     * events in `steps` (for all consequent points in crooked line) array.
     *
     * @type    {Highcharts.NavigationBindingsOptionsObject}
     * @product highstock
     * @default {"className": "highcharts-crooked3", "start": function() {}, "steps": [function() {}, function() {}, function() {}, function() {}], "annotationsOptions": {}}
     */
    crooked5: {
        /** @ignore-option */
        className: 'highcharts-crooked5',
        // eslint-disable-next-line valid-jsdoc
        /** @ignore-option */
        start: function (
            this: NavigationBindings,
            e: PointerEvent
        ): Annotation|void {
            const coords = this.chart.pointer.getCoordinates(e),
                coordsX = this.utils.getAssignedAxis(coords.xAxis),
                coordsY = this.utils.getAssignedAxis(coords.yAxis);

            // Exit if clicked out of axes area
            if (!coordsX || !coordsY) {
                return;
            }

            const x = coordsX.value,
                y = coordsY.value,
                navigation = this.chart.options.navigation,
                options = merge(
                    {
                        langKey: 'crookedLine',
                        type: 'crookedLine',
                        typeOptions: {
                            xAxis: coordsX.axis.options.index,
                            yAxis: coordsY.axis.options.index,
                            points: [
                                { x, y },
                                { x, y },
                                { x, y },
                                { x, y },
                                { x, y }
                            ]
                        }
                    },
                    navigation.annotationsOptions,
                    (navigation.bindings as any).crooked5.annotationsOptions
                );

            return this.chart.addAnnotation(options);
        },
        /** @ignore-option */
        steps: [
            bindingsUtils.updateNthPoint(1),
            bindingsUtils.updateNthPoint(2),
            bindingsUtils.updateNthPoint(3),
            bindingsUtils.updateNthPoint(4)
        ]
    },
    /**
     * Elliott wave (three points) annotation bindings. Includes `start` and two
     * events in `steps` (for second and third points) array.
     *
     * @type    {Highcharts.NavigationBindingsOptionsObject}
     * @product highstock
     * @default {"className": "highcharts-elliott3", "start": function() {}, "steps": [function() {}, function() {}], "annotationsOptions": {}}
     */
    elliott3: {
        /** @ignore-option */
        className: 'highcharts-elliott3',
        // eslint-disable-next-line valid-jsdoc
        /** @ignore-option */
        start: function (
            this: NavigationBindings,
            e: PointerEvent
        ): Annotation|void {
            const coords = this.chart.pointer.getCoordinates(e),
                coordsX = this.utils.getAssignedAxis(coords.xAxis),
                coordsY = this.utils.getAssignedAxis(coords.yAxis);

            // Exit if clicked out of axes area
            if (!coordsX || !coordsY) {
                return;
            }

            const x = coordsX.value,
                y = coordsY.value,
                navigation = this.chart.options.navigation,
                options = merge(
                    {
                        langKey: 'elliott3',
                        type: 'elliottWave',
                        typeOptions: {
                            xAxis: coordsX.axis.options.index,
                            yAxis: coordsY.axis.options.index,
                            points: [
                                { x, y },
                                { x, y },
                                { x, y },
                                { x, y }
                            ]
                        },
                        labelOptions: {
                            style: {
                                color: palette.neutralColor60
                            }
                        }
                    },
                    navigation.annotationsOptions,
                    (navigation.bindings as any).elliott3.annotationsOptions
                );

            return this.chart.addAnnotation(options);
        },
        /** @ignore-option */
        steps: [
            bindingsUtils.updateNthPoint(1),
            bindingsUtils.updateNthPoint(2),
            bindingsUtils.updateNthPoint(3)
        ]
    },
    /**
     * Elliott wave (five points) annotation bindings. Includes `start` and four
     * event in `steps` (for all consequent points in Elliott wave) array.
     *
     * @type    {Highcharts.NavigationBindingsOptionsObject}
     * @product highstock
     * @default {"className": "highcharts-elliott3", "start": function() {}, "steps": [function() {}, function() {}, function() {}, function() {}], "annotationsOptions": {}}
     */
    elliott5: {
        /** @ignore-option */
        className: 'highcharts-elliott5',
        // eslint-disable-next-line valid-jsdoc
        /** @ignore-option */
        start: function (
            this: NavigationBindings,
            e: PointerEvent
        ): Annotation|void {
            const coords = this.chart.pointer.getCoordinates(e),
                coordsX = this.utils.getAssignedAxis(coords.xAxis),
                coordsY = this.utils.getAssignedAxis(coords.yAxis);

            // Exit if clicked out of axes area
            if (!coordsX || !coordsY) {
                return;
            }

            const x = coordsX.value,
                y = coordsY.value,
                navigation = this.chart.options.navigation,
                options = merge(
                    {
                        langKey: 'elliott5',
                        type: 'elliottWave',
                        typeOptions: {
                            xAxis: coordsX.axis.options.index,
                            yAxis: coordsY.axis.options.index,
                            points: [
                                { x, y },
                                { x, y },
                                { x, y },
                                { x, y },
                                { x, y },
                                { x, y }
                            ]
                        },
                        labelOptions: {
                            style: {
                                color: palette.neutralColor60
                            }
                        }
                    },
                    navigation.annotationsOptions,
                    (navigation.bindings as any).elliott5.annotationsOptions
                );

            return this.chart.addAnnotation(options);
        },
        /** @ignore-option */
        steps: [
            bindingsUtils.updateNthPoint(1),
            bindingsUtils.updateNthPoint(2),
            bindingsUtils.updateNthPoint(3),
            bindingsUtils.updateNthPoint(4),
            bindingsUtils.updateNthPoint(5)
        ]
    },
    /**
     * A measure (x-dimension) annotation bindings. Includes `start` and one
     * event in `steps` array.
     *
     * @type    {Highcharts.NavigationBindingsOptionsObject}
     * @product highstock
     * @default {"className": "highcharts-measure-x", "start": function() {}, "steps": [function() {}], "annotationsOptions": {}}
     */
    measureX: {
        /** @ignore-option */
        className: 'highcharts-measure-x',
        // eslint-disable-next-line valid-jsdoc
        /** @ignore-option */
        start: function (
            this: NavigationBindings,
            e: PointerEvent
        ): Annotation|void {
            const coords = this.chart.pointer.getCoordinates(e),
                coordsX = this.utils.getAssignedAxis(coords.xAxis),
                coordsY = this.utils.getAssignedAxis(coords.yAxis);

            // Exit if clicked out of axes area
            if (!coordsX || !coordsY) {
                return;
            }

            const x = coordsX.value,
                y = coordsY.value,
                navigation = this.chart.options.navigation,
                options = merge(
                    {
                        langKey: 'measure',
                        type: 'measure',
                        typeOptions: {
                            selectType: 'x',
                            xAxis: coordsX.axis.options.index,
                            yAxis: coordsY.axis.options.index,
                            point: { x, y },
                            crosshairX: {
                                strokeWidth: 1,
                                stroke: palette.neutralColor100
                            },
                            crosshairY: {
                                enabled: false,
                                strokeWidth: 0,
                                stroke: palette.neutralColor100
                            },
                            background: {
                                width: 0,
                                height: 0,
                                strokeWidth: 0,
                                stroke: palette.backgroundColor
                            }
                        },
                        labelOptions: {
                            style: {
                                color: palette.neutralColor60
                            }
                        }
                    },
                    navigation.annotationsOptions,
                    (navigation.bindings as any).measureX.annotationsOptions
                );

            return this.chart.addAnnotation(options);
        },
        /** @ignore-option */
        steps: [
            bindingsUtils.updateRectSize
        ]
    },
    /**
     * A measure (y-dimension) annotation bindings. Includes `start` and one
     * event in `steps` array.
     *
     * @type    {Highcharts.NavigationBindingsOptionsObject}
     * @product highstock
     * @default {"className": "highcharts-measure-y", "start": function() {}, "steps": [function() {}], "annotationsOptions": {}}
     */
    measureY: {
        /** @ignore-option */
        className: 'highcharts-measure-y',
        // eslint-disable-next-line valid-jsdoc
        /** @ignore-option */
        start: function (
            this: NavigationBindings,
            e: PointerEvent
        ): Annotation|void {
            const coords = this.chart.pointer.getCoordinates(e),
                coordsX = this.utils.getAssignedAxis(coords.xAxis),
                coordsY = this.utils.getAssignedAxis(coords.yAxis);

            // Exit if clicked out of axes area
            if (!coordsX || !coordsY) {
                return;
            }

            const x = coordsX.value,
                y = coordsY.value,
                navigation = this.chart.options.navigation,
                options = merge(
                    {
                        langKey: 'measure',
                        type: 'measure',
                        typeOptions: {
                            selectType: 'y',
                            xAxis: coordsX.axis.options.index,
                            yAxis: coordsY.axis.options.index,
                            point: { x, y },
                            crosshairX: {
                                enabled: false,
                                strokeWidth: 0,
                                stroke: palette.neutralColor100
                            },
                            crosshairY: {
                                strokeWidth: 1,
                                stroke: palette.neutralColor100
                            },
                            background: {
                                width: 0,
                                height: 0,
                                strokeWidth: 0,
                                stroke: palette.backgroundColor
                            }
                        },
                        labelOptions: {
                            style: {
                                color: palette.neutralColor60
                            }
                        }
                    },
                    navigation.annotationsOptions,
                    (navigation.bindings as any).measureY.annotationsOptions
                );

            return this.chart.addAnnotation(options);
        },
        /** @ignore-option */
        steps: [
            bindingsUtils.updateRectSize
        ]
    },
    /**
     * A measure (xy-dimension) annotation bindings. Includes `start` and one
     * event in `steps` array.
     *
     * @type    {Highcharts.NavigationBindingsOptionsObject}
     * @product highstock
     * @default {"className": "highcharts-measure-xy", "start": function() {}, "steps": [function() {}], "annotationsOptions": {}}
     */
    measureXY: {
        /** @ignore-option */
        className: 'highcharts-measure-xy',
        // eslint-disable-next-line valid-jsdoc
        /** @ignore-option */
        start: function (
            this: NavigationBindings,
            e: PointerEvent
        ): Annotation|void {
            const coords = this.chart.pointer.getCoordinates(e),
                coordsX = this.utils.getAssignedAxis(coords.xAxis),
                coordsY = this.utils.getAssignedAxis(coords.yAxis);

            // Exit if clicked out of axes area
            if (!coordsX || !coordsY) {
                return;
            }

            const x = coordsX.value,
                y = coordsY.value,
                navigation = this.chart.options.navigation,
                options = merge(
                    {
                        langKey: 'measure',
                        type: 'measure',
                        typeOptions: {
                            selectType: 'xy',
                            xAxis: coordsX.axis.options.index,
                            yAxis: coordsY.axis.options.index,
                            point: { x, y },
                            background: {
                                width: 0,
                                height: 0,
                                strokeWidth: 10
                            },
                            crosshairX: {
                                strokeWidth: 1,
                                stroke: palette.neutralColor100
                            },
                            crosshairY: {
                                strokeWidth: 1,
                                stroke: palette.neutralColor100
                            }
                        },
                        labelOptions: {
                            style: {
                                color: palette.neutralColor60
                            }
                        }
                    },
                    navigation.annotationsOptions,
                    (navigation.bindings as any).measureXY.annotationsOptions
                );

            return this.chart.addAnnotation(options);
        },
        /** @ignore-option */
        steps: [
            bindingsUtils.updateRectSize
        ]
    },
    // Advanced type annotations:
    /**
     * A fibonacci annotation bindings. Includes `start` and two events in
     * `steps` array (updates second point, then height).
     *
     * @type    {Highcharts.NavigationBindingsOptionsObject}
     * @product highstock
     * @default {"className": "highcharts-fibonacci", "start": function() {}, "steps": [function() {}, function() {}], "annotationsOptions": {}}
     */
    fibonacci: {
        /** @ignore-option */
        className: 'highcharts-fibonacci',
        // eslint-disable-next-line valid-jsdoc
        /** @ignore-option */
        start: function (
            this: NavigationBindings,
            e: PointerEvent
        ): Annotation|void {
            const coords = this.chart.pointer.getCoordinates(e),
                coordsX = this.utils.getAssignedAxis(coords.xAxis),
                coordsY = this.utils.getAssignedAxis(coords.yAxis);

            // Exit if clicked out of axes area
            if (!coordsX || !coordsY) {
                return;
            }

            const x = coordsX.value,
                y = coordsY.value,
                navigation = this.chart.options.navigation,
                options = merge(
                    {
                        langKey: 'fibonacci',
                        type: 'fibonacci',
                        typeOptions: {
                            xAxis: coordsX.axis.options.index,
                            yAxis: coordsY.axis.options.index,
                            points: [
                                { x, y },
                                { x, y }
                            ]
                        },
                        labelOptions: {
                            style: {
                                color: palette.neutralColor60
                            }
                        }
                    },
                    navigation.annotationsOptions,
                    (navigation.bindings as any).fibonacci.annotationsOptions
                );

            return this.chart.addAnnotation(options);
        },
        /** @ignore-option */
        steps: [
            bindingsUtils.updateNthPoint(1),
            bindingsUtils.updateHeight
        ]
    },
    /**
     * A parallel channel (tunnel) annotation bindings. Includes `start` and
     * two events in `steps` array (updates second point, then height).
     *
     * @type    {Highcharts.NavigationBindingsOptionsObject}
     * @product highstock
     * @default {"className": "highcharts-parallel-channel", "start": function() {}, "steps": [function() {}, function() {}], "annotationsOptions": {}}
     */
    parallelChannel: {
        /** @ignore-option */
        className: 'highcharts-parallel-channel',
        // eslint-disable-next-line valid-jsdoc
        /** @ignore-option */
        start: function (
            this: NavigationBindings,
            e: PointerEvent
        ): Annotation|void {
            const coords = this.chart.pointer.getCoordinates(e),
                coordsX = this.utils.getAssignedAxis(coords.xAxis),
                coordsY = this.utils.getAssignedAxis(coords.yAxis);

            // Exit if clicked out of axes area
            if (!coordsX || !coordsY) {
                return;
            }

            const x = coordsX.value,
                y = coordsY.value,
                navigation = this.chart.options.navigation,
                options = merge(
                    {
                        langKey: 'parallelChannel',
                        type: 'tunnel',
                        typeOptions: {
                            xAxis: coordsX.axis.options.index,
                            yAxis: coordsY.axis.options.index,
                            points: [
                                { x, y },
                                { x, y }
                            ]
                        }
                    },
                    navigation.annotationsOptions,
                    (navigation.bindings as any).parallelChannel.annotationsOptions
                );

            return this.chart.addAnnotation(options);
        },
        /** @ignore-option */
        steps: [
            bindingsUtils.updateNthPoint(1),
            bindingsUtils.updateHeight
        ]
    },
    /**
     * An Andrew's pitchfork annotation bindings. Includes `start` and two
     * events in `steps` array (sets second and third control points).
     *
     * @type    {Highcharts.NavigationBindingsOptionsObject}
     * @product highstock
     * @default {"className": "highcharts-pitchfork", "start": function() {}, "steps": [function() {}, function() {}], "annotationsOptions": {}}
     */
    pitchfork: {
        /** @ignore-option */
        className: 'highcharts-pitchfork',
        // eslint-disable-next-line valid-jsdoc
        /** @ignore-option */
        start: function (
            this: NavigationBindings,
            e: PointerEvent
        ): Annotation|void {
            const coords = this.chart.pointer.getCoordinates(e),
                coordsX = this.utils.getAssignedAxis(coords.xAxis),
                coordsY = this.utils.getAssignedAxis(coords.yAxis);

            // Exit if clicked out of axes area
            if (!coordsX || !coordsY) {
                return;
            }

            const x = coordsX.value,
                y = coordsY.value,
                navigation = this.chart.options.navigation,
                options = merge(
                    {
                        langKey: 'pitchfork',
                        type: 'pitchfork',
                        typeOptions: {
                            xAxis: coordsX.axis.options.index,
                            yAxis: coordsY.axis.options.index,
                            points: [{
                                x: coordsX.value,
                                y: coordsY.value,
                                controlPoint: {
                                    style: {
                                        fill: palette.negativeColor
                                    }
                                }
                            },
                            { x, y },
                            { x, y }],
                            innerBackground: {
                                fill: 'rgba(100, 170, 255, 0.8)'
                            }
                        },
                        shapeOptions: {
                            strokeWidth: 2
                        }
                    },
                    navigation.annotationsOptions,
                    (navigation.bindings as any).pitchfork.annotationsOptions
                );

            return this.chart.addAnnotation(options);
        },
        /** @ignore-option */
        steps: [
            bindingsUtils.updateNthPoint(1),
            bindingsUtils.updateNthPoint(2)
        ]
    },
    // Labels with arrow and auto increments
    /**
     * A vertical counter annotation bindings. Includes `start` event. On click,
     * finds the closest point and marks it with a numeric annotation -
     * incrementing counter on each add.
     *
     * @type    {Highcharts.NavigationBindingsOptionsObject}
     * @product highstock
     * @default {"className": "highcharts-vertical-counter", "start": function() {}, "annotationsOptions": {}}
     */
    verticalCounter: {
        /** @ignore-option */
        className: 'highcharts-vertical-counter',
        // eslint-disable-next-line valid-jsdoc
        /** @ignore-option */
        start: function (
            this: Highcharts.StockToolsNavigationBindings,
            e: PointerEvent
        ): void {
            let closestPoint = bindingsUtils.attractToPoint(e, this.chart),
                navigation = this.chart.options.navigation,
                options,
                annotation;

            // Exit if clicked out of axes area
            if (!closestPoint) {
                return;
            }

            this.verticalCounter = this.verticalCounter || 0;

            options = merge(
                {
                    langKey: 'verticalCounter',
                    type: 'verticalLine',
                    typeOptions: {
                        point: {
                            x: closestPoint.x,
                            y: closestPoint.y,
                            xAxis: closestPoint.xAxis,
                            yAxis: closestPoint.yAxis
                        },
                        label: {
                            offset: closestPoint.below ? 40 : -40,
                            text: this.verticalCounter.toString()
                        }
                    },
                    labelOptions: {
                        style: {
                            color: palette.neutralColor60,
                            fontSize: '11px'
                        }
                    },
                    shapeOptions: {
                        stroke: 'rgba(0, 0, 0, 0.75)',
                        strokeWidth: 1
                    }
                },
                navigation.annotationsOptions,
                (navigation.bindings as any).verticalCounter.annotationsOptions
            );

            annotation = this.chart.addAnnotation(options);

            this.verticalCounter++;

            (annotation.options.events.click as any).call(annotation, {});
        }
    },
    /**
     * A vertical arrow annotation bindings. Includes `start` event. On click,
     * finds the closest point and marks it with an arrow and a label with
     * value.
     *
     * @type    {Highcharts.NavigationBindingsOptionsObject}
     * @product highstock
     * @default {"className": "highcharts-vertical-label", "start": function() {}, "annotationsOptions": {}}
     */
    verticalLabel: {
        /** @ignore-option */
        className: 'highcharts-vertical-label',
        // eslint-disable-next-line valid-jsdoc
        /** @ignore-option */
        start: function (
            this: NavigationBindings,
            e: PointerEvent
        ): void {
            let closestPoint = bindingsUtils.attractToPoint(e, this.chart),
                navigation = this.chart.options.navigation,
                options,
                annotation;

            // Exit if clicked out of axes area
            if (!closestPoint) {
                return;
            }

            options = merge(
                {
                    langKey: 'verticalLabel',
                    type: 'verticalLine',
                    typeOptions: {
                        point: {
                            x: closestPoint.x,
                            y: closestPoint.y,
                            xAxis: closestPoint.xAxis,
                            yAxis: closestPoint.yAxis
                        },
                        label: {
                            offset: closestPoint.below ? 40 : -40
                        }
                    },
                    labelOptions: {
                        style: {
                            color: palette.neutralColor60,
                            fontSize: '11px'
                        }
                    },
                    shapeOptions: {
                        stroke: 'rgba(0, 0, 0, 0.75)',
                        strokeWidth: 1
                    }
                },
                navigation.annotationsOptions,
                (navigation.bindings as any).verticalLabel.annotationsOptions
            );

            annotation = this.chart.addAnnotation(options);

            (annotation.options.events.click as any).call(annotation, {});
        }
    },
    /**
     * A vertical arrow annotation bindings. Includes `start` event. On click,
     * finds the closest point and marks it with an arrow.
     * `${palette.positiveColor}` is the color of the arrow when
     * pointing from above and `${palette.negativeColor}`
     * when pointing from below the point.
     *
     * @type    {Highcharts.NavigationBindingsOptionsObject}
     * @product highstock
     * @default {"className": "highcharts-vertical-arrow", "start": function() {}, "annotationsOptions": {}}
     */
    verticalArrow: {
        /** @ignore-option */
        className: 'highcharts-vertical-arrow',
        // eslint-disable-next-line valid-jsdoc
        /** @ignore-option */
        start: function (
            this: NavigationBindings,
            e: PointerEvent
        ): void {
            let closestPoint = bindingsUtils.attractToPoint(e, this.chart),
                navigation = this.chart.options.navigation,
                options,
                annotation;

            // Exit if clicked out of axes area
            if (!closestPoint) {
                return;
            }

            options = merge(
                {
                    langKey: 'verticalArrow',
                    type: 'verticalLine',
                    typeOptions: {
                        point: {
                            x: closestPoint.x,
                            y: closestPoint.y,
                            xAxis: closestPoint.xAxis,
                            yAxis: closestPoint.yAxis
                        },
                        label: {
                            offset: closestPoint.below ? 40 : -40,
                            format: ' '
                        },
                        connector: {
                            fill: 'none',
                            stroke: closestPoint.below ?
                                palette.negativeColor : palette.positiveColor
                        }
                    },
                    shapeOptions: {
                        stroke: 'rgba(0, 0, 0, 0.75)',
                        strokeWidth: 1
                    }
                },
                navigation.annotationsOptions,
                (navigation.bindings as any).verticalArrow.annotationsOptions
            );

            annotation = this.chart.addAnnotation(options);

            (annotation.options.events.click as any).call(annotation, {});
        }
    },
    // Flag types:
    /**
     * A flag series bindings. Includes `start` event. On click, finds the
     * closest point and marks it with a flag with `'circlepin'` shape.
     *
     * @type    {Highcharts.NavigationBindingsOptionsObject}
     * @product highstock
     * @default {"className": "highcharts-flag-circlepin", "start": function() {}}
     */
    flagCirclepin: {
        /** @ignore-option */
        className: 'highcharts-flag-circlepin',
        /** @ignore-option */
        start: (bindingsUtils.addFlagFromForm as any)('circlepin')
    },
    /**
     * A flag series bindings. Includes `start` event. On click, finds the
     * closest point and marks it with a flag with `'diamondpin'` shape.
     *
     * @type    {Highcharts.NavigationBindingsOptionsObject}
     * @product highstock
     * @default {"className": "highcharts-flag-diamondpin", "start": function() {}}
     */
    flagDiamondpin: {
        /** @ignore-option */
        className: 'highcharts-flag-diamondpin',
        /** @ignore-option */
        start: (bindingsUtils.addFlagFromForm as any)('flag')
    },
    /**
     * A flag series bindings. Includes `start` event.
     * On click, finds the closest point and marks it with a flag with
     * `'squarepin'` shape.
     *
     * @type    {Highcharts.NavigationBindingsOptionsObject}
     * @product highstock
     * @default {"className": "highcharts-flag-squarepin", "start": function() {}}
     */
    flagSquarepin: {
        /** @ignore-option */
        className: 'highcharts-flag-squarepin',
        /** @ignore-option */
        start: (bindingsUtils.addFlagFromForm as any)('squarepin')
    },
    /**
     * A flag series bindings. Includes `start` event.
     * On click, finds the closest point and marks it with a flag without pin
     * shape.
     *
     * @type    {Highcharts.NavigationBindingsOptionsObject}
     * @product highstock
     * @default {"className": "highcharts-flag-simplepin", "start": function() {}}
     */
    flagSimplepin: {
        /** @ignore-option */
        className: 'highcharts-flag-simplepin',
        /** @ignore-option */
        start: (bindingsUtils.addFlagFromForm as any)('nopin')
    },
    // Other tools:
    /**
     * Enables zooming in xAxis on a chart. Includes `start` event which
     * changes [chart.zoomType](#chart.zoomType).
     *
     * @type    {Highcharts.NavigationBindingsOptionsObject}
     * @product highstock
     * @default {"className": "highcharts-zoom-x", "init": function() {}}
     */
    zoomX: {
        /** @ignore-option */
        className: 'highcharts-zoom-x',
        // eslint-disable-next-line valid-jsdoc
        /** @ignore-option */
        init: function (
            this: NavigationBindings,
            button: HTMLDOMElement
        ): void {
            this.chart.update({
                chart: {
                    zoomType: 'x'
                }
            });

            fireEvent(
                this,
                'deselectButton',
                { button: button }
            );
        }
    },
    /**
     * Enables zooming in yAxis on a chart. Includes `start` event which
     * changes [chart.zoomType](#chart.zoomType).
     *
     * @type    {Highcharts.NavigationBindingsOptionsObject}
     * @product highstock
     * @default {"className": "highcharts-zoom-y", "init": function() {}}
     */
    zoomY: {
        /** @ignore-option */
        className: 'highcharts-zoom-y',
        // eslint-disable-next-line valid-jsdoc
        /** @ignore-option */
        init: function (
            this: NavigationBindings,
            button: HTMLDOMElement
        ): void {
            this.chart.update({
                chart: {
                    zoomType: 'y'
                }
            });
            fireEvent(
                this,
                'deselectButton',
                { button: button }
            );
        }
    },
    /**
     * Enables zooming in xAxis and yAxis on a chart. Includes `start` event
     * which changes [chart.zoomType](#chart.zoomType).
     *
     * @type    {Highcharts.NavigationBindingsOptionsObject}
     * @product highstock
     * @default {"className": "highcharts-zoom-xy", "init": function() {}}
     */
    zoomXY: {
        /** @ignore-option */
        className: 'highcharts-zoom-xy',
        // eslint-disable-next-line valid-jsdoc
        /** @ignore-option */
        init: function (
            this: NavigationBindings,
            button: HTMLDOMElement
        ): void {
            this.chart.update({
                chart: {
                    zoomType: 'xy'
                }
            });

            fireEvent(
                this,
                'deselectButton',
                { button: button }
            );
        }
    },
    /**
     * Changes main series to `'line'` type.
     *
     * @type    {Highcharts.NavigationBindingsOptionsObject}
     * @product highstock
     * @default {"className": "highcharts-series-type-line", "init": function() {}}
     */
    seriesTypeLine: {
        /** @ignore-option */
        className: 'highcharts-series-type-line',
        // eslint-disable-next-line valid-jsdoc
        /** @ignore-option */
        init: function (
            this: NavigationBindings,
            button: HTMLDOMElement
        ): void {
            this.chart.series[0].update({
                type: 'line',
                useOhlcData: true
            } as any);

            fireEvent(
                this,
                'deselectButton',
                { button: button }
            );
        }
    },
    /**
     * Changes main series to `'ohlc'` type.
     *
     * @type    {Highcharts.NavigationBindingsOptionsObject}
     * @product highstock
     * @default {"className": "highcharts-series-type-ohlc", "init": function() {}}
     */
    seriesTypeOhlc: {
        /** @ignore-option */
        className: 'highcharts-series-type-ohlc',
        // eslint-disable-next-line valid-jsdoc
        /** @ignore-option */
        init: function (
            this: NavigationBindings,
            button: HTMLDOMElement
        ): void {
            this.chart.series[0].update({
                type: 'ohlc'
            });

            fireEvent(
                this,
                'deselectButton',
                { button: button }
            );
        }
    },
    /**
     * Changes main series to `'candlestick'` type.
     *
     * @type    {Highcharts.NavigationBindingsOptionsObject}
     * @product highstock
     * @default {"className": "highcharts-series-type-candlestick", "init": function() {}}
     */
    seriesTypeCandlestick: {
        /** @ignore-option */
        className: 'highcharts-series-type-candlestick',
        // eslint-disable-next-line valid-jsdoc
        /** @ignore-option */
        init: function (
            this: NavigationBindings,
            button: HTMLDOMElement
        ): void {
            this.chart.series[0].update({
                type: 'candlestick'
            });

            fireEvent(
                this,
                'deselectButton',
                { button: button }
            );
        }
    },
    /**
<<<<<<< HEAD
     * Change main series to `'hlc'` type.
     *
     * @type    {Highcharts.NavigationBindingsOptionsObject}
     * @product highstock
     * @default {"className": "highcharts-series-type-hlc", "init": function () {}}
     */

    seriesTypeHLC: {
        className: 'highcharts-series-type-hlc',
=======
     * Changes main series to `'heikinashi'` type.
     *
     * @type    {Highcharts.NavigationBindingsOptionsObject}
     * @product highstock
     * @default {"className": "highcharts-series-type-heikinashi", "init": function() {}}
     */
    seriesTypeHeikinAshi: {
        /** @ignore-option */
        className: 'highcharts-series-type-heikinashi',
        // eslint-disable-next-line valid-jsdoc
        /** @ignore-option */
>>>>>>> 88352648
        init: function (
            this: NavigationBindings,
            button: HTMLDOMElement
        ): void {
            this.chart.series[0].update({
<<<<<<< HEAD
                type: 'hlc',
                useOhlcData: true
            });
            fireEvent(this, 'deselectButton', { button });
=======
                type: 'heikinashi'
            });

            fireEvent(
                this,
                'deselectButton',
                { button: button }
            );
>>>>>>> 88352648
        }
    },
    /**
     * Displays chart in fullscreen.
     *
     * **Note**: Fullscreen is not supported on iPhone due to iOS limitations.
     *
     * @type    {Highcharts.NavigationBindingsOptionsObject}
     * @product highstock
     * @default {"className": "noDataState": "normal", "highcharts-full-screen", "init": function() {}}
     */
    fullScreen: {
        /** @ignore-option */
        className: 'highcharts-full-screen',
        noDataState: 'normal',
        // eslint-disable-next-line valid-jsdoc
        /** @ignore-option */
        init: function (
            this: NavigationBindings,
            button: HTMLDOMElement
        ): void {
            this.chart.fullscreen.toggle();
            fireEvent(
                this,
                'deselectButton',
                { button: button }
            );
        }
    },
    /**
     * Hides/shows two price indicators:
     * - last price in the dataset
     * - last price in the selected range
     *
     * @type    {Highcharts.NavigationBindingsOptionsObject}
     * @product highstock
     * @default {"className": "highcharts-current-price-indicator", "init": function() {}}
     */
    currentPriceIndicator: {
        /** @ignore-option */
        className: 'highcharts-current-price-indicator',
        // eslint-disable-next-line valid-jsdoc
        /** @ignore-option */
        init: function (
            this: NavigationBindings,
            button: HTMLDOMElement
        ): void {
            const chart = this.chart,
                series = chart.series,
                gui = chart.stockTools,
                priceIndicatorEnabled = bindingsUtils.isPriceIndicatorEnabled(chart.series);

            if (gui && gui.guiEnabled) {
                series.forEach(function (series): void {
                    series.update({
                        lastPrice: { enabled: !priceIndicatorEnabled },
                        lastVisiblePrice: { enabled: !priceIndicatorEnabled, label: { enabled: true } }
                    }, false);
                });
                chart.redraw();
            }

            fireEvent(
                this,
                'deselectButton',
                { button: button }
            );
        }
    },
    /**
     * Indicators bindings. Includes `init` event to show a popup.
     *
     * Note: In order to show base series from the chart in the popup's
     * dropdown each series requires
     * [series.id](https://api.highcharts.com/highstock/series.line.id) to be
     * defined.
     *
     * @type    {Highcharts.NavigationBindingsOptionsObject}
     * @product highstock
     * @default {"className": "highcharts-indicators", "init": function() {}}
     */
    indicators: {
        /** @ignore-option */
        className: 'highcharts-indicators',
        // eslint-disable-next-line valid-jsdoc
        /** @ignore-option */
        init: function (this: Highcharts.StockToolsNavigationBindings): void {
            const navigation = this;

            fireEvent(
                navigation,
                'showPopup',
                {
                    formType: 'indicators',
                    options: {},
                    // Callback on submit:
                    onSubmit: function (data: any): void {
                        navigation.utils.manageIndicators.call(
                            navigation,
                            data
                        );
                    }
                }
            );
        }
    },
    /**
     * Hides/shows all annotations on a chart.
     *
     * @type    {Highcharts.NavigationBindingsOptionsObject}
     * @product highstock
     * @default {"className": "highcharts-toggle-annotations", "init": function() {}}
     */
    toggleAnnotations: {
        /** @ignore-option */
        className: 'highcharts-toggle-annotations',
        // eslint-disable-next-line valid-jsdoc
        /** @ignore-option */
        init: function (
            this: Highcharts.StockToolsNavigationBindings,
            button: HTMLDOMElement
        ): void {
            const chart = this.chart,
                gui: Highcharts.Toolbar = chart.stockTools as any,
                iconsURL = gui.getIconsURL();

            this.toggledAnnotations = !this.toggledAnnotations;

            (chart.annotations || []).forEach(function (
                this: Highcharts.StockToolsNavigationBindings,
                annotation: any
            ): void {
                annotation.setVisibility(!this.toggledAnnotations);
            }, this);

            if (gui && gui.guiEnabled) {
                if (this.toggledAnnotations) {
                    (button.firstChild as any).style['background-image'] =
                        'url("' + iconsURL +
                            'annotations-hidden.svg")';
                } else {
                    (button.firstChild as any).style['background-image'] =
                        'url("' + iconsURL +
                            'annotations-visible.svg")';
                }
            }

            fireEvent(
                this,
                'deselectButton',
                { button: button }
            );
        }
    },
    /**
     * Save a chart in localStorage under `highcharts-chart` key.
     * Stored items:
     * - annotations
     * - indicators (with yAxes)
     * - flags
     *
     * @type    {Highcharts.NavigationBindingsOptionsObject}
     * @product highstock
     * @default {"className": "highcharts-save-chart", "noDataState": "normal", "init": function() {}}
     */
    saveChart: {
        /** @ignore-option */
        className: 'highcharts-save-chart',
        noDataState: 'normal',
        // eslint-disable-next-line valid-jsdoc
        /** @ignore-option */
        init: function (
            this: Highcharts.StockToolsNavigationBindings,
            button: HTMLDOMElement
        ): void {
            const navigation = this,
                chart = navigation.chart,
                annotations: Array<Highcharts.AnnotationsOptions> = [],
                indicators: Array<DeepPartial<SeriesTypeOptions>> = [],
                flags: Array<DeepPartial<SeriesTypeOptions>> = [],
                yAxes: Array<YAxisOptions> = [];

            chart.annotations.forEach(function (
                annotation: Annotation,
                index: number
            ): void {
                annotations[index] = annotation.userOptions;
            });

            chart.series.forEach(function (series): void {
                if (series.is('sma')) {
                    indicators.push(series.userOptions);
                } else if (series.type === 'flags') {
                    flags.push(series.userOptions);
                }
            });

            chart.yAxis.forEach(function (yAxis: AxisType): void {
                if (bindingsUtils.isNotNavigatorYAxis(yAxis)) {
                    yAxes.push(yAxis.options);
                }
            });

            H.win.localStorage.setItem(
                PREFIX + 'chart',
                JSON.stringify({
                    annotations: annotations,
                    indicators: indicators,
                    flags: flags,
                    yAxes: yAxes
                })
            );

            fireEvent(
                this,
                'deselectButton',
                { button: button }
            );
        }
    }
};

setOptions({
    navigation: {
        bindings: stockToolsBindings
    }
});

NavigationBindings.prototype.utils = merge(bindingsUtils, NavigationBindings.prototype.utils);<|MERGE_RESOLUTION|>--- conflicted
+++ resolved
@@ -112,6 +112,7 @@
             updateHeight(this: NavigationBindings, e: PointerEvent, annotation: Annotation): void;
             updateNthPoint(startIndex: number): StockToolsNavigationBindingsUtilsObject['updateHeight'];
         }
+
         interface StockToolsFieldsObject {
             [key: string]: any;
         }
@@ -250,6 +251,7 @@
 };
 
 bindingsUtils.indicatorsWithAxes = [
+
     'ad',
     'atr',
     'cci',
@@ -543,6 +545,7 @@
         const options = annotation.options.typeOptions,
             xAxis = isNumber(options.xAxis) && this.chart.xAxis[options.xAxis],
             yAxis = isNumber(options.yAxis) && this.chart.yAxis[options.yAxis];
+
 
         if (xAxis && yAxis) {
             (options.points as any).forEach(function (
@@ -2311,17 +2314,6 @@
         }
     },
     /**
-<<<<<<< HEAD
-     * Change main series to `'hlc'` type.
-     *
-     * @type    {Highcharts.NavigationBindingsOptionsObject}
-     * @product highstock
-     * @default {"className": "highcharts-series-type-hlc", "init": function () {}}
-     */
-
-    seriesTypeHLC: {
-        className: 'highcharts-series-type-hlc',
-=======
      * Changes main series to `'heikinashi'` type.
      *
      * @type    {Highcharts.NavigationBindingsOptionsObject}
@@ -2333,18 +2325,11 @@
         className: 'highcharts-series-type-heikinashi',
         // eslint-disable-next-line valid-jsdoc
         /** @ignore-option */
->>>>>>> 88352648
         init: function (
             this: NavigationBindings,
             button: HTMLDOMElement
         ): void {
             this.chart.series[0].update({
-<<<<<<< HEAD
-                type: 'hlc',
-                useOhlcData: true
-            });
-            fireEvent(this, 'deselectButton', { button });
-=======
                 type: 'heikinashi'
             });
 
@@ -2353,7 +2338,27 @@
                 'deselectButton',
                 { button: button }
             );
->>>>>>> 88352648
+        }
+    },
+    /**
+     * Change main series to `'hlc'` type.
+     *
+     * @type    {Highcharts.NavigationBindingsOptionsObject}
+     * @product highstock
+     * @default {"className": "highcharts-series-type-hlc", "init": function () {}}
+     */
+
+    seriesTypeHLC: {
+        className: 'highcharts-series-type-hlc',
+        init: function (
+            this: NavigationBindings,
+            button: HTMLDOMElement
+        ): void {
+            this.chart.series[0].update({
+                type: 'hlc',
+                useOhlcData: true
+            });
+            fireEvent(this, 'deselectButton', { button });
         }
     },
     /**
