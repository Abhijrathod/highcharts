/* *
 *
 *  (c) 2010-2021 Torstein Honsi
 *
 *  License: www.highcharts.com/license
 *
 *  !!!!!!! SOURCE GETS TRANSPILED BY TYPESCRIPT. EDIT TS FILE ONLY. !!!!!!!
 *
 * */

'use strict';

/* *
 *
 *  Imports
 *
 * */

import type GlobalsLike from './GlobalsLike';

/* *
 *
 *  Declarations
 *
 * */

declare global {

    type AnyRecord = Record<string, any>;

    type ArrowFunction = (...args: any) => any;

    type DeepPartial<T> = {
        [K in keyof T]?: (T[K]|DeepPartial<T[K]>);
    };

    type ExtractArrayType<T> = T extends (infer U)[] ? U : never;

    type FunctionNamesOf<T> = keyof FunctionsOf<T>;

    type FunctionsOf<T> = {
        [K in keyof T as T[K] extends Function ? K : never]: T[K];
    };

    interface Array<T> {
        forEach<TScope = any>(
            callbackfn: ArrayForEachCallbackFunction<T, TScope>,
            thisArg?: TScope
        ): void;
    }

    interface ArrayForEachCallbackFunction<T, TScope = any> {
        (this: TScope, value: T, index: number, array: Array<T>): void;
    }

    interface CallableFunction {
        apply<TScope, TArguments extends Array<unknown>, TReturn>(
            this: (this: TScope, ...args: TArguments) => TReturn,
            thisArg: TScope,
            args?: (TArguments|IArguments)
        ): TReturn;
    }

    interface Class<T = any> extends Function {
        new(...args: Array<any>): T;
    }

    interface Document {
        /** @deprecated */
        exitFullscreen: () => Promise<void>;
        /** @deprecated */
        mozCancelFullScreen: Function;
        /** @deprecated */
        msExitFullscreen: Function;
        /** @deprecated */
        msHidden: boolean;
        /** @deprecated */
        webkitExitFullscreen: Function;
        /** @deprecated */
        webkitHidden: boolean;
    }

    interface Element {
        /**
         * @private
         * @requires Core/Renderer/SVG/SVGElement
         */
        gradient?: string;
        /**
         * @private
         * @requires Core/Renderer/SVG/SVGElement
         */
        radialReference?: Array<number>;
        setAttribute(
            qualifiedName: string,
            value: (boolean|number|string)
        ): void;

        /** @deprecated */
        currentStyle?: ElementCSSInlineStyle;
        /** @deprecated */
        mozRequestFullScreen: Function;
        /** @deprecated */
        msMatchesSelector: Element['matches'];
        /** @deprecated */
        msRequestFullscreen: Function;
        /** @deprecated */
        webkitMatchesSelector: Element['matches'];
        /** @deprecated */
        webkitRequestFullScreen: Function;
    }

    interface HTMLCanvasElement {
        /** @deprecated */
        msToBlob: Function;
    }

    interface HTMLElement {
        parentNode: HTMLElement;
    }

    interface Math {
        easeInOutSine(pos: number): number;
    }

<<<<<<< HEAD
=======
    class MSBlobBuilder extends Blob {
        /** @deprecated */
        append: Function;
        /** @deprecated */
        getBlob: Function;
    }

    class MSPointerEvent implements Partial<PointerEvent> {
        /** @deprecated */
        readonly MSPOINTER_TYPE_TOUCH: string;
        readonly pointerType: undefined;
    }

    interface Navigator {
        /** @deprecated */
        msSaveOrOpenBlob: Function;
    }

    interface ObjectConstructor {
        /**
         * Sets the prototype of a specified object o to object proto or null.
         * Returns the object o.
         * @param o The object to change its prototype.
         * @param proto The value of the new prototype or null.
         */
        setPrototypeOf?<T>(o: T, proto: object | null): T;
    }

    interface PointerEvent {
        /** @deprecated */
        readonly MSPOINTER_TYPE_TOUCH: string;
        /** @deprecated */
        readonly toElement: Element;
    }

>>>>>>> 788373d5
    interface SVGElement {
        /**
         * @private
         * @requires Core/Renderer/SVG/SVGElement
         */
        cutHeight?: number;
        parentNode: SVGElement;
    }

    interface TouchList {
        changedTouches: Array<Touch>;
    }

    interface Window {
        /** @deprecated */
        MSBlobBuilder?: typeof MSBlobBuilder;
        /** @deprecated */
        MSPointerEvent?: typeof MSPointerEvent;
        /** @deprecated */
        createObjectURL?: (typeof URL)['createObjectURL'];
        /** @deprecated */
        opera?: unknown;
        /** @deprecated */
        webkitAudioContext?: typeof AudioContext;
        /** @deprecated */
        webkitURL?: typeof URL;
    }

    interface GlobalOptions {
        /** @deprecated */
        canvasToolsURL?: string;
        /** @deprecated */
        Date?: Function;
        /** @deprecated */
        getTimezoneOffset?: Function;
        /** @deprecated */
        timezone?: string;
        /** @deprecated */
        timezoneOffset?: number;
        /** @deprecated */
        useUTC?: boolean;
    }

    namespace Intl {

        interface DateTimeFormat {
            formatRange(
                startDate: Date,
                endDate: Date
            ): string;
        }

    }

}

/* *
 *
 *  Namespace
 *
 * */

/**
 * Shared Highcharts properties.
 * @private
 */
namespace Globals {

    /* *
     *
     *  Constants
     *
     * */

    export const SVG_NS = 'http://www.w3.org/2000/svg',
        product = 'Highcharts',
        version = '@product.version@',
        win = (
            typeof window !== 'undefined' ?
                window :
                {}
        ) as (Window&typeof globalThis), // eslint-disable-line node/no-unsupported-features/es-builtins
        doc = win.document,
        svg = (
            doc &&
            doc.createElementNS &&
            !!(
                doc.createElementNS(SVG_NS, 'svg') as SVGSVGElement
            ).createSVGRect
        ),
        userAgent = (win.navigator && win.navigator.userAgent) || '',
        isChrome = userAgent.indexOf('Chrome') !== -1,
        isFirefox = userAgent.indexOf('Firefox') !== -1,
        isMS = /(edge|msie|trident)/i.test(userAgent) && !win.opera,
        isSafari = !isChrome && userAgent.indexOf('Safari') !== -1,
        isTouchDevice = /(Mobile|Android|Windows Phone)/.test(userAgent),
        isWebKit = userAgent.indexOf('AppleWebKit') !== -1,
        deg2rad = Math.PI * 2 / 360,
        hasBidiBug = (
            isFirefox &&
            parseInt(userAgent.split('Firefox/')[1], 10) < 4 // issue #38
        ),
        hasTouch = !!win.TouchEvent,
        marginNames: GlobalsLike['marginNames'] = [
            'plotTop',
            'marginRight',
            'marginBottom',
            'plotLeft'
        ],
        noop = function (): void {},
        supportsPassiveEvents = (function (): boolean {
            // Checks whether the browser supports passive events, (#11353).
            let supportsPassive = false;

            // Object.defineProperty doesn't work on IE as well as passive
            // events - instead of using polyfill, we can exclude IE totally.
            if (!isMS) {
                const opts = Object.defineProperty({}, 'passive', {
                    get: function (): void {
                        supportsPassive = true;
                    }
                });

                if (win.addEventListener && win.removeEventListener) {
                    win.addEventListener('testPassive', noop, opts);
                    win.removeEventListener('testPassive', noop, opts);
                }
            }

            return supportsPassive;
        }());

    /**
     * An array containing the current chart objects in the page. A chart's
     * position in the array is preserved throughout the page's lifetime. When
     * a chart is destroyed, the array item becomes `undefined`.
     *
     * @name Highcharts.charts
     * @type {Array<Highcharts.Chart|undefined>}
     */
    export const charts: GlobalsLike['charts'] = [];

    /**
     * A hook for defining additional date format specifiers. New
     * specifiers are defined as key-value pairs by using the
     * specifier as key, and a function which takes the timestamp as
     * value. This function returns the formatted portion of the
     * date.
     *
     * @sample highcharts/global/dateformats/
     *         Adding support for week number
     *
     * @name Highcharts.dateFormats
     * @type {Record<string, Highcharts.TimeFormatCallbackFunction>}
     */
    export const dateFormats: GlobalsLike['dateFormats'] = {};

    /**
     * @private
     * @deprecated
     * @todo Use only `Core/Series/SeriesRegistry.seriesTypes`
     */
    export const seriesTypes = {} as GlobalsLike['seriesTypes'];

    /**
     * @private
     */
    export const symbolSizes: GlobalsLike['symbolSizes'] = {};

    /* *
     *
     *  Properties
     *
     * */

    // eslint-disable-next-line prefer-const
    export let chartCount = 0;

}

/* *
 *
 *  Default Export
 *
 * */

export default Globals as unknown as GlobalsLike;

/* *
 *
 *  API Declarations
 *
 * */

/**
 * Theme options that should get applied to the chart. In module mode it
 * might not be possible to change this property because of read-only
 * restrictions, instead use {@link Highcharts.setOptions}.
 *
 * @deprecated
 * @name Highcharts.theme
 * @type {Highcharts.Options}
 */

(''); // keeps doclets above in JS file<|MERGE_RESOLUTION|>--- conflicted
+++ resolved
@@ -123,8 +123,6 @@
         easeInOutSine(pos: number): number;
     }
 
-<<<<<<< HEAD
-=======
     class MSBlobBuilder extends Blob {
         /** @deprecated */
         append: Function;
@@ -143,16 +141,6 @@
         msSaveOrOpenBlob: Function;
     }
 
-    interface ObjectConstructor {
-        /**
-         * Sets the prototype of a specified object o to object proto or null.
-         * Returns the object o.
-         * @param o The object to change its prototype.
-         * @param proto The value of the new prototype or null.
-         */
-        setPrototypeOf?<T>(o: T, proto: object | null): T;
-    }
-
     interface PointerEvent {
         /** @deprecated */
         readonly MSPOINTER_TYPE_TOUCH: string;
@@ -160,7 +148,6 @@
         readonly toElement: Element;
     }
 
->>>>>>> 788373d5
     interface SVGElement {
         /**
          * @private
