/* *
 *
 *  (c) 2010-2021 Torstein Honsi
 *
 *  License: www.highcharts.com/license
 *
 *  !!!!!!! SOURCE GETS TRANSPILED BY TYPESCRIPT. EDIT TS FILE ONLY. !!!!!!!
 *
 * */

'use strict';

<<<<<<< HEAD
/* *
 *
 *  Imports
 *
 * */

=======
import type ColorType from './Color/ColorType';
>>>>>>> 49a925eb
import type { Options } from './Options';
import type Point from './Series/Point';
import type Series from './Series/Series';

import ChartDefaults from './Chart/ChartDefaults.js';
import Color from './Color/Color.js';
const { parse: color } = Color;
import H from './Globals.js';
const {
    isTouchDevice,
    svg
} = H;
import palette from './Color/Palette.js';
import Time from './Time.js';
import U from './Utilities.js';
const { merge } = U;

/* *
 *
 *  Declarations
 *
 * */

declare module './GlobalsLike' {
    interface GlobalsLike {
        defaultOptions: Options;
        time: Time;
    }
}

declare module './Chart/ChartOptions'{
    interface ChartOptions {
    }
}

declare module './LangOptions'{
    export interface LangOptions {
        decimalPoint: string;
        invalidDate?: string;
        loading: string;
        months: Array<string>;
        numericSymbolMagnitude?: number;
        numericSymbols: Array<string>;
        resetZoom: string;
        resetZoomTitle: string;
        shortMonths: Array<string>;
        shortWeekdays?: Array<string>;
        thousandsSep: string;
        weekdays: Array<string>;
        zoomIn?: string;
        zoomOut?: string;
    }
}

/* *
 *
 *  API Options
 *
 * */

/**
 * Global default settings.
 *
 * @name Highcharts.defaultOptions
 * @type {Highcharts.Options}
 *//**
 * @optionparent
 */
const defaultOptions: Options = {

    /**
     * An array containing the default colors for the chart's series. When
     * all colors are used, new colors are pulled from the start again.
     *
     * Default colors can also be set on a series or series.type basis,
     * see [column.colors](#plotOptions.column.colors),
     * [pie.colors](#plotOptions.pie.colors).
     *
     * In styled mode, the colors option doesn't exist. Instead, colors
     * are defined in CSS and applied either through series or point class
     * names, or through the [chart.colorCount](#chart.colorCount) option.
     *
     *
     * ### Legacy
     *
     * In Highcharts 3.x, the default colors were:
     * ```js
     * colors: ['#2f7ed8', '#0d233a', '#8bbc21', '#910000', '#1aadce',
     *         '#492970', '#f28f43', '#77a1e5', '#c42525', '#a6c96a']
     * ```
     *
     * In Highcharts 2.x, the default colors were:
     * ```js
     * colors: ['#4572A7', '#AA4643', '#89A54E', '#80699B', '#3D96AE',
     *         '#DB843D', '#92A8CD', '#A47D7C', '#B5CA92']
     * ```
     *
     * @sample {highcharts} highcharts/chart/colors/
     *         Assign a global color theme
     *
     * @type    {Array<Highcharts.ColorString>}
     * @default ["#7cb5ec", "#434348", "#90ed7d", "#f7a35c", "#8085e9",
     *          "#f15c80", "#e4d354", "#2b908f", "#f45b5b", "#91e8e1"]
     */
    colors: palette.colors,

    /**
     * Styled mode only. Configuration object for adding SVG definitions for
     * reusable elements. See [gradients, shadows and
     * patterns](https://www.highcharts.com/docs/chart-design-and-style/gradients-shadows-and-patterns)
     * for more information and code examples.
     *
     * @type      {*}
     * @since     5.0.0
     * @apioption defs
     */

    /**
     * @ignore-option
     */
    symbols: ['circle', 'diamond', 'square', 'triangle', 'triangle-down'],

    /**
     * The language object is global and it can't be set on each chart
     * initialization. Instead, use `Highcharts.setOptions` to set it before any
     * chart is initialized.
     *
     * ```js
     * Highcharts.setOptions({
     *     lang: {
     *         months: [
     *             'Janvier', 'Février', 'Mars', 'Avril',
     *             'Mai', 'Juin', 'Juillet', 'Août',
     *             'Septembre', 'Octobre', 'Novembre', 'Décembre'
     *         ],
     *         weekdays: [
     *             'Dimanche', 'Lundi', 'Mardi', 'Mercredi',
     *             'Jeudi', 'Vendredi', 'Samedi'
     *         ]
     *     }
     * });
     * ```
     */
    lang: {

        /**
         * The loading text that appears when the chart is set into the loading
         * state following a call to `chart.showLoading`.
         */
        loading: 'Loading...',

        /**
         * An array containing the months names. Corresponds to the `%B` format
         * in `Highcharts.dateFormat()`.
         *
         * @type    {Array<string>}
         * @default ["January", "February", "March", "April", "May", "June",
         *          "July", "August", "September", "October", "November",
         *          "December"]
         */
        months: [
            'January', 'February', 'March', 'April', 'May', 'June', 'July',
            'August', 'September', 'October', 'November', 'December'
        ],

        /**
         * An array containing the months names in abbreviated form. Corresponds
         * to the `%b` format in `Highcharts.dateFormat()`.
         *
         * @type    {Array<string>}
         * @default ["Jan", "Feb", "Mar", "Apr", "May", "Jun",
         *          "Jul", "Aug", "Sep", "Oct", "Nov", "Dec"]
         */
        shortMonths: [
            'Jan', 'Feb', 'Mar', 'Apr', 'May', 'Jun', 'Jul',
            'Aug', 'Sep', 'Oct', 'Nov', 'Dec'
        ],

        /**
         * An array containing the weekday names.
         *
         * @type    {Array<string>}
         * @default ["Sunday", "Monday", "Tuesday", "Wednesday", "Thursday",
         *          "Friday", "Saturday"]
         */
        weekdays: [
            'Sunday', 'Monday', 'Tuesday', 'Wednesday',
            'Thursday', 'Friday', 'Saturday'
        ],

        /**
         * Short week days, starting Sunday. If not specified, Highcharts uses
         * the first three letters of the `lang.weekdays` option.
         *
         * @sample highcharts/lang/shortweekdays/
         *         Finnish two-letter abbreviations
         *
         * @type      {Array<string>}
         * @since     4.2.4
         * @apioption lang.shortWeekdays
         */

        /**
         * What to show in a date field for invalid dates. Defaults to an empty
         * string.
         *
         * @type      {string}
         * @since     4.1.8
         * @product   highcharts highstock
         * @apioption lang.invalidDate
         */

        /**
         * The title appearing on hovering the zoom in button. The text itself
         * defaults to "+" and can be changed in the button options.
         *
         * @type      {string}
         * @default   Zoom in
         * @product   highmaps
         * @apioption lang.zoomIn
         */

        /**
         * The title appearing on hovering the zoom out button. The text itself
         * defaults to "-" and can be changed in the button options.
         *
         * @type      {string}
         * @default   Zoom out
         * @product   highmaps
         * @apioption lang.zoomOut
         */

        /**
         * The default decimal point used in the `Highcharts.numberFormat`
         * method unless otherwise specified in the function arguments.
         *
         * @since 1.2.2
         */
        decimalPoint: '.',

        /**
         * [Metric prefixes](https://en.wikipedia.org/wiki/Metric_prefix) used
         * to shorten high numbers in axis labels. Replacing any of the
         * positions with `null` causes the full number to be written. Setting
         * `numericSymbols` to `null` disables shortening altogether.
         *
         * @sample {highcharts} highcharts/lang/numericsymbols/
         *         Replacing the symbols with text
         * @sample {highstock} highcharts/lang/numericsymbols/
         *         Replacing the symbols with text
         *
         * @type    {Array<string>}
         * @default ["k", "M", "G", "T", "P", "E"]
         * @since   2.3.0
         */
        numericSymbols: ['k', 'M', 'G', 'T', 'P', 'E'],

        /**
         * The magnitude of [numericSymbols](#lang.numericSymbol) replacements.
         * Use 10000 for Japanese, Korean and various Chinese locales, which
         * use symbols for 10^4, 10^8 and 10^12.
         *
         * @sample highcharts/lang/numericsymbolmagnitude/
         *         10000 magnitude for Japanese
         *
         * @type      {number}
         * @default   1000
         * @since     5.0.3
         * @apioption lang.numericSymbolMagnitude
         */

        /**
         * The text for the label appearing when a chart is zoomed.
         *
         * @since 1.2.4
         */
        resetZoom: 'Reset zoom',

        /**
         * The tooltip title for the label appearing when a chart is zoomed.
         *
         * @since 1.2.4
         */
        resetZoomTitle: 'Reset zoom level 1:1',

        /**
         * The default thousands separator used in the `Highcharts.numberFormat`
         * method unless otherwise specified in the function arguments. Defaults
         * to a single space character, which is recommended in
         * [ISO 31-0](https://en.wikipedia.org/wiki/ISO_31-0#Numbers) and works
         * across Anglo-American and continental European languages.
         *
         * @default \u0020
         * @since   1.2.2
         */
        thousandsSep: ' '
    },

    /**
     * Global options that don't apply to each chart. These options, like
     * the `lang` options, must be set using the `Highcharts.setOptions`
     * method.
     *
     * ```js
     * Highcharts.setOptions({
     *     global: {
     *         useUTC: false
     *     }
     * });
     * ```
     */

    /**
     * _Canvg rendering for Android 2.x is removed as of Highcharts 5.0\.
     * Use the [libURL](#exporting.libURL) option to configure exporting._
     *
     * The URL to the additional file to lazy load for Android 2.x devices.
     * These devices don't support SVG, so we download a helper file that
     * contains [canvg](https://github.com/canvg/canvg), its dependency
     * rbcolor, and our own CanVG Renderer class. To avoid hotlinking to
     * our site, you can install canvas-tools.js on your own server and
     * change this option accordingly.
     *
     * @deprecated
     *
     * @type      {string}
     * @default   https://code.highcharts.com/{version}/modules/canvas-tools.js
     * @product   highcharts highmaps
     * @apioption global.canvasToolsURL
     */

    /**
     * This option is deprecated since v6.0.5. Instead, use
     * [time.useUTC](#time.useUTC) that supports individual time settings
     * per chart.
     *
     * @deprecated
     *
     * @type      {boolean}
     * @apioption global.useUTC
     */

    /**
     * This option is deprecated since v6.0.5. Instead, use
     * [time.Date](#time.Date) that supports individual time settings
     * per chart.
     *
     * @deprecated
     *
     * @type      {Function}
     * @product   highcharts highstock
     * @apioption global.Date
     */

    /**
     * This option is deprecated since v6.0.5. Instead, use
     * [time.getTimezoneOffset](#time.getTimezoneOffset) that supports
     * individual time settings per chart.
     *
     * @deprecated
     *
     * @type      {Function}
     * @product   highcharts highstock
     * @apioption global.getTimezoneOffset
     */

    /**
     * This option is deprecated since v6.0.5. Instead, use
     * [time.timezone](#time.timezone) that supports individual time
     * settings per chart.
     *
     * @deprecated
     *
     * @type      {string}
     * @product   highcharts highstock
     * @apioption global.timezone
     */

    /**
     * This option is deprecated since v6.0.5. Instead, use
     * [time.timezoneOffset](#time.timezoneOffset) that supports individual
     * time settings per chart.
     *
     * @deprecated
     *
     * @type      {number}
     * @product   highcharts highstock
     * @apioption global.timezoneOffset
     */

    global: {},


    /**
     * Time options that can apply globally or to individual charts. These
     * settings affect how `datetime` axes are laid out, how tooltips are
     * formatted, how series
     * [pointIntervalUnit](#plotOptions.series.pointIntervalUnit) works and how
     * the Highcharts Stock range selector handles time.
     *
     * The common use case is that all charts in the same Highcharts object
     * share the same time settings, in which case the global settings are set
     * using `setOptions`.
     *
     * ```js
     * // Apply time settings globally
     * Highcharts.setOptions({
     *     time: {
     *         timezone: 'Europe/London'
     *     }
     * });
     * // Apply time settings by instance
     * let chart = Highcharts.chart('container', {
     *     time: {
     *         timezone: 'America/New_York'
     *     },
     *     series: [{
     *         data: [1, 4, 3, 5]
     *     }]
     * });
     *
     * // Use the Time object
     * console.log(
     *        'Current time in New York',
     *        chart.time.dateFormat('%Y-%m-%d %H:%M:%S', Date.now())
     * );
     * ```
     *
     * Since v6.0.5, the time options were moved from the `global` obect to the
     * `time` object, and time options can be set on each individual chart.
     *
     * @sample {highcharts|highstock}
     *         highcharts/time/timezone/
     *         Set the timezone globally
     * @sample {highcharts}
     *         highcharts/time/individual/
     *         Set the timezone per chart instance
     * @sample {highstock}
     *         stock/time/individual/
     *         Set the timezone per chart instance
     *
     * @since     6.0.5
     * @optionparent time
     */
    time: {
        /**
         * A custom `Date` class for advanced date handling. For example,
         * [JDate](https://github.com/tahajahangir/jdate) can be hooked in to
         * handle Jalali dates.
         *
         * @type      {*}
         * @since     4.0.4
         * @product   highcharts highstock gantt
         */
        Date: void 0,
        /**
         * A callback to return the time zone offset for a given datetime. It
         * takes the timestamp in terms of milliseconds since January 1 1970,
         * and returns the timezone offset in minutes. This provides a hook
         * for drawing time based charts in specific time zones using their
         * local DST crossover dates, with the help of external libraries.
         *
         * @see [global.timezoneOffset](#global.timezoneOffset)
         *
         * @sample {highcharts|highstock} highcharts/time/gettimezoneoffset/
         *         Use moment.js to draw Oslo time regardless of browser locale
         *
         * @type      {Highcharts.TimezoneOffsetCallbackFunction}
         * @since     4.1.0
         * @product   highcharts highstock gantt
         */
        getTimezoneOffset: void 0,

        /**
         * Requires [moment.js](https://momentjs.com/). If the timezone option
         * is specified, it creates a default
         * [getTimezoneOffset](#time.getTimezoneOffset) function that looks
         * up the specified timezone in moment.js. If moment.js is not included,
         * this throws a Highcharts error in the console, but does not crash the
         * chart.
         *
         * @see [getTimezoneOffset](#time.getTimezoneOffset)
         *
         * @sample {highcharts|highstock} highcharts/time/timezone/
         *         Europe/Oslo
         *
         * @type      {string}
         * @since     5.0.7
         * @product   highcharts highstock gantt
         */
        timezone: void 0,
        /**
         * The timezone offset in minutes. Positive values are west, negative
         * values are east of UTC, as in the ECMAScript
         * [getTimezoneOffset](https://developer.mozilla.org/en-US/docs/Web/JavaScript/Reference/Global_Objects/Date/getTimezoneOffset)
         * method. Use this to display UTC based data in a predefined time zone.
         *
         * @see [time.getTimezoneOffset](#time.getTimezoneOffset)
         *
         * @sample {highcharts|highstock} highcharts/time/timezoneoffset/
         *         Timezone offset
         *
         * @since     3.0.8
         * @product   highcharts highstock gantt
         */
        timezoneOffset: 0,

        /**
         * Whether to use UTC time for axis scaling, tickmark placement and
         * time display in `Highcharts.dateFormat`. Advantages of using UTC
         * is that the time displays equally regardless of the user agent's
         * time zone settings. Local time can be used when the data is loaded
         * in real time or when correct Daylight Saving Time transitions are
         * required.
         *
         * @sample {highcharts} highcharts/time/useutc-true/
         *         True by default
         * @sample {highcharts} highcharts/time/useutc-false/
         *         False
         */
        useUTC: true
    },

    chart: ChartDefaults,

    /**
     * The chart's main title.
     *
     * @sample {highmaps} maps/title/title/
     *         Title options demonstrated
     */
    title: {

        /**
         * When the title is floating, the plot area will not move to make space
         * for it.
         *
         * @sample {highcharts} highcharts/chart/zoomtype-none/
         *         False by default
         * @sample {highcharts} highcharts/title/floating/
         *         True - title on top of the plot area
         * @sample {highstock} stock/chart/title-floating/
         *         True - title on top of the plot area
         *
         * @type      {boolean}
         * @default   false
         * @since     2.1
         * @apioption title.floating
         */

        /**
         * CSS styles for the title. Use this for font styling, but use `align`,
         * `x` and `y` for text alignment.
         *
         * In styled mode, the title style is given in the `.highcharts-title`
         * class.
         *
         * @sample {highcharts} highcharts/title/style/
         *         Custom color and weight
         * @sample {highstock} stock/chart/title-style/
         *         Custom color and weight
         * @sample highcharts/css/titles/
         *         Styled mode
         *
         * @type      {Highcharts.CSSObject}
         * @default   {highcharts|highmaps} { "color": "#333333", "fontSize": "18px" }
         * @default   {highstock} { "color": "#333333", "fontSize": "16px" }
         * @apioption title.style
         */

        /**
         * Whether to
         * [use HTML](https://www.highcharts.com/docs/chart-concepts/labels-and-string-formatting#html)
         * to render the text.
         *
         * @type      {boolean}
         * @default   false
         * @apioption title.useHTML
         */

        /**
         * The vertical alignment of the title. Can be one of `"top"`,
         * `"middle"` and `"bottom"`. When a value is given, the title behaves
         * as if [floating](#title.floating) were `true`.
         *
         * @sample {highcharts} highcharts/title/verticalalign/
         *         Chart title in bottom right corner
         * @sample {highstock} stock/chart/title-verticalalign/
         *         Chart title in bottom right corner
         *
         * @type      {Highcharts.VerticalAlignValue}
         * @since     2.1
         * @apioption title.verticalAlign
         */

        /**
         * The x position of the title relative to the alignment within
         * `chart.spacingLeft` and `chart.spacingRight`.
         *
         * @sample {highcharts} highcharts/title/align/
         *         Aligned to the plot area (x = 70px = margin left - spacing
         *         left)
         * @sample {highstock} stock/chart/title-align/
         *         Aligned to the plot area (x = 50px = margin left - spacing
         *         left)
         *
         * @type      {number}
         * @default   0
         * @since     2.0
         * @apioption title.x
         */

        /**
         * The y position of the title relative to the alignment within
         * [chart.spacingTop](#chart.spacingTop) and [chart.spacingBottom](
         * #chart.spacingBottom). By default it depends on the font size.
         *
         * @sample {highcharts} highcharts/title/y/
         *         Title inside the plot area
         * @sample {highstock} stock/chart/title-verticalalign/
         *         Chart title in bottom right corner
         *
         * @type      {number}
         * @since     2.0
         * @apioption title.y
         */

        /**
         * The title of the chart. To disable the title, set the `text` to
         * `undefined`.
         *
         * @sample {highcharts} highcharts/title/text/
         *         Custom title
         * @sample {highstock} stock/chart/title-text/
         *         Custom title
         *
         * @default {highcharts|highmaps} Chart title
         * @default {highstock} undefined
         */
        text: 'Chart title',

        /**
         * The horizontal alignment of the title. Can be one of "left", "center"
         * and "right".
         *
         * @sample {highcharts} highcharts/title/align/
         *         Aligned to the plot area (x = 70px = margin left - spacing
         *         left)
         * @sample {highstock} stock/chart/title-align/
         *         Aligned to the plot area (x = 50px = margin left - spacing
         *         left)
         *
         * @type  {Highcharts.AlignValue}
         * @since 2.0
         */
        align: 'center',

        /**
         * The margin between the title and the plot area, or if a subtitle
         * is present, the margin between the subtitle and the plot area.
         *
         * @sample {highcharts} highcharts/title/margin-50/
         *         A chart title margin of 50
         * @sample {highcharts} highcharts/title/margin-subtitle/
         *         The same margin applied with a subtitle
         * @sample {highstock} stock/chart/title-margin/
         *         A chart title margin of 50
         *
         * @since 2.1
         */
        margin: 15,

        /**
         * Adjustment made to the title width, normally to reserve space for
         * the exporting burger menu.
         *
         * @sample highcharts/title/widthadjust/
         *         Wider menu, greater padding
         *
         * @since 4.2.5
         */
        widthAdjust: -44

    },

    /**
     * The chart's subtitle. This can be used both to display a subtitle below
     * the main title, and to display random text anywhere in the chart. The
     * subtitle can be updated after chart initialization through the
     * `Chart.setTitle` method.
     *
     * @sample {highmaps} maps/title/subtitle/
     *         Subtitle options demonstrated
     */
    subtitle: {

        /**
         * When the subtitle is floating, the plot area will not move to make
         * space for it.
         *
         * @sample {highcharts} highcharts/subtitle/floating/
         *         Floating title and subtitle
         * @sample {highstock} stock/chart/subtitle-footnote
         *         Footnote floating at bottom right of plot area
         *
         * @type      {boolean}
         * @default   false
         * @since     2.1
         * @apioption subtitle.floating
         */

        /**
         * CSS styles for the title.
         *
         * In styled mode, the subtitle style is given in the
         * `.highcharts-subtitle` class.
         *
         * @sample {highcharts} highcharts/subtitle/style/
         *         Custom color and weight
         * @sample {highcharts} highcharts/css/titles/
         *         Styled mode
         * @sample {highstock} stock/chart/subtitle-style
         *         Custom color and weight
         * @sample {highstock} highcharts/css/titles/
         *         Styled mode
         * @sample {highmaps} highcharts/css/titles/
         *         Styled mode
         *
         * @type      {Highcharts.CSSObject}
         * @default   {"color": "#666666"}
         * @apioption subtitle.style
         */

        /**
         * Whether to
         * [use HTML](https://www.highcharts.com/docs/chart-concepts/labels-and-string-formatting#html)
         * to render the text.
         *
         * @type      {boolean}
         * @default   false
         * @apioption subtitle.useHTML
         */

        /**
         * The vertical alignment of the title. Can be one of `"top"`,
         * `"middle"` and `"bottom"`. When middle, the subtitle behaves as
         * floating.
         *
         * @sample {highcharts} highcharts/subtitle/verticalalign/
         *         Footnote at the bottom right of plot area
         * @sample {highstock} stock/chart/subtitle-footnote
         *         Footnote at the bottom right of plot area
         *
         * @type      {Highcharts.VerticalAlignValue}
         * @since     2.1
         * @apioption subtitle.verticalAlign
         */

        /**
         * The x position of the subtitle relative to the alignment within
         * `chart.spacingLeft` and `chart.spacingRight`.
         *
         * @sample {highcharts} highcharts/subtitle/align/
         *         Footnote at right of plot area
         * @sample {highstock} stock/chart/subtitle-footnote
         *         Footnote at the bottom right of plot area
         *
         * @type      {number}
         * @default   0
         * @since     2.0
         * @apioption subtitle.x
         */

        /**
         * The y position of the subtitle relative to the alignment within
         * `chart.spacingTop` and `chart.spacingBottom`. By default the subtitle
         * is laid out below the title unless the title is floating.
         *
         * @sample {highcharts} highcharts/subtitle/verticalalign/
         *         Footnote at the bottom right of plot area
         * @sample {highstock} stock/chart/subtitle-footnote
         *         Footnote at the bottom right of plot area
         *
         * @type      {number}
         * @since     2.0
         * @apioption subtitle.y
         */

        /**
         * The subtitle of the chart.
         *
         * @sample {highcharts|highstock} highcharts/subtitle/text/
         *         Custom subtitle
         * @sample {highcharts|highstock} highcharts/subtitle/text-formatted/
         *         Formatted and linked text.
         */
        text: '',

        /**
         * The horizontal alignment of the subtitle. Can be one of "left",
         *  "center" and "right".
         *
         * @sample {highcharts} highcharts/subtitle/align/
         *         Footnote at right of plot area
         * @sample {highstock} stock/chart/subtitle-footnote
         *         Footnote at bottom right of plot area
         *
         * @type  {Highcharts.AlignValue}
         * @since 2.0
         */
        align: 'center',

        /**
         * Adjustment made to the subtitle width, normally to reserve space
         * for the exporting burger menu.
         *
         * @see [title.widthAdjust](#title.widthAdjust)
         *
         * @sample highcharts/title/widthadjust/
         *         Wider menu, greater padding
         *
         * @since 4.2.5
         */
        widthAdjust: -44
    },

    /**
     * The chart's caption, which will render below the chart and will be part
     * of exported charts. The caption can be updated after chart initialization
     * through the `Chart.update` or `Chart.caption.update` methods.
     *
     * @sample highcharts/caption/text/
     *         A chart with a caption
     * @since  7.2.0
     */
    caption: {

        /**
         * When the caption is floating, the plot area will not move to make
         * space for it.
         *
         * @type      {boolean}
         * @default   false
         * @apioption caption.floating
         */

        /**
         * The margin between the caption and the plot area.
         */
        margin: 15,

        /**
         * CSS styles for the caption.
         *
         * In styled mode, the caption style is given in the
         * `.highcharts-caption` class.
         *
         * @sample {highcharts} highcharts/css/titles/
         *         Styled mode
         *
         * @type      {Highcharts.CSSObject}
         * @default   {"color": "#666666"}
         * @apioption caption.style
         */

        /**
         * Whether to
         * [use HTML](https://www.highcharts.com/docs/chart-concepts/labels-and-string-formatting#html)
         * to render the text.
         *
         * @type      {boolean}
         * @default   false
         * @apioption caption.useHTML
         */

        /**
         * The x position of the caption relative to the alignment within
         * `chart.spacingLeft` and `chart.spacingRight`.
         *
         * @type      {number}
         * @default   0
         * @apioption caption.x
         */

        /**
         * The y position of the caption relative to the alignment within
         * `chart.spacingTop` and `chart.spacingBottom`.
         *
         * @type      {number}
         * @apioption caption.y
         */

        /**
         * The caption text of the chart.
         *
         * @sample {highcharts} highcharts/caption/text/
         *         Custom caption
         */
        text: '',

        /**
         * The horizontal alignment of the caption. Can be one of "left",
         *  "center" and "right".
         *
         * @type  {Highcharts.AlignValue}
         */
        align: 'left',

        /**
         * The vertical alignment of the caption. Can be one of `"top"`,
         * `"middle"` and `"bottom"`. When middle, the caption behaves as
         * floating.
         *
         * @type      {Highcharts.VerticalAlignValue}
         */
        verticalAlign: 'bottom'

    },

    /**
     * The plotOptions is a wrapper object for config objects for each series
     * type. The config objects for each series can also be overridden for
     * each series item as given in the series array.
     *
     * Configuration options for the series are given in three levels. Options
     * for all series in a chart are given in the [plotOptions.series](
     * #plotOptions.series) object. Then options for all series of a specific
     * type are given in the plotOptions of that type, for example
     * `plotOptions.line`. Next, options for one single series are given in
     * [the series array](#series).
     */
    plotOptions: {},

    /**
     * HTML labels that can be positioned anywhere in the chart area.
     *
     * This option is deprecated since v7.1.2. Instead, use
     * [annotations](#annotations) that support labels.
     *
     * @deprecated
     * @product   highcharts highstock
     */
    labels: {

        /**
         * An HTML label that can be positioned anywhere in the chart area.
         *
         * @deprecated
         * @type      {Array<*>}
         * @apioption labels.items
         */

        /**
         * Inner HTML or text for the label.
         *
         * @deprecated
         * @type      {string}
         * @apioption labels.items.html
         */

        /**
         * CSS styles for each label. To position the label, use left and top
         * like this:
         * ```js
         * style: {
         *     left: '100px',
         *     top: '100px'
         * }
         * ```
         *
         * @deprecated
         * @type      {Highcharts.CSSObject}
         * @apioption labels.items.style
         */

        /**
         * Shared CSS styles for all labels.
         *
         * @deprecated
         * @type    {Highcharts.CSSObject}
         * @default {"color": "#333333", "position": "absolute"}
         */
        style: {
            /**
             * @ignore-option
             */
            position: 'absolute',
            /**
             * @ignore-option
             */
            color: palette.neutralColor80
        }
    },

    /**
     * The legend is a box containing a symbol and name for each series
     * item or point item in the chart. Each series (or points in case
     * of pie charts) is represented by a symbol and its name in the legend.
     *
     * It is possible to override the symbol creator function and create
     * [custom legend symbols](https://jsfiddle.net/gh/get/library/pure/highcharts/highcharts/tree/master/samples/highcharts/studies/legend-custom-symbol/).
     *
     * @productdesc {highmaps}
     * A Highmaps legend by default contains one legend item per series, but if
     * a `colorAxis` is defined, the axis will be displayed in the legend.
     * Either as a gradient, or as multiple legend items for `dataClasses`.
     */
    legend: {

        /**
         * The background color of the legend.
         *
         * @see In styled mode, the legend background fill can be applied with
         *      the `.highcharts-legend-box` class.
         *
         * @sample {highcharts} highcharts/legend/backgroundcolor/
         *         Yellowish background
         * @sample {highstock} stock/legend/align/
         *         Various legend options
         * @sample {highmaps} maps/legend/border-background/
         *         Border and background options
         *
         * @type      {Highcharts.ColorString|Highcharts.GradientColorObject|Highcharts.PatternObject}
         * @apioption legend.backgroundColor
         */

        /**
         * The width of the drawn border around the legend.
         *
         * @see In styled mode, the legend border stroke width can be applied
         *      with the `.highcharts-legend-box` class.
         *
         * @sample {highcharts} highcharts/legend/borderwidth/
         *         2px border width
         * @sample {highstock} stock/legend/align/
         *         Various legend options
         * @sample {highmaps} maps/legend/border-background/
         *         Border and background options
         *
         * @type      {number}
         * @default   0
         * @apioption legend.borderWidth
         */

        /**
         * Enable or disable the legend. There is also a series-specific option,
         * [showInLegend](#plotOptions.series.showInLegend), that can hide the
         * series from the legend. In some series types this is `false` by
         * default, so it must set to `true` in order to show the legend for the
         * series.
         *
         * @sample {highcharts} highcharts/legend/enabled-false/ Legend disabled
         * @sample {highstock} stock/legend/align/ Various legend options
         * @sample {highmaps} maps/legend/enabled-false/ Legend disabled
         *
         * @default {highstock} false
         * @default {highmaps} true
         * @default {gantt} false
         */
        enabled: true,

        /**
         * The horizontal alignment of the legend box within the chart area.
         * Valid values are `left`, `center` and `right`.
         *
         * In the case that the legend is aligned in a corner position, the
         * `layout` option will determine whether to place it above/below
         * or on the side of the plot area.
         *
         * @sample {highcharts} highcharts/legend/align/
         *         Legend at the right of the chart
         * @sample {highstock} stock/legend/align/
         *         Various legend options
         * @sample {highmaps} maps/legend/alignment/
         *         Legend alignment
         *
         * @type  {Highcharts.AlignValue}
         * @since 2.0
         */
        align: 'center',

        /**
         * If the [layout](legend.layout) is `horizontal` and the legend items
         * span over two lines or more, whether to align the items into vertical
         * columns. Setting this to `false` makes room for more items, but will
         * look more messy.
         *
         * @since 6.1.0
         */
        alignColumns: true,

        /**
         * A CSS class name to apply to the legend group.
         */
        className: 'highcharts-no-tooltip',

        /**
         * When the legend is floating, the plot area ignores it and is allowed
         * to be placed below it.
         *
         * @sample {highcharts} highcharts/legend/floating-false/
         *         False by default
         * @sample {highcharts} highcharts/legend/floating-true/
         *         True
         * @sample {highmaps} maps/legend/alignment/
         *         Floating legend
         *
         * @type      {boolean}
         * @default   false
         * @since     2.1
         * @apioption legend.floating
         */

        /**
         * The layout of the legend items. Can be one of `horizontal` or
         * `vertical` or `proximate`. When `proximate`, the legend items will be
         * placed as close as possible to the graphs they're representing,
         * except in inverted charts or when the legend position doesn't allow
         * it.
         *
         * @sample {highcharts} highcharts/legend/layout-horizontal/
         *         Horizontal by default
         * @sample {highcharts} highcharts/legend/layout-vertical/
         *         Vertical
         * @sample highcharts/legend/layout-proximate
         *         Labels proximate to the data
         * @sample {highstock} stock/legend/layout-horizontal/
         *         Horizontal by default
         * @sample {highmaps} maps/legend/padding-itemmargin/
         *         Vertical with data classes
         * @sample {highmaps} maps/legend/layout-vertical/
         *         Vertical with color axis gradient
         *
         * @validvalue ["horizontal", "vertical", "proximate"]
         */
        layout: 'horizontal',

        /**
         * In a legend with horizontal layout, the itemDistance defines the
         * pixel distance between each item.
         *
         * @sample {highcharts} highcharts/legend/layout-horizontal/
         *         50px item distance
         * @sample {highstock} highcharts/legend/layout-horizontal/
         *         50px item distance
         *
         * @type      {number}
         * @default   {highcharts} 20
         * @default   {highstock} 20
         * @default   {highmaps} 8
         * @since     3.0.3
         * @apioption legend.itemDistance
         */

        /**
         * The pixel bottom margin for each legend item.
         *
         * @sample {highcharts|highstock} highcharts/legend/padding-itemmargin/
         *         Padding and item margins demonstrated
         * @sample {highmaps} maps/legend/padding-itemmargin/
         *         Padding and item margins demonstrated
         *
         * @type      {number}
         * @default   0
         * @since     2.2.0
         * @apioption legend.itemMarginBottom
         */

        /**
         * The pixel top margin for each legend item.
         *
         * @sample {highcharts|highstock} highcharts/legend/padding-itemmargin/
         *         Padding and item margins demonstrated
         * @sample {highmaps} maps/legend/padding-itemmargin/
         *         Padding and item margins demonstrated
         *
         * @type      {number}
         * @default   0
         * @since     2.2.0
         * @apioption legend.itemMarginTop
         */

        /**
         * The width for each legend item. By default the items are laid out
         * successively. In a [horizontal layout](legend.layout), if the items
         * are laid out across two rows or more, they will be vertically aligned
         * depending on the [legend.alignColumns](legend.alignColumns) option.
         *
         * @sample {highcharts} highcharts/legend/itemwidth-default/
         *         Undefined by default
         * @sample {highcharts} highcharts/legend/itemwidth-80/
         *         80 for aligned legend items
         *
         * @type      {number}
         * @since     2.0
         * @apioption legend.itemWidth
         */

        /**
         * A [format string](https://www.highcharts.com/docs/chart-concepts/labels-and-string-formatting)
         * for each legend label. Available variables relates to properties on
         * the series, or the point in case of pies.
         *
         * @type      {string}
         * @default   {name}
         * @since     1.3
         * @apioption legend.labelFormat
         */

        /* eslint-disable valid-jsdoc */
        /**
         * Callback function to format each of the series' labels. The `this`
         * keyword refers to the series object, or the point object in case of
         * pie charts. By default the series or point name is printed.
         *
         * @productdesc {highmaps}
         * In Highmaps the context can also be a data class in case of a
         * `colorAxis`.
         *
         * @sample {highcharts} highcharts/legend/labelformatter/
         *         Add text
         * @sample {highmaps} maps/legend/labelformatter/
         *         Data classes with label formatter
         *
         * @type {Highcharts.FormatterCallbackFunction<Point|Series>}
         */
        labelFormatter: function (
            this: (Series|Point)
        ): string {
            /** eslint-enable valid-jsdoc */
            return this.name as any;
        },

        /**
         * Line height for the legend items. Deprecated as of 2.1\. Instead,
         * the line height for each item can be set using
         * `itemStyle.lineHeight`, and the padding between items using
         * `itemMarginTop` and `itemMarginBottom`.
         *
         * @sample {highcharts} highcharts/legend/lineheight/
         *         Setting padding
         *
         * @deprecated
         *
         * @type      {number}
         * @default   16
         * @since     2.0
         * @product   highcharts gantt
         * @apioption legend.lineHeight
         */

        /**
         * If the plot area sized is calculated automatically and the legend is
         * not floating, the legend margin is the space between the legend and
         * the axis labels or plot area.
         *
         * @sample {highcharts} highcharts/legend/margin-default/
         *         12 pixels by default
         * @sample {highcharts} highcharts/legend/margin-30/
         *         30 pixels
         *
         * @type      {number}
         * @default   12
         * @since     2.1
         * @apioption legend.margin
         */

        /**
         * Maximum pixel height for the legend. When the maximum height is
         * extended, navigation will show.
         *
         * @type      {number}
         * @since     2.3.0
         * @apioption legend.maxHeight
         */

        /**
         * The color of the drawn border around the legend.
         *
         * @see In styled mode, the legend border stroke can be applied with the
         *      `.highcharts-legend-box` class.
         *
         * @sample {highcharts} highcharts/legend/bordercolor/
         *         Brown border
         * @sample {highstock} stock/legend/align/
         *         Various legend options
         * @sample {highmaps} maps/legend/border-background/
         *         Border and background options
         *
         * @type {Highcharts.ColorString|Highcharts.GradientColorObject|Highcharts.PatternObject}
         */
        borderColor: palette.neutralColor40,

        /**
         * The border corner radius of the legend.
         *
         * @sample {highcharts} highcharts/legend/borderradius-default/
         *         Square by default
         * @sample {highcharts} highcharts/legend/borderradius-round/
         *         5px rounded
         * @sample {highmaps} maps/legend/border-background/
         *         Border and background options
         */
        borderRadius: 0,

        /**
         * Options for the paging or navigation appearing when the legend is
         * overflown. Navigation works well on screen, but not in static
         * exported images. One way of working around that is to
         * [increase the chart height in
         * export](https://jsfiddle.net/gh/get/library/pure/highcharts/highcharts/tree/master/samples/highcharts/legend/navigation-enabled-false/).
         */
        navigation: {

            /**
             * How to animate the pages when navigating up or down. A value of
             * `true` applies the default navigation given in the
             * `chart.animation` option. Additional options can be given as an
             * object containing values for easing and duration.
             *
             * @sample {highcharts} highcharts/legend/navigation/
             *         Legend page navigation demonstrated
             * @sample {highstock} highcharts/legend/navigation/
             *         Legend page navigation demonstrated
             *
             * @type      {boolean|Partial<Highcharts.AnimationOptionsObject>}
             * @default   true
             * @since     2.2.4
             * @apioption legend.navigation.animation
             */

            /**
             * The pixel size of the up and down arrows in the legend paging
             * navigation.
             *
             * @sample {highcharts} highcharts/legend/navigation/
             *         Legend page navigation demonstrated
             * @sample {highstock} highcharts/legend/navigation/
             *         Legend page navigation demonstrated
             *
             * @type      {number}
             * @default   12
             * @since     2.2.4
             * @apioption legend.navigation.arrowSize
             */

            /**
             * Whether to enable the legend navigation. In most cases, disabling
             * the navigation results in an unwanted overflow.
             *
             * See also the [adapt chart to legend](
             * https://www.highcharts.com/products/plugin-registry/single/8/Adapt-Chart-To-Legend)
             * plugin for a solution to extend the chart height to make room for
             * the legend, optionally in exported charts only.
             *
             * @type      {boolean}
             * @default   true
             * @since     4.2.4
             * @apioption legend.navigation.enabled
             */

            /**
             * Text styles for the legend page navigation.
             *
             * @see In styled mode, the navigation items are styled with the
             *      `.highcharts-legend-navigation` class.
             *
             * @sample {highcharts} highcharts/legend/navigation/
             *         Legend page navigation demonstrated
             * @sample {highstock} highcharts/legend/navigation/
             *         Legend page navigation demonstrated
             *
             * @type      {Highcharts.CSSObject}
             * @since     2.2.4
             * @apioption legend.navigation.style
             */

            /**
             * The color for the active up or down arrow in the legend page
             * navigation.
             *
             * @see In styled mode, the active arrow be styled with the
             *      `.highcharts-legend-nav-active` class.
             *
             * @sample  {highcharts} highcharts/legend/navigation/
             *          Legend page navigation demonstrated
             * @sample  {highstock} highcharts/legend/navigation/
             *          Legend page navigation demonstrated
             *
             * @type  {Highcharts.ColorString|Highcharts.GradientColorObject|Highcharts.PatternObject}
             * @since 2.2.4
             */
            activeColor: palette.highlightColor100,

            /**
             * The color of the inactive up or down arrow in the legend page
             * navigation. .
             *
             * @see In styled mode, the inactive arrow be styled with the
             *      `.highcharts-legend-nav-inactive` class.
             *
             * @sample {highcharts} highcharts/legend/navigation/
             *         Legend page navigation demonstrated
             * @sample {highstock} highcharts/legend/navigation/
             *         Legend page navigation demonstrated
             *
             * @type  {Highcharts.ColorString|Highcharts.GradientColorObject|Highcharts.PatternObject}
             * @since 2.2.4
             */
            inactiveColor: palette.neutralColor20
        },

        /**
         * The inner padding of the legend box.
         *
         * @sample {highcharts|highstock} highcharts/legend/padding-itemmargin/
         *         Padding and item margins demonstrated
         * @sample {highmaps} maps/legend/padding-itemmargin/
         *         Padding and item margins demonstrated
         *
         * @type      {number}
         * @default   8
         * @since     2.2.0
         * @apioption legend.padding
         */

        /**
         * Whether to reverse the order of the legend items compared to the
         * order of the series or points as defined in the configuration object.
         *
         * @see [yAxis.reversedStacks](#yAxis.reversedStacks),
         *      [series.legendIndex](#series.legendIndex)
         *
         * @sample {highcharts} highcharts/legend/reversed/
         *         Stacked bar with reversed legend
         *
         * @type      {boolean}
         * @default   false
         * @since     1.2.5
         * @apioption legend.reversed
         */

        /**
         * Whether to show the symbol on the right side of the text rather than
         * the left side. This is common in Arabic and Hebrew.
         *
         * @sample {highcharts} highcharts/legend/rtl/
         *         Symbol to the right
         *
         * @type      {boolean}
         * @default   false
         * @since     2.2
         * @apioption legend.rtl
         */

        /**
         * CSS styles for the legend area. In the 1.x versions the position
         * of the legend area was determined by CSS. In 2.x, the position is
         * determined by properties like `align`, `verticalAlign`, `x` and `y`,
         * but the styles are still parsed for backwards compatibility.
         *
         * @deprecated
         *
         * @type      {Highcharts.CSSObject}
         * @product   highcharts highstock
         * @apioption legend.style
         */

        /**
         * CSS styles for each legend item. Only a subset of CSS is supported,
         * notably those options related to text. The default `textOverflow`
         * property makes long texts truncate. Set it to `undefined` to wrap
         * text instead. A `width` property can be added to control the text
         * width.
         *
         * @see In styled mode, the legend items can be styled with the
         *      `.highcharts-legend-item` class.
         *
         * @sample {highcharts} highcharts/legend/itemstyle/
         *         Bold black text
         * @sample {highmaps} maps/legend/itemstyle/
         *         Item text styles
         *
         * @type    {Highcharts.CSSObject}
         * @default {"color": "#333333", "cursor": "pointer", "fontSize": "12px", "fontWeight": "bold", "textOverflow": "ellipsis"}
         */
        itemStyle: {
            /**
             * @ignore
             */
            color: palette.neutralColor80,
            /**
             * @ignore
             */
            cursor: 'pointer',
            /**
             * @ignore
             */
            fontSize: '12px',
            /**
             * @ignore
             */
            fontWeight: 'bold',
            /**
             * @ignore
             */
            textOverflow: 'ellipsis'
        },

        /**
         * CSS styles for each legend item in hover mode. Only a subset of
         * CSS is supported, notably those options related to text. Properties
         * are inherited from `style` unless overridden here.
         *
         * @see In styled mode, the hovered legend items can be styled with
         *      the `.highcharts-legend-item:hover` pesudo-class.
         *
         * @sample {highcharts} highcharts/legend/itemhoverstyle/
         *         Red on hover
         * @sample {highmaps} maps/legend/itemstyle/
         *         Item text styles
         *
         * @type    {Highcharts.CSSObject}
         * @default {"color": "#000000"}
         */
        itemHoverStyle: {
            /**
             * @ignore
             */
            color: palette.neutralColor100
        },

        /**
         * CSS styles for each legend item when the corresponding series or
         * point is hidden. Only a subset of CSS is supported, notably those
         * options related to text. Properties are inherited from `style`
         * unless overridden here.
         *
         * @see In styled mode, the hidden legend items can be styled with
         *      the `.highcharts-legend-item-hidden` class.
         *
         * @sample {highcharts} highcharts/legend/itemhiddenstyle/
         *         Darker gray color
         *
         * @type    {Highcharts.CSSObject}
         * @default {"color": "#cccccc"}
         */
        itemHiddenStyle: {
            /**
             * @ignore
             */
            color: palette.neutralColor20
        },

        /**
         * Whether to apply a drop shadow to the legend. A `backgroundColor`
         * also needs to be applied for this to take effect. The shadow can be
         * an object configuration containing `color`, `offsetX`, `offsetY`,
         * `opacity` and `width`.
         *
         * @sample {highcharts} highcharts/legend/shadow/
         *         White background and drop shadow
         * @sample {highstock} stock/legend/align/
         *         Various legend options
         * @sample {highmaps} maps/legend/border-background/
         *         Border and background options
         *
         * @type {boolean|Highcharts.CSSObject}
         */
        shadow: false,

        /**
         * Default styling for the checkbox next to a legend item when
         * `showCheckbox` is true.
         *
         * @type {Highcharts.CSSObject}
         * @default {"width": "13px", "height": "13px", "position":"absolute"}
         */
        itemCheckboxStyle: {
            /**
             * @ignore
             */
            position: 'absolute',
            /**
             * @ignore
             */
            width: '13px', // for IE precision
            /**
             * @ignore
             */
            height: '13px'
        },
        // itemWidth: undefined,

        /**
         * When this is true, the legend symbol width will be the same as
         * the symbol height, which in turn defaults to the font size of the
         * legend items.
         *
         * @since 5.0.0
         */
        squareSymbol: true,

        /**
         * The pixel height of the symbol for series types that use a rectangle
         * in the legend. Defaults to the font size of legend items.
         *
         * @productdesc {highmaps}
         * In Highmaps, when the symbol is the gradient of a vertical color
         * axis, the height defaults to 200.
         *
         * @sample {highmaps} maps/legend/layout-vertical-sized/
         *         Sized vertical gradient
         * @sample {highmaps} maps/legend/padding-itemmargin/
         *         No distance between data classes
         *
         * @type      {number}
         * @since     3.0.8
         * @apioption legend.symbolHeight
         */

        /**
         * The border radius of the symbol for series types that use a rectangle
         * in the legend. Defaults to half the `symbolHeight`.
         *
         * @sample {highcharts} highcharts/legend/symbolradius/
         *         Round symbols
         * @sample {highstock} highcharts/legend/symbolradius/
         *         Round symbols
         * @sample {highmaps} highcharts/legend/symbolradius/
         *         Round symbols
         *
         * @type      {number}
         * @since     3.0.8
         * @apioption legend.symbolRadius
         */

        /**
         * The pixel width of the legend item symbol. When the `squareSymbol`
         * option is set, this defaults to the `symbolHeight`, otherwise 16.
         *
         * @productdesc {highmaps}
         * In Highmaps, when the symbol is the gradient of a horizontal color
         * axis, the width defaults to 200.
         *
         * @sample {highcharts} highcharts/legend/symbolwidth/
         *         Greater symbol width and padding
         * @sample {highmaps} maps/legend/padding-itemmargin/
         *         Padding and item margins demonstrated
         * @sample {highmaps} maps/legend/layout-vertical-sized/
         *         Sized vertical gradient
         *
         * @type      {number}
         * @apioption legend.symbolWidth
         */

        /**
         * Whether to [use HTML](https://www.highcharts.com/docs/chart-concepts/labels-and-string-formatting#html)
         * to render the legend item texts.
         *
         * Prior to 4.1.7, when using HTML, [legend.navigation](
         * #legend.navigation) was disabled.
         *
         * @type      {boolean}
         * @default   false
         * @apioption legend.useHTML
         */

        /**
         * The width of the legend box. If a number is set, it translates to
         * pixels. Since v7.0.2 it allows setting a percent string of the full
         * chart width, for example `40%`.
         *
         * Defaults to the full chart width for legends below or above the
         * chart, half the chart width for legends to the left and right.
         *
         * @sample {highcharts} highcharts/legend/width/
         *         Aligned to the plot area
         * @sample {highcharts} highcharts/legend/width-percent/
         *         A percent of the chart width
         *
         * @type      {number|string}
         * @since     2.0
         * @apioption legend.width
         */

        /**
         * The pixel padding between the legend item symbol and the legend
         * item text.
         *
         * @sample {highcharts} highcharts/legend/symbolpadding/
         *         Greater symbol width and padding
         */
        symbolPadding: 5,

        /**
         * The vertical alignment of the legend box. Can be one of `top`,
         * `middle` or `bottom`. Vertical position can be further determined
         * by the `y` option.
         *
         * In the case that the legend is aligned in a corner position, the
         * `layout` option will determine whether to place it above/below
         * or on the side of the plot area.
         *
         * When the [layout](#legend.layout) option is `proximate`, the
         * `verticalAlign` option doesn't apply.
         *
         * @sample {highcharts} highcharts/legend/verticalalign/
         *         Legend 100px from the top of the chart
         * @sample {highstock} stock/legend/align/
         *         Various legend options
         * @sample {highmaps} maps/legend/alignment/
         *         Legend alignment
         *
         * @type  {Highcharts.VerticalAlignValue}
         * @since 2.0
         */
        verticalAlign: 'bottom',

        // width: undefined,

        /**
         * The x offset of the legend relative to its horizontal alignment
         * `align` within chart.spacingLeft and chart.spacingRight. Negative
         * x moves it to the left, positive x moves it to the right.
         *
         * @sample {highcharts} highcharts/legend/width/
         *         Aligned to the plot area
         *
         * @since 2.0
         */
        x: 0,

        /**
         * The vertical offset of the legend relative to it's vertical alignment
         * `verticalAlign` within chart.spacingTop and chart.spacingBottom.
         *  Negative y moves it up, positive y moves it down.
         *
         * @sample {highcharts} highcharts/legend/verticalalign/
         *         Legend 100px from the top of the chart
         * @sample {highstock} stock/legend/align/
         *         Various legend options
         * @sample {highmaps} maps/legend/alignment/
         *         Legend alignment
         *
         * @since 2.0
         */
        y: 0,

        /**
         * A title to be added on top of the legend.
         *
         * @sample {highcharts} highcharts/legend/title/
         *         Legend title
         * @sample {highmaps} maps/legend/alignment/
         *         Legend with title
         *
         * @since 3.0
         */
        title: {
            /**
             * A text or HTML string for the title.
             *
             * @type      {string}
             * @since     3.0
             * @apioption legend.title.text
             */

            /**
             * Generic CSS styles for the legend title.
             *
             * @see In styled mode, the legend title is styled with the
             *      `.highcharts-legend-title` class.
             *
             * @type    {Highcharts.CSSObject}
             * @default {"fontWeight": "bold"}
             * @since   3.0
             */
            style: {
                /**
                 * @ignore
                 */
                fontWeight: 'bold'
            }
        }
    },


    /**
     * The loading options control the appearance of the loading screen
     * that covers the plot area on chart operations. This screen only
     * appears after an explicit call to `chart.showLoading()`. It is a
     * utility for developers to communicate to the end user that something
     * is going on, for example while retrieving new data via an XHR connection.
     * The "Loading..." text itself is not part of this configuration
     * object, but part of the `lang` object.
     */
    loading: {

        /**
         * The duration in milliseconds of the fade out effect.
         *
         * @sample highcharts/loading/hideduration/
         *         Fade in and out over a second
         *
         * @type      {number}
         * @default   100
         * @since     1.2.0
         * @apioption loading.hideDuration
         */

        /**
         * The duration in milliseconds of the fade in effect.
         *
         * @sample highcharts/loading/hideduration/
         *         Fade in and out over a second
         *
         * @type      {number}
         * @default   100
         * @since     1.2.0
         * @apioption loading.showDuration
         */

        /**
         * CSS styles for the loading label `span`.
         *
         * @see In styled mode, the loading label is styled with the
         *      `.highcharts-loading-inner` class.
         *
         * @sample {highcharts|highmaps} highcharts/loading/labelstyle/
         *         Vertically centered
         * @sample {highstock} stock/loading/general/
         *         Label styles
         *
         * @type    {Highcharts.CSSObject}
         * @default {"fontWeight": "bold", "position": "relative", "top": "45%"}
         * @since   1.2.0
         */
        labelStyle: {
            /**
             * @ignore
             */
            fontWeight: 'bold',
            /**
             * @ignore
             */
            position: 'relative',
            /**
             * @ignore
             */
            top: '45%'
        },

        /**
         * CSS styles for the loading screen that covers the plot area.
         *
         * In styled mode, the loading label is styled with the
         * `.highcharts-loading` class.
         *
         * @sample  {highcharts|highmaps} highcharts/loading/style/
         *          Gray plot area, white text
         * @sample  {highstock} stock/loading/general/
         *          Gray plot area, white text
         *
         * @type    {Highcharts.CSSObject}
         * @default {"position": "absolute", "backgroundColor": "#ffffff", "opacity": 0.5, "textAlign": "center"}
         * @since   1.2.0
         */
        style: {
            /**
             * @ignore
             */
            position: 'absolute',
            /**
             * @ignore
             */
            backgroundColor: palette.backgroundColor,
            /**
             * @ignore
             */
            opacity: 0.5,
            /**
             * @ignore
             */
            textAlign: 'center'
        }
    },


    /**
     * Options for the tooltip that appears when the user hovers over a
     * series or point.
     *
     * @declare Highcharts.TooltipOptions
     */
    tooltip: {
        /**
         * The color of the tooltip border. When `undefined`, the border takes
         * the color of the corresponding series or point.
         *
         * @sample {highcharts} highcharts/tooltip/bordercolor-default/
         *         Follow series by default
         * @sample {highcharts} highcharts/tooltip/bordercolor-black/
         *         Black border
         * @sample {highstock} stock/tooltip/general/
         *         Styled tooltip
         * @sample {highmaps} maps/tooltip/background-border/
         *         Background and border demo
         *
         * @type      {Highcharts.ColorString|Highcharts.GradientColorObject|Highcharts.PatternObject}
         * @apioption tooltip.borderColor
         */

        /**
         * A CSS class name to apply to the tooltip's container div,
         * allowing unique CSS styling for each chart.
         *
         * @type      {string}
         * @apioption tooltip.className
         */

        /**
         * Since 4.1, the crosshair definitions are moved to the Axis object
         * in order for a better separation from the tooltip. See
         * [xAxis.crosshair](#xAxis.crosshair).
         *
         * @sample {highcharts} highcharts/tooltip/crosshairs-x/
         *         Enable a crosshair for the x value
         *
         * @deprecated
         *
         * @type      {*}
         * @default   true
         * @apioption tooltip.crosshairs
         */

        /**
         * Distance from point to tooltip in pixels.
         *
         * @type      {number}
         * @default   16
         * @apioption tooltip.distance
         */

        /**
         * Whether the tooltip should follow the mouse as it moves across
         * columns, pie slices and other point types with an extent.
         * By default it behaves this way for pie, polygon, map, sankey
         * and wordcloud series by override in the `plotOptions`
         * for those series types.
         *
         * Does not apply if [split](#tooltip.split) is `true`.
         *
         * For touch moves to behave the same way, [followTouchMove](
         * #tooltip.followTouchMove) must be `true` also.
         *
         * @type      {boolean}
         * @default   {highcharts} false
         * @default   {highstock} false
         * @default   {highmaps} true
         * @since     3.0
         * @apioption tooltip.followPointer
         */

        /**
         * Whether the tooltip should update as the finger moves on a touch
         * device. If this is `true` and [chart.panning](#chart.panning) is
         * set,`followTouchMove` will take over one-finger touches, so the user
         * needs to use two fingers for zooming and panning.
         *
         * Note the difference to [followPointer](#tooltip.followPointer) that
         * only defines the _position_ of the tooltip. If `followPointer` is
         * false in for example a column series, the tooltip will show above or
         * below the column, but as `followTouchMove` is true, the tooltip will
         * jump from column to column as the user swipes across the plot area.
         *
         * @type      {boolean}
         * @default   {highcharts} true
         * @default   {highstock} true
         * @default   {highmaps} false
         * @since     3.0.1
         * @apioption tooltip.followTouchMove
         */

        /**
         * Callback function to format the text of the tooltip from scratch. In
         * case of single or [shared](#tooltip.shared) tooltips, a string should
         * be returned. In case of [split](#tooltip.split) tooltips, it should
         * return an array where the first item is the header, and subsequent
         * items are mapped to the points. Return `false` to disable tooltip for
         * a specific point on series.
         *
         * A subset of HTML is supported. Unless `useHTML` is true, the HTML of
         * the tooltip is parsed and converted to SVG, therefore this isn't a
         * complete HTML renderer. The following HTML tags are supported: `b`,
         * `br`, `em`, `i`, `span`, `strong`. Spans can be styled with a `style`
         * attribute, but only text-related CSS, that is shared with SVG, is
         * handled.
         *
         * The available data in the formatter differ a bit depending on whether
         * the tooltip is shared or split, or belongs to a single point. In a
         * shared/split tooltip, all properties except `x`, which is common for
         * all points, are kept in an array, `this.points`.
         *
         * Available data are:
         *
         * - **this.percentage (not shared) /**
         *   **this.points[i].percentage (shared)**:
         *   Stacked series and pies only. The point's percentage of the total.
         *
         * - **this.point (not shared) / this.points[i].point (shared)**:
         *   The point object. The point name, if defined, is available through
         *   `this.point.name`.
         *
         * - **this.points**:
         *   In a shared tooltip, this is an array containing all other
         *   properties for each point.
         *
         * - **this.series (not shared) / this.points[i].series (shared)**:
         *   The series object. The series name is available through
         *   `this.series.name`.
         *
         * - **this.total (not shared) / this.points[i].total (shared)**:
         *   Stacked series only. The total value at this point's x value.
         *
         * - **this.x**:
         *   The x value. This property is the same regardless of the tooltip
         *   being shared or not.
         *
         * - **this.y (not shared) / this.points[i].y (shared)**:
         *   The y value.
         *
         * @sample {highcharts} highcharts/tooltip/formatter-simple/
         *         Simple string formatting
         * @sample {highcharts} highcharts/tooltip/formatter-shared/
         *         Formatting with shared tooltip
         * @sample {highcharts|highstock} highcharts/tooltip/formatter-split/
         *         Formatting with split tooltip
         * @sample highcharts/tooltip/formatter-conditional-default/
         *         Extending default formatter
         * @sample {highstock} stock/tooltip/formatter/
         *         Formatting with shared tooltip
         * @sample {highmaps} maps/tooltip/formatter/
         *         String formatting
         *
         * @type      {Highcharts.TooltipFormatterCallbackFunction}
         * @apioption tooltip.formatter
         */


        /**
         * Callback function to format the text of the tooltip for
         * visible null points.
         * Works analogously to [formatter](#tooltip.formatter).
         *
         * @sample highcharts/plotoptions/series-nullformat
         *         Format data label and tooltip for null point.
         *
         * @type      {Highcharts.TooltipFormatterCallbackFunction}
         * @apioption tooltip.nullFormatter
         */


        /**
         * Whether to allow the tooltip to render outside the chart's SVG
         * element box. By default (`false`), the tooltip is rendered within the
         * chart's SVG element, which results in the tooltip being aligned
         * inside the chart area. For small charts, this may result in clipping
         * or overlapping. When `true`, a separate SVG element is created and
         * overlaid on the page, allowing the tooltip to be aligned inside the
         * page itself.
         *
         * Defaults to `true` if `chart.scrollablePlotArea` is activated,
         * otherwise `false`.
         *
         * @sample highcharts/tooltip/outside
         *         Small charts with tooltips outside
         *
         * @type      {boolean|undefined}
         * @default   undefined
         * @since     6.1.1
         * @apioption tooltip.outside
         */

        /**
         * A callback function for formatting the HTML output for a single point
         * in the tooltip. Like the `pointFormat` string, but with more
         * flexibility.
         *
         * @type      {Highcharts.FormatterCallbackFunction<Highcharts.Point>}
         * @since     4.1.0
         * @context   Highcharts.Point
         * @apioption tooltip.pointFormatter
         */

        /**
         * A callback function to place the tooltip in a default position. The
         * callback receives three parameters: `labelWidth`, `labelHeight` and
         * `point`, where point contains values for `plotX` and `plotY` telling
         * where the reference point is in the plot area. Add `chart.plotLeft`
         * and `chart.plotTop` to get the full coordinates.
         *
         * Since v7, when [tooltip.split](#tooltip.split) option is enabled,
         * positioner is called for each of the boxes separately, including
         * xAxis header. xAxis header is not a point, instead `point` argument
         * contains info:
         * `{ plotX: Number, plotY: Number, isHeader: Boolean }`
         *
         *
         * The return should be an object containing x and y values, for example
         * `{ x: 100, y: 100 }`.
         *
         * @sample {highcharts} highcharts/tooltip/positioner/
         *         A fixed tooltip position
         * @sample {highstock} stock/tooltip/positioner/
         *         A fixed tooltip position on top of the chart
         * @sample {highmaps} maps/tooltip/positioner/
         *         A fixed tooltip position
         * @sample {highstock} stock/tooltip/split-positioner/
         *         Split tooltip with fixed positions
         * @sample {highstock} stock/tooltip/positioner-scrollable-plotarea/
         *         Scrollable plot area combined with tooltip positioner
         *
         * @type      {Highcharts.TooltipPositionerCallbackFunction}
         * @since     2.2.4
         * @apioption tooltip.positioner
         */

        /**
         * Split the tooltip into one label per series, with the header close
         * to the axis. This is recommended over [shared](#tooltip.shared)
         * tooltips for charts with multiple line series, generally making them
         * easier to read. This option takes precedence over `tooltip.shared`.
         *
         * @productdesc {highstock} In Highcharts Stock, tooltips are split
         * by default since v6.0.0. Stock charts typically contain
         * multi-dimension points and multiple panes, making split tooltips
         * the preferred layout over
         * the previous `shared` tooltip.
         *
         * @sample highcharts/tooltip/split/
         *         Split tooltip
         * @sample {highcharts|highstock} highcharts/tooltip/formatter-split/
         *         Split tooltip and custom formatter callback
         *
         * @type      {boolean}
         * @default   {highcharts} false
         * @default   {highstock} true
         * @since     5.0.0
         * @product   highcharts highstock
         * @apioption tooltip.split
         */

        /**
         * Prevents the tooltip from switching or closing, when touched or
         * pointed.
         *
         * @sample highcharts/tooltip/stickoncontact/
         *         Tooltip sticks on pointer contact
         *
         * @type      {boolean}
         * @since     8.0.1
         * @apioption tooltip.stickOnContact
         */

        /**
         * Use HTML to render the contents of the tooltip instead of SVG. Using
         * HTML allows advanced formatting like tables and images in the
         * tooltip. It is also recommended for rtl languages as it works around
         * rtl bugs in early Firefox.
         *
         * @sample {highcharts|highstock} highcharts/tooltip/footerformat/
         *         A table for value alignment
         * @sample {highcharts|highstock} highcharts/tooltip/fullhtml/
         *         Full HTML tooltip
         * @sample {highmaps} maps/tooltip/usehtml/
         *         Pure HTML tooltip
         *
         * @type      {boolean}
         * @default   false
         * @since     2.2
         * @apioption tooltip.useHTML
         */

        /**
         * How many decimals to show in each series' y value. This is
         * overridable in each series' tooltip options object. The default is to
         * preserve all decimals.
         *
         * @sample {highcharts|highstock} highcharts/tooltip/valuedecimals/
         *         Set decimals, prefix and suffix for the value
         * @sample {highmaps} maps/tooltip/valuedecimals/
         *         Set decimals, prefix and suffix for the value
         *
         * @type      {number|undefined}
         * @since     2.2
         * @apioption tooltip.valueDecimals
         */

        /**
         * A string to prepend to each series' y value. Overridable in each
         * series' tooltip options object.
         *
         * @sample {highcharts|highstock} highcharts/tooltip/valuedecimals/
         *         Set decimals, prefix and suffix for the value
         * @sample {highmaps} maps/tooltip/valuedecimals/
         *         Set decimals, prefix and suffix for the value
         *
         * @type      {string}
         * @since     2.2
         * @apioption tooltip.valuePrefix
         */

        /**
         * A string to append to each series' y value. Overridable in each
         * series' tooltip options object.
         *
         * @sample {highcharts|highstock} highcharts/tooltip/valuedecimals/
         *         Set decimals, prefix and suffix for the value
         * @sample {highmaps} maps/tooltip/valuedecimals/
         *         Set decimals, prefix and suffix for the value
         *
         * @type      {string}
         * @since     2.2
         * @apioption tooltip.valueSuffix
         */

        /**
         * The format for the date in the tooltip header if the X axis is a
         * datetime axis. The default is a best guess based on the smallest
         * distance between points in the chart.
         *
         * @sample {highcharts} highcharts/tooltip/xdateformat/
         *         A different format
         *
         * @type      {string}
         * @product   highcharts highstock gantt
         * @apioption tooltip.xDateFormat
         */

        /**
         * How many decimals to show for the `point.change` value when the
         * `series.compare` option is set. This is overridable in each series'
         * tooltip options object. The default is to preserve all decimals.
         *
         * @type      {number}
         * @since     1.0.1
         * @product   highstock
         * @apioption tooltip.changeDecimals
         */

        /**
         * Enable or disable the tooltip.
         *
         * @sample {highcharts} highcharts/tooltip/enabled/
         *         Disabled
         * @sample {highcharts} highcharts/plotoptions/series-point-events-mouseover/
         *         Disable tooltip and show values on chart instead
         */
        enabled: true,

        /**
         * Enable or disable animation of the tooltip.
         *
         * @type       {boolean}
         * @default    true
         * @since      2.3.0
         */
        animation: svg,

        /**
         * The radius of the rounded border corners.
         *
         * @sample {highcharts} highcharts/tooltip/bordercolor-default/
         *         5px by default
         * @sample {highcharts} highcharts/tooltip/borderradius-0/
         *         Square borders
         * @sample {highmaps} maps/tooltip/background-border/
         *         Background and border demo
         */
        borderRadius: 3,

        /**
         * For series on datetime axes, the date format in the tooltip's
         * header will by default be guessed based on the closest data points.
         * This member gives the default string representations used for
         * each unit. For an overview of the replacement codes, see
         * [dateFormat](/class-reference/Highcharts#.dateFormat).
         *
         * @see [xAxis.dateTimeLabelFormats](#xAxis.dateTimeLabelFormats)
         *
         * @type    {Highcharts.Dictionary<string>}
         * @product highcharts highstock gantt
         */
        dateTimeLabelFormats: {
            /** @internal */
            millisecond: '%A, %b %e, %H:%M:%S.%L',
            /** @internal */
            second: '%A, %b %e, %H:%M:%S',
            /** @internal */
            minute: '%A, %b %e, %H:%M',
            /** @internal */
            hour: '%A, %b %e, %H:%M',
            /** @internal */
            day: '%A, %b %e, %Y',
            /** @internal */
            week: 'Week from %A, %b %e, %Y',
            /** @internal */
            month: '%B %Y',
            /** @internal */
            year: '%Y'
        },

        /**
         * A string to append to the tooltip format.
         *
         * @sample {highcharts} highcharts/tooltip/footerformat/
         *         A table for value alignment
         * @sample {highmaps} maps/tooltip/format/
         *         Format demo
         *
         * @since 2.2
         */
        footerFormat: '',

        /**
         * The name of a symbol to use for the border around the tooltip
         * header. Applies only when [tooltip.split](#tooltip.split) is
         * enabled.
         *
         * Custom callbacks for symbol path generation can also be added to
         * `Highcharts.SVGRenderer.prototype.symbols` the same way as for
         * [series.marker.symbol](plotOptions.line.marker.symbol).
         *
         * @see [tooltip.shape](#tooltip.shape)
         *
         * @sample {highstock} stock/tooltip/split-positioner/
         *         Different shapes for header and split boxes
         *
         * @type       {Highcharts.TooltipShapeValue}
         * @validvalue ["callout", "square"]
         * @since      7.0
         */
        headerShape: 'callout',

        /**
         * The number of milliseconds to wait until the tooltip is hidden when
         * mouse out from a point or chart.
         *
         * @since     3.0
         */
        hideDelay: 500,

        /**
         * Padding inside the tooltip, in pixels.
         *
         * @since      5.0.0
         */
        padding: 8,

        /**
         * The name of a symbol to use for the border around the tooltip. Can
         * be one of: `"callout"`, `"circle"` or `"rect"`. When
         * [tooltip.split](#tooltip.split)
         * option is enabled, shape is applied to all boxes except header, which
         * is controlled by
         * [tooltip.headerShape](#tooltip.headerShape).
         *
         * Custom callbacks for symbol path generation can also be added to
         * `Highcharts.SVGRenderer.prototype.symbols` the same way as for
         * [series.marker.symbol](plotOptions.line.marker.symbol).
         *
         * @type      {Highcharts.TooltipShapeValue}
         * @since     4.0
         */
        shape: 'callout',

        /**
         * When the tooltip is shared, the entire plot area will capture mouse
         * movement or touch events. Tooltip texts for series types with ordered
         * data (not pie, scatter, flags etc) will be shown in a single bubble.
         * This is recommended for single series charts and for tablet/mobile
         * optimized charts.
         *
         * See also [tooltip.split](#tooltip.split), that is better suited for
         * charts with many series, especially line-type series. The
         * `tooltip.split` option takes precedence over `tooltip.shared`.
         *
         * @sample {highcharts} highcharts/tooltip/shared-false/
         *         False by default
         * @sample {highcharts} highcharts/tooltip/shared-true/
         *         True
         * @sample {highcharts} highcharts/tooltip/shared-x-crosshair/
         *         True with x axis crosshair
         * @sample {highcharts} highcharts/tooltip/shared-true-mixed-types/
         *         True with mixed series types
         *
         * @since     2.1
         * @product   highcharts highstock
         */
        shared: false,

        /**
         * Proximity snap for graphs or single points. It defaults to 10 for
         * mouse-powered devices and 25 for touch devices.
         *
         * Note that in most cases the whole plot area captures the mouse
         * movement, and in these cases `tooltip.snap` doesn't make sense. This
         * applies when [stickyTracking](#plotOptions.series.stickyTracking)
         * is `true` (default) and when the tooltip is [shared](#tooltip.shared)
         * or [split](#tooltip.split).
         *
         * @sample {highcharts} highcharts/tooltip/bordercolor-default/
         *         10 px by default
         * @sample {highcharts} highcharts/tooltip/snap-50/
         *         50 px on graph
         *
         * @type    {number}
         * @default 10/25
         * @since   1.2.0
         * @product highcharts highstock
         */
        snap: isTouchDevice ? 25 : 10,

        /**
         * The HTML of the tooltip header line. Variables are enclosed by
         * curly brackets. Available variables are `point.key`, `series.name`,
         * `series.color` and other members from the `point` and `series`
         * objects. The `point.key` variable contains the category name, x
         * value or datetime string depending on the type of axis. For datetime
         * axes, the `point.key` date format can be set using
         * `tooltip.xDateFormat`.
         *
         * @sample {highcharts} highcharts/tooltip/footerformat/
         *         An HTML table in the tooltip
         * @sample {highstock} highcharts/tooltip/footerformat/
         *         An HTML table in the tooltip
         * @sample {highmaps} maps/tooltip/format/
         *         Format demo
         *
         * @type       {string}
         * @apioption  tooltip.headerFormat
         */
        headerFormat: '<span style="font-size: 10px">{point.key}</span><br/>',

        /**
         * The HTML of the null point's line in the tooltip. Works analogously
         * to [pointFormat](#tooltip.pointFormat).
         *
         * @sample {highcharts} highcharts/plotoptions/series-nullformat
         *         Format data label and tooltip for null point.
         *
         * @type      {string}
         * @apioption tooltip.nullFormat
         */

        /**
         * The HTML of the point's line in the tooltip. Variables are enclosed
         * by curly brackets. Available variables are `point.x`, `point.y`,
         * `series.name` and `series.color` and other properties on the same
         * form. Furthermore, `point.y` can be extended by the
         * `tooltip.valuePrefix` and `tooltip.valueSuffix` variables. This can
         * also be overridden for each series, which makes it a good hook for
         * displaying units.
         *
         * In styled mode, the dot is colored by a class name rather
         * than the point color.
         *
         * @sample {highcharts} highcharts/tooltip/pointformat/
         *         A different point format with value suffix
         * @sample {highmaps} maps/tooltip/format/
         *         Format demo
         *
         * @type       {string}
         * @since      2.2
         * @apioption  tooltip.pointFormat
         */
        pointFormat: '<span style="color:{point.color}">\u25CF</span> {series.name}: <b>{point.y}</b><br/>',

        /**
         * The background color or gradient for the tooltip.
         *
         * In styled mode, the stroke width is set in the
         * `.highcharts-tooltip-box` class.
         *
         * @sample {highcharts} highcharts/tooltip/backgroundcolor-solid/
         *         Yellowish background
         * @sample {highcharts} highcharts/tooltip/backgroundcolor-gradient/
         *         Gradient
         * @sample {highcharts} highcharts/css/tooltip-border-background/
         *         Tooltip in styled mode
         * @sample {highstock} stock/tooltip/general/
         *         Custom tooltip
         * @sample {highstock} highcharts/css/tooltip-border-background/
         *         Tooltip in styled mode
         * @sample {highmaps} maps/tooltip/background-border/
         *         Background and border demo
         * @sample {highmaps} highcharts/css/tooltip-border-background/
         *         Tooltip in styled mode
         *
         * @type {Highcharts.ColorString|Highcharts.GradientColorObject|Highcharts.PatternObject}
         */
        backgroundColor: color(palette.neutralColor3)
            // @todo: Disallow undefined as input for colors
            .setOpacity(0.85).get() as any,

        /**
         * The pixel width of the tooltip border.
         *
         * In styled mode, the stroke width is set in the
         * `.highcharts-tooltip-box` class.
         *
         * @sample {highcharts} highcharts/tooltip/bordercolor-default/
         *         2px by default
         * @sample {highcharts} highcharts/tooltip/borderwidth/
         *         No border (shadow only)
         * @sample {highcharts} highcharts/css/tooltip-border-background/
         *         Tooltip in styled mode
         * @sample {highstock} stock/tooltip/general/
         *         Custom tooltip
         * @sample {highstock} highcharts/css/tooltip-border-background/
         *         Tooltip in styled mode
         * @sample {highmaps} maps/tooltip/background-border/
         *         Background and border demo
         * @sample {highmaps} highcharts/css/tooltip-border-background/
         *         Tooltip in styled mode
         */
        borderWidth: 1,

        /**
         * Whether to apply a drop shadow to the tooltip.
         *
         * @sample {highcharts} highcharts/tooltip/bordercolor-default/
         *         True by default
         * @sample {highcharts} highcharts/tooltip/shadow/
         *         False
         * @sample {highmaps} maps/tooltip/positioner/
         *         Fixed tooltip position, border and shadow disabled
         *
         * @type {boolean|Highcharts.ShadowOptionsObject}
         */
        shadow: true,

        /**
         * Prevents the tooltip from switching or closing when touched or
         * pointed.
         *
         * @sample highcharts/tooltip/stickoncontact/
         *         Tooltip sticks on pointer contact
         *
         * @since     8.0.1
         */
        stickOnContact: false,

        /**
         * CSS styles for the tooltip. The tooltip can also be styled through
         * the CSS class `.highcharts-tooltip`.
         *
         * Note that the default `pointerEvents` style makes the tooltip ignore
         * mouse events, so in order to use clickable tooltips, this value must
         * be set to `auto`.
         *
         * @sample {highcharts} highcharts/tooltip/style/
         *         Greater padding, bold text
         *
         * @type {Highcharts.CSSObject}
         */
        style: {
            /** @internal */
            color: palette.neutralColor80,
            /** @internal */
            cursor: 'default',
            /** @internal */
            fontSize: '12px',
            /** @internal */
            whiteSpace: 'nowrap'
        },

        /**
         * Use HTML to render the contents of the tooltip instead of SVG. Using
         * HTML allows advanced formatting like tables and images in the
         * tooltip. It is also recommended for rtl languages as it works around
         * rtl bugs in early Firefox.
         *
         * @sample {highcharts|highstock} highcharts/tooltip/footerformat/
         *         A table for value alignment
         * @sample {highcharts|highstock} highcharts/tooltip/fullhtml/
         *         Full HTML tooltip
         * @sample {highmaps} maps/tooltip/usehtml/
         *         Pure HTML tooltip
         *
         * @since     2.2
         */
        useHTML: false
    },


    /**
     * Highchart by default puts a credits label in the lower right corner
     * of the chart. This can be changed using these options.
     */
    credits: {

        /**
         * Credits for map source to be concatenated with conventional credit
         * text. By default this is a format string that collects copyright
         * information from the map if available.
         *
         * @see [mapTextFull](#credits.mapTextFull)
         * @see [text](#credits.text)
         *
         * @type      {string}
         * @default   \u00a9 <a href="{geojson.copyrightUrl}">{geojson.copyrightShort}</a>
         * @since     4.2.2
         * @product   highmaps
         * @apioption credits.mapText
         */

        /**
         * Detailed credits for map source to be displayed on hover of credits
         * text. By default this is a format string that collects copyright
         * information from the map if available.
         *
         * @see [mapText](#credits.mapText)
         * @see [text](#credits.text)
         *
         * @type      {string}
         * @default   {geojson.copyright}
         * @since     4.2.2
         * @product   highmaps
         * @apioption credits.mapTextFull
         */

        /**
         * Whether to show the credits text.
         *
         * @sample {highcharts} highcharts/credits/enabled-false/
         *         Credits disabled
         * @sample {highstock} stock/credits/enabled/
         *         Credits disabled
         * @sample {highmaps} maps/credits/enabled-false/
         *         Credits disabled
         */
        enabled: true,

        /**
         * The URL for the credits label.
         *
         * @sample {highcharts} highcharts/credits/href/
         *         Custom URL and text
         * @sample {highmaps} maps/credits/customized/
         *         Custom URL and text
         */
        href: 'https://www.highcharts.com?credits',

        /**
         * Position configuration for the credits label.
         *
         * @sample {highcharts} highcharts/credits/position-left/
         *         Left aligned
         * @sample {highcharts} highcharts/credits/position-left/
         *         Left aligned
         * @sample {highmaps} maps/credits/customized/
         *         Left aligned
         * @sample {highmaps} maps/credits/customized/
         *         Left aligned
         *
         * @type    {Highcharts.AlignObject}
         * @since   2.1
         */
        position: {
            /** @internal */
            align: 'right',
            /** @internal */
            x: -10,
            /** @internal */
            verticalAlign: 'bottom',
            /** @internal */
            y: -5
        },

        /**
         * CSS styles for the credits label.
         *
         * @see In styled mode, credits styles can be set with the
         *      `.highcharts-credits` class.
         *
         * @type {Highcharts.CSSObject}
         */
        style: {
            /** @internal */
            cursor: 'pointer',
            /** @internal */
            color: palette.neutralColor40,
            /** @internal */
            fontSize: '9px'
        },

        /**
         * The text for the credits label.
         *
         * @productdesc {highmaps}
         * If a map is loaded as GeoJSON, the text defaults to
         * `Highcharts @ {map-credits}`. Otherwise, it defaults to
         * `Highcharts.com`.
         *
         * @sample {highcharts} highcharts/credits/href/
         *         Custom URL and text
         * @sample {highmaps} maps/credits/customized/
         *         Custom URL and text
         */
        text: 'Highcharts.com'

    }
};

/* eslint-disable spaced-comment */
/*= if (!build.classic) { =*/
// Legacy build for styled mode, set the styledMode option to true by default.
(defaultOptions.chart as any).styledMode = true;
/*= } else { =*/
(defaultOptions.chart as any).styledMode = false;
/*= } =*/
'';

const defaultTime = new Time(merge(
    defaultOptions.global,
    defaultOptions.time
));

/**
 * Get the updated default options. Until 3.0.7, merely exposing defaultOptions
 * for outside modules wasn't enough because the setOptions method created a new
 * object.
 *
 * @function Highcharts.getOptions
 *
 * @return {Highcharts.Options}
 */
function getOptions(): Options {
    return defaultOptions;
}

/**
 * Merge the default options with custom options and return the new options
 * structure. Commonly used for defining reusable templates.
 *
 * @sample highcharts/global/useutc-false Setting a global option
 * @sample highcharts/members/setoptions Applying a global theme
 *
 * @function Highcharts.setOptions
 *
 * @param {Highcharts.Options} options
 *        The new custom chart options.
 *
 * @return {Highcharts.Options}
 *         Updated options.
 */
function setOptions(
    options: DeepPartial<Options>
): Options {

    // Copy in the default options
    merge(true, defaultOptions, options);

    // Update the time object
    if (options.time || options.global) {
        if (H.time) {
            H.time.update(merge(
                defaultOptions.global,
                defaultOptions.time,
                options.global,
                options.time
            ));
        } else {
            /**
             * Global `Time` object with default options. Since v6.0.5, time
             * settings can be applied individually for each chart. If no
             * individual settings apply, this `Time` object is shared by all
             * instances.
             *
             * @name Highcharts.time
             * @type {Highcharts.Time}
             */
            H.time = defaultTime;
        }
    }

    return defaultOptions;
}

/* *
 *
 *  Default Export
 *
 * */

const DefaultOptions = {
    defaultOptions,
    defaultTime,
    getOptions,
    setOptions
};

export default DefaultOptions;

/* *
 *
 *  API Declarations
 *
 * */

/**
 * @typedef {"plotBox"|"spacingBox"} Highcharts.ButtonRelativeToValue
 */

/**
 * Gets fired when a series is added to the chart after load time, using the
 * `addSeries` method. Returning `false` prevents the series from being added.
 *
 * @callback Highcharts.ChartAddSeriesCallbackFunction
 *
 * @param {Highcharts.Chart} this
 *        The chart on which the event occured.
 *
 * @param {Highcharts.ChartAddSeriesEventObject} event
 *        The event that occured.
 */

/**
 * Contains common event information. Through the `options` property you can
 * access the series options that were passed to the `addSeries` method.
 *
 * @interface Highcharts.ChartAddSeriesEventObject
 *//**
 * The series options that were passed to the `addSeries` method.
 * @name Highcharts.ChartAddSeriesEventObject#options
 * @type {Highcharts.SeriesOptionsType}
 *//**
 * Prevents the default behaviour of the event.
 * @name Highcharts.ChartAddSeriesEventObject#preventDefault
 * @type {Function}
 *//**
 * The event target.
 * @name Highcharts.ChartAddSeriesEventObject#target
 * @type {Highcharts.Chart}
 *//**
 * The event type.
 * @name Highcharts.ChartAddSeriesEventObject#type
 * @type {"addSeries"}
 */

/**
 * Gets fired when clicking on the plot background.
 *
 * @callback Highcharts.ChartClickCallbackFunction
 *
 * @param {Highcharts.Chart} this
 *        The chart on which the event occured.
 *
 * @param {Highcharts.PointerEventObject} event
 *        The event that occured.
 */

/**
 * Contains an axes of the clicked spot.
 *
 * @interface Highcharts.ChartClickEventAxisObject
 *//**
 * Axis at the clicked spot.
 * @name Highcharts.ChartClickEventAxisObject#axis
 * @type {Highcharts.Axis}
 *//**
 * Axis value at the clicked spot.
 * @name Highcharts.ChartClickEventAxisObject#value
 * @type {number}
 */

/**
 * Contains information about the clicked spot on the chart. Remember the unit
 * of a datetime axis is milliseconds since 1970-01-01 00:00:00.
 *
 * @interface Highcharts.ChartClickEventObject
 * @extends Highcharts.PointerEventObject
 *//**
 * Information about the x-axis on the clicked spot.
 * @name Highcharts.ChartClickEventObject#xAxis
 * @type {Array<Highcharts.ChartClickEventAxisObject>}
 *//**
 * Information about the y-axis on the clicked spot.
 * @name Highcharts.ChartClickEventObject#yAxis
 * @type {Array<Highcharts.ChartClickEventAxisObject>}
 *//**
 * Information about the z-axis on the clicked spot.
 * @name Highcharts.ChartClickEventObject#zAxis
 * @type {Array<Highcharts.ChartClickEventAxisObject>|undefined}
 */

/**
 * Gets fired when the chart is finished loading.
 *
 * @callback Highcharts.ChartLoadCallbackFunction
 *
 * @param {Highcharts.Chart} this
 *        The chart on which the event occured.
 *
 * @param {global.Event} event
 *        The event that occured.
 */

/**
 * Fires when the chart is redrawn, either after a call to `chart.redraw()` or
 * after an axis, series or point is modified with the `redraw` option set to
 * `true`.
 *
 * @callback Highcharts.ChartRedrawCallbackFunction
 *
 * @param {Highcharts.Chart} this
 *        The chart on which the event occured.
 *
 * @param {global.Event} event
 *        The event that occured.
 */

/**
 * Gets fired after initial load of the chart (directly after the `load` event),
 * and after each redraw (directly after the `redraw` event).
 *
 * @callback Highcharts.ChartRenderCallbackFunction
 *
 * @param {Highcharts.Chart} this
 *        The chart on which the event occured.
 *
 * @param {global.Event} event
 *        The event that occured.
 */

/**
 * Gets fired when an area of the chart has been selected. The default action
 * for the selection event is to zoom the chart to the selected area. It can be
 * prevented by calling `event.preventDefault()` or return false.
 *
 * @callback Highcharts.ChartSelectionCallbackFunction
 *
 * @param {Highcharts.Chart} this
 *        The chart on which the event occured.
 *
 * @param {global.ChartSelectionContextObject} event
 *        Event informations
 *
 * @return {boolean|undefined}
 *         Return false to prevent the default action, usually zoom.
 */

/**
 * The primary axes are `xAxis[0]` and `yAxis[0]`. Remember the unit of a
 * datetime axis is milliseconds since 1970-01-01 00:00:00.
 *
 * @interface Highcharts.ChartSelectionContextObject
 * @extends global.Event
 *//**
 * Arrays containing the axes of each dimension and each axis' min and max
 * values.
 * @name Highcharts.ChartSelectionContextObject#xAxis
 * @type {Array<Highcharts.ChartSelectionAxisContextObject>}
 *//**
 * Arrays containing the axes of each dimension and each axis' min and max
 * values.
 * @name Highcharts.ChartSelectionContextObject#yAxis
 * @type {Array<Highcharts.ChartSelectionAxisContextObject>}
 */

/**
 * Axis context of the selection.
 *
 * @interface Highcharts.ChartSelectionAxisContextObject
 *//**
 * The selected Axis.
 * @name Highcharts.ChartSelectionAxisContextObject#axis
 * @type {Highcharts.Axis}
 *//**
 * The maximum axis value, either automatic or set manually.
 * @name Highcharts.ChartSelectionAxisContextObject#max
 * @type {number}
 *//**
 * The minimum axis value, either automatic or set manually.
 * @name Highcharts.ChartSelectionAxisContextObject#min
 * @type {number}
 */

(''); // detach doclets above<|MERGE_RESOLUTION|>--- conflicted
+++ resolved
@@ -10,16 +10,13 @@
 
 'use strict';
 
-<<<<<<< HEAD
 /* *
  *
  *  Imports
  *
  * */
 
-=======
 import type ColorType from './Color/ColorType';
->>>>>>> 49a925eb
 import type { Options } from './Options';
 import type Point from './Series/Point';
 import type Series from './Series/Series';
