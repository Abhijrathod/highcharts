--- conflicted
+++ resolved
@@ -258,13 +258,9 @@
                     )
                 );
 
-<<<<<<< HEAD
         const forceCalculation = series.forceDLCalculation;
-        if ((forceCalculation || visible) && defined(plotX) && defined(plotY)) {
-=======
         const pos = point.pos();
-        if (visible && pos) {
->>>>>>> 9ee40f04
+        if ((forceCalculation || visible) && pos) {
 
             if (rotation) {
                 dataLabel.attr({ align });
