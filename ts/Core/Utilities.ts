--- conflicted
+++ resolved
@@ -530,7 +530,6 @@
     export const messages: Array<string> = [];
 }
 
-<<<<<<< HEAD
 // eslint-disable-next-line valid-jsdoc
 /**
  * Reduces tree-like objects to a simple object with keys in dot syntax.
@@ -566,18 +565,11 @@
     return flatObject;
 }
 
-function merge<T1, T2 = object>(
-    extend: boolean,
-    a?: T1,
-    ...n: Array<T2|undefined>
-): (T1&T2);
-=======
 function merge<T = object>(
     extend: true,
     a?: T,
     ...n: Array<DeepPartial<T>|undefined>
 ): (T);
->>>>>>> 12540607
 function merge<
     T1 extends object = object,
     T2 = unknown,
