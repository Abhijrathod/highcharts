--- conflicted
+++ resolved
@@ -444,19 +444,6 @@
         this.width = this.getPaddedWidth();
         this.height = (this.heightSetting || bBox.height || 0) + 2 * padding;
 
-<<<<<<< HEAD
-        const fontMetrics =
-            // When applicable, use the font size of the first line (#15707)
-            this.text.firstLineMetrics ||
-            this.renderer.fontMetrics(
-                style && style.fontSize,
-                this.text
-            );
-
-        // Math.min because of inline style (#9400)
-        this.baselineOffset = padding + Math.min(
-            fontMetrics.b,
-=======
         const metrics = this.renderer.fontMetrics(
             style && style.fontSize,
             this.text
@@ -465,8 +452,8 @@
         // Update the label-scoped y offset. Math.min because of inline
         // style (#9400)
         this.baselineOffset = padding + Math.min(
-            metrics.b,
->>>>>>> 9a5d96e0
+            // When applicable, use the font size of the first line (#15707)
+            (this.text.firstLineMetrics || metrics).b,
             // When the height is 0, there is no bBox, so go with the font
             // metrics. Highmaps CSS demos.
             bBox.height || Infinity
