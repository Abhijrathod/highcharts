/* *
 *
 *  (c) 2010-2020 Torstein Honsi
 *
 *  License: www.highcharts.com/license
 *
 *  !!!!!!! SOURCE GETS TRANSPILED BY TYPESCRIPT. EDIT TS FILE ONLY. !!!!!!!
 *
 * */

<<<<<<< HEAD
'use strict';

=======
import type BBoxObject from '../BBoxObject';
>>>>>>> 5e3927f5
import type ColorString from '../../Color/ColorString';
import type ColorType from '../../Color/ColorType';
import type CSSObject from '../CSSObject';
import type {
    DOMElementType,
    HTMLDOMElement,
    SVGDOMElement
} from '../DOMElementType';
import type GradientColor from '../../Color/GradientColor';
<<<<<<< HEAD
=======
import type RectangleObject from '../RectangleObject';
>>>>>>> 5e3927f5
import type SVGAttributes from './SVGAttributes';
import type SVGPath from './SVGPath';
import type SVGRenderer from './SVGRenderer';
import Color from '../../Color/Color.js';
import H from '../../Globals.js';
const {
    deg2rad,
    doc,
    hasTouch,
    isFirefox,
    noop,
    svg,
    SVG_NS,
    win
} = H;
import U from '../../Utilities.js';
const {
    animate,
    animObject,
    attr,
    createElement,
    css,
    defined,
    erase,
    extend,
    fireEvent,
    isArray,
    isFunction,
    isNumber,
    isString,
    merge,
    objectEach,
    pick,
    pInt,
    stop,
    syncTimeout,
    uniqueKey
} = U;

type ImportedBBoxObject = BBoxObject;

/**
 * @private
 */
declare module '../CSSObject' {
    interface CSSObject {
        stroke?: ColorString;
        strokeWidth?: (number|string);
    }
}

/**
 * Internal types
 * @private
 */
declare global {
    interface Element {
        gradient?: string;
        parentNode: (Node&ParentNode);
        radialReference?: Array<number>;
    }
    interface SVGElement {
        cutHeight?: number;
    }
    namespace Highcharts {
        type AlignValue = ('center'|'left'|'right');
<<<<<<< HEAD
=======
        type BBoxObject = ImportedBBoxObject;
>>>>>>> 5e3927f5
        type VerticalAlignValue = ('bottom'|'middle'|'top');
        interface AlignObject {
            align?: AlignValue;
            alignByTranslate?: boolean;
            verticalAlign?: VerticalAlignValue;
            x?: number;
            y?: number;
        }
        interface ShadowOptionsObject {
            color: ColorString;
            offsetX: number;
            offsetY: number;
            opacity: number;
            width: number;
        }
        class SVGElement {
            public constructor();
            [key: string]: any;
            public element: DOMElementType;
            public hasBoxWidthChanged: boolean;
            public parentGroup?: SVGElement;
            public pathArray?: SVGPath;
            public r?: number;
            public renderer: SVGRenderer;
            public rotation?: number;
            public shadows?: Array<DOMElementType>;
            public oldShadowOptions?: Highcharts.ShadowOptionsObject;
            public styles?: CSSObject;
            public textStr?: string;
            public x?: number;
            public y?: number;
            public add(parent?: SVGElement): SVGElement;
            public addClass(className: string, replace?: boolean): SVGElement;
            public afterSetters(): void;
            public align(
                alignOptions?: AlignObject,
                alignByTranslate?: boolean,
                box?: (string|BBoxObject)
            ): SVGElement;
            public alignSetter(value: ('left'|'center'|'right')): void;
            public animate(
                params: SVGAttributes,
                options?: (boolean|DeepPartial<AnimationOptionsObject>),
                complete?: Function
            ): SVGElement;
            public applyTextOutline(textOutline: string): void;
            public attr(
                hash: string
            ): (number|string)
            public attr(
                hash?: (string|SVGAttributes),
                val?: (number|string|SVGPath),
                complete?: Function,
                continueAnimation?: boolean
            ): SVGElement;
            public clip(clipRect?: ClipRectElement): SVGElement;
            public complexColor(
                color: GradientColor,
                prop: string,
                elem: SVGDOMElement
            ): void;
            public crisp(
                rect: RectangleObject,
                strokeWidth?: number
            ): RectangleObject;
            public css(styles: CSSObject): SVGElement;
            public dashstyleSetter(value: string): void;
            public destroy(): undefined;
            public destroyShadows(): void;
            public destroyTextPath (
                elem: SVGDOMElement,
                path: SVGElement
            ): void;
            public dSetter(
                value: (number|string|SVGPath),
                key: string,
                element: SVGDOMElement
            ): void;
            public fadeOut(duration?: number): void;
            public fillSetter(
                value: ColorType,
                key: string,
                element: SVGDOMElement
            ): void;
            public getBBox(reload?: boolean, rot?: number): BBoxObject;
            public getStyle(prop: string): string;
            public hasClass(className: string): boolean;
            public hide(hideByTranslation?: boolean): SVGElement;
            public init(renderer: SVGRenderer, nodeName: string): void;
            public invert(inverted: boolean): SVGElement
            public matrixSetter(value: any, key: string): void;
            public on(eventType: string, handler: Function): SVGElement;
            public opacitySetter(
                value: string,
                key: string,
                element: SVGDOMElement
            ): void;
            public removeClass(
                className: (string|RegExp)
            ): SVGElement;
            public removeTextOutline(tspans: Array<SVGDOMElement>): void;
            public rotationOriginXSetter(value: any, key: string): void;
            public rotationOriginYSetter(value: any, key: string): void;
            public rotationSetter(value: any, key: string): void;
            public safeRemoveChild(element: DOMElementType): void;
            public scaleXSetter(value: any, key: string): void;
            public scaleYSetter(value: any, key: string): void;
            public setRadialReference(coordinates: Array<number>): SVGElement;
            public setTextPath(
                path: SVGElement,
                textPathOptions: object
            ): SVGElement;
            public shadow(
                shadowOptions?: (boolean|Partial<ShadowOptionsObject>),
                group?: SVGElement,
                cutOff?: boolean
            ): SVGElement;
            public show(inherit?: boolean): SVGElement;
            public strokeSetter(
                value: (number|string),
                key: string,
                element: SVGDOMElement
            ): void
            public strokeWidth(): number;
            public symbolAttr(hash: SVGAttributes): void;
            public textSetter(value: string): void;
            public titleSetter(value: string): void;
            public toFront(): SVGElement;
            public translate(x: number, y: number): SVGElement;
            public translateXSetter(value: any, key: string): void;
            public translateYSetter(value: any, key: string): void;
            public updateShadows(
                key: string,
                value: number,
                setter: Function
            ): void;
            public updateTransform(): void;
            public verticalAlignSetter(value: any, key: string): void;
            public visibilitySetter(
                value: string,
                key: string,
                element: SVGDOMElement
            ): void;
            public xGetter(key: string): (number|string|null);
            public yGetter(key: string): (number|string|null);
            public zIndexSetter(value: number, key: string): boolean;
        }
        namespace SVGElement {
            export type WrappedType = globalThis.SVGElement;
        }
    }
}

/**
 * The horizontal alignment of an element.
 *
 * @typedef {"center"|"left"|"right"} Highcharts.AlignValue
 */

/**
 * Options to align the element relative to the chart or another box.
 *
 * @interface Highcharts.AlignObject
 *//**
 * Horizontal alignment. Can be one of `left`, `center` and `right`.
 *
 * @name Highcharts.AlignObject#align
 * @type {Highcharts.AlignValue|undefined}
 *
 * @default left
 *//**
 * Vertical alignment. Can be one of `top`, `middle` and `bottom`.
 *
 * @name Highcharts.AlignObject#verticalAlign
 * @type {Highcharts.VerticalAlignValue|undefined}
 *
 * @default top
 *//**
 * Horizontal pixel offset from alignment.
 *
 * @name Highcharts.AlignObject#x
 * @type {number|undefined}
 *
 * @default 0
 *//**
 * Vertical pixel offset from alignment.
 *
 * @name Highcharts.AlignObject#y
 * @type {number|undefined}
 *
 * @default 0
 *//**
 * Use the `transform` attribute with translateX and translateY custom
 * attributes to align this elements rather than `x` and `y` attributes.
 *
 * @name Highcharts.AlignObject#alignByTranslate
 * @type {boolean|undefined}
 *
 * @default false
 */

/**
 * Bounding box of an element.
 *
 * @interface Highcharts.BBoxObject
 * @extends Highcharts.PositionObject
 *//**
 * Height of the bounding box.
 *
 * @name Highcharts.BBoxObject#height
 * @type {number}
 *//**
 * Width of the bounding box.
 *
 * @name Highcharts.BBoxObject#width
 * @type {number}
 *//**
 * Horizontal position of the bounding box.
 *
 * @name Highcharts.BBoxObject#x
 * @type {number}
 *//**
 * Vertical position of the bounding box.
 *
 * @name Highcharts.BBoxObject#y
 * @type {number}
 */

/**
 * An object of key-value pairs for SVG attributes. Attributes in Highcharts
 * elements for the most parts correspond to SVG, but some are specific to
 * Highcharts, like `zIndex`, `rotation`, `rotationOriginX`,
 * `rotationOriginY`, `translateX`, `translateY`, `scaleX` and `scaleY`. SVG
 * attributes containing a hyphen are _not_ camel-cased, they should be
 * quoted to preserve the hyphen.
 *
 * @example
 * {
 *     'stroke': '#ff0000', // basic
 *     'stroke-width': 2, // hyphenated
 *     'rotation': 45 // custom
 *     'd': ['M', 10, 10, 'L', 30, 30, 'z'] // path definition, note format
 * }
 *
 * @interface Highcharts.SVGAttributes
 *//**
 * @name Highcharts.SVGAttributes#[key:string]
 * @type {*}
 *//**
 * @name Highcharts.SVGAttributes#d
 * @type {string|Highcharts.SVGPathArray|undefined}
 *//**
 * @name Highcharts.SVGAttributes#fill
 * @type {Highcharts.ColorString|Highcharts.GradientColorObject|Highcharts.PatternObject|undefined}
 *//**
 * @name Highcharts.SVGAttributes#inverted
 * @type {boolean|undefined}
 *//**
 * @name Highcharts.SVGAttributes#matrix
 * @type {Array<number>|undefined}
 *//**
 * @name Highcharts.SVGAttributes#rotation
 * @type {number|undefined}
 *//**
 * @name Highcharts.SVGAttributes#rotationOriginX
 * @type {number|undefined}
 *//**
 * @name Highcharts.SVGAttributes#rotationOriginY
 * @type {number|undefined}
 *//**
 * @name Highcharts.SVGAttributes#scaleX
 * @type {number|undefined}
 *//**
 * @name Highcharts.SVGAttributes#scaleY
 * @type {number|undefined}
 *//**
 * @name Highcharts.SVGAttributes#stroke
 * @type {Highcharts.ColorString|Highcharts.GradientColorObject|Highcharts.PatternObject|undefined}
 *//**
 * @name Highcharts.SVGAttributes#style
 * @type {string|Highcharts.CSSObject|undefined}
 *//**
 * @name Highcharts.SVGAttributes#translateX
 * @type {number|undefined}
 *//**
 * @name Highcharts.SVGAttributes#translateY
 * @type {number|undefined}
 *//**
 * @name Highcharts.SVGAttributes#zIndex
 * @type {number|undefined}
 */

/**
 * An SVG DOM element. The type is a reference to the regular SVGElement in the
 * global scope.
 *
 * @typedef {globals.GlobalSVGElement} Highcharts.SVGDOMElement
 *
 * @see https://developer.mozilla.org/en-US/docs/Web/API/SVGElement
 */

/**
 * The vertical alignment of an element.
 *
 * @typedef {"bottom"|"middle"|"top"} Highcharts.VerticalAlignValue
 */

''; // detach doclets above

/**
 * @private
 */
interface SVGElement extends Highcharts.SVGElement {
    // takes interfaces from internal namespace
}

/* eslint-disable no-invalid-this, valid-jsdoc */

/**
 * The SVGElement prototype is a JavaScript wrapper for SVG elements used in the
 * rendering layer of Highcharts. Combined with the
 * {@link Highcharts.SVGRenderer}
 * object, these prototypes allow freeform annotation in the charts or even in
 * HTML pages without instanciating a chart. The SVGElement can also wrap HTML
 * labels, when `text` or `label` elements are created with the `useHTML`
 * parameter.
 *
 * The SVGElement instances are created through factory functions on the
 * {@link Highcharts.SVGRenderer}
 * object, like
 * {@link Highcharts.SVGRenderer#rect|rect},
 * {@link Highcharts.SVGRenderer#path|path},
 * {@link Highcharts.SVGRenderer#text|text},
 * {@link Highcharts.SVGRenderer#label|label},
 * {@link Highcharts.SVGRenderer#g|g}
 * and more.
 *
 * @class
 * @name Highcharts.SVGElement
 */
class SVGElement {

    /* *
     *
     *  Properties
     *
     * */

    public added?: boolean;
    public alignAttr?: SVGAttributes;
    public alignByTranslate?: boolean;
    public alignOptions?: Highcharts.AlignObject;
    public alignTo?: string;
    public alignValue?: ('left'|'center'|'right');
    public clipPath?: SVGElement;
    public element: DOMElementType = void 0 as any;
    public d?: number;
    public div?: HTMLDOMElement;
    public doTransform?: boolean;
    public fakeTS?: boolean;
    public handleZ?: boolean;
    public hasStroke?: boolean;
    public height: number = void 0 as any;
    public inverted?: boolean;
    public matrix?: Array<number>;
    public oldShadowOptions?: Highcharts.ShadowOptionsObject;
    public onAdd?: Function;
    public opacity = 1; // Default base for animation
    public options?: Record<string, any>;
    public parentInverted?: boolean;
    public parentGroup?: SVGElement;
    public pathArray?: SVGPath;
    public placed?: boolean;
    public r?: number;
    public radAttr?: SVGAttributes;
    public renderer: SVGRenderer = void 0 as any;
    public rotation?: number;
    public rotationOriginX?: number;
    public rotationOriginY?: number;
    public scaleX?: number;
    public scaleY?: number;
    public shadows?: Array<SVGDOMElement>;
    public stops?: Array<SVGElement>;
    public stroke?: ColorType;
    public 'stroke-width'?: number;
    public styledMode?: boolean;
    public styles?: CSSObject;
    public SVG_NS = SVG_NS;
    // Custom attributes used for symbols, these should be filtered out when
    // setting SVGElement attributes (#9375).
    public symbolCustomAttribs: Array<string> = [
        'x',
        'y',
        'width',
        'height',
        'r',
        'start',
        'end',
        'innerR',
        'anchorX',
        'anchorY',
        'rounded'
    ];
    public symbolName?: string;
    public text?: SVGElement;
    public textStr?: string;
    public textWidth?: number;
    public textPathWrapper?: SVGElement;
    public textPxLength?: number;
    public translateX?: number;
    public translateY?: number;
    public width: number = void 0 as any;
    public x?: number;
    public xSetter?: (SVGElement.ElementSetterFunction<string>|SVGElement.SetterFunction<number>);
    public y?: number;
    public ySetter?: (SVGElement.ElementSetterFunction<string>|SVGElement.SetterFunction<number>);
    public zIndex?: number;

    /* *
     *
     *  Functions
     *
     * */

    /**
     * Get the current value of an attribute or pseudo attribute,
     * used mainly for animation. Called internally from
     * the {@link Highcharts.SVGRenderer#attr} function.
     *
     * @private
     * @function Highcharts.SVGElement#_defaultGetter
     *
     * @param {string} key
     *        Property key.
     *
     * @return {number|string}
     *         Property value.
     */
    private _defaultGetter(key: string): (number|string) {
        var ret = pick(
            (this as Record<string, any>)[key + 'Value'], // align getter
            (this as Record<string, any>)[key],
            this.element ? this.element.getAttribute(key) : null,
            0
        );

        if (/^[\-0-9\.]+$/.test(ret)) { // is numerical
            ret = parseFloat(ret);
        }
        return ret;
    }

    /**
     * @private
     * @function Highcharts.SVGElement#_defaultSetter
     *
     * @param {string} value
     *
     * @param {string} key
     *
     * @param {Highcharts.SVGDOMElement} element
     *
     * @return {void}
     */
    public _defaultSetter(
        value: string,
        key: string,
        element: SVGDOMElement
    ): void {
        element.setAttribute(key, value);
    }

    /**
     * Add the element to the DOM. All elements must be added this way.
     *
     * @sample highcharts/members/renderer-g
     *         Elements added to a group
     *
     * @function Highcharts.SVGElement#add
     *
     * @param {Highcharts.SVGElement} [parent]
     *        The parent item to add it to. If undefined, the element is added
     *        to the {@link Highcharts.SVGRenderer.box}.
     *
     * @return {Highcharts.SVGElement}
     *         Returns the SVGElement for chaining.
     */
    public add(parent?: SVGElement): SVGElement {
        var renderer = this.renderer,
            element = this.element,
            inserted;

        if (parent) {
            this.parentGroup = parent;
        }

        // Mark as inverted
        this.parentInverted = parent && (parent as any).inverted;

        // Build formatted text
        if (
            typeof this.textStr !== 'undefined' &&
            this.element.nodeName === 'text' // Not for SVGLabel instances
        ) {
            renderer.buildText(this);
        }

        // Mark as added
        this.added = true;

        // If we're adding to renderer root, or other elements in the group
        // have a z index, we need to handle it
        if (!parent || parent.handleZ || this.zIndex) {
            inserted = this.zIndexSetter();
        }

        // If zIndex is not handled, append at the end
        if (!inserted) {
            (parent ?
                parent.element :
                renderer.box
            ).appendChild(element);
        }

        // fire an event for internal hooks
        if (this.onAdd) {
            this.onAdd();
        }

        return this;
    }

    /**
     * Add a class name to an element.
     *
     * @function Highcharts.SVGElement#addClass
     *
     * @param {string} className
     * The new class name to add.
     *
     * @param {boolean} [replace=false]
     * When true, the existing class name(s) will be overwritten with the new
     * one. When false, the new one is added.
     *
     * @return {Highcharts.SVGElement}
     * Return the SVG element for chainability.
     */
    public addClass(
        className: string,
        replace?: boolean
    ): SVGElement {
        var currentClassName = replace ? '' : (this.attr('class') || '');

        // Trim the string and remove duplicates
        className = (className || '')
            .split(/ /g)
            .reduce(function (
                newClassName: Array<string>,
                name: string
            ): Array<string> {
                if ((currentClassName as any).indexOf(name) === -1) {
                    newClassName.push(name);
                }
                return newClassName;
            }, (currentClassName ?
                [currentClassName] :
                []
            ) as Array<string>)
            .join(' ');

        if (className !== currentClassName) {
            this.attr('class', className);
        }

        return this;
    }

    /**
     * This method is executed in the end of `attr()`, after setting all
     * attributes in the hash. In can be used to efficiently consolidate
     * multiple attributes in one SVG property -- e.g., translate, rotate and
     * scale are merged in one "transform" attribute in the SVG node.
     *
     * @private
     * @function Highcharts.SVGElement#afterSetters
     */
    public afterSetters(): void {
        // Update transform. Do this outside the loop to prevent redundant
        // updating for batch setting of attributes.
        if (this.doTransform) {
            this.updateTransform();
            this.doTransform = false;
        }
    }

    /**
     * Align the element relative to the chart or another box.
     *
     * @function Highcharts.SVGElement#align
     *
     * @param {Highcharts.AlignObject} [alignOptions]
     *        The alignment options. The function can be called without this
     *        parameter in order to re-align an element after the box has been
     *        updated.
     *
     * @param {boolean} [alignByTranslate]
     *        Align element by translation.
     *
     * @param {string|Highcharts.BBoxObject} [box]
     *        The box to align to, needs a width and height. When the box is a
     *        string, it refers to an object in the Renderer. For example, when
     *        box is `spacingBox`, it refers to `Renderer.spacingBox` which
     *        holds `width`, `height`, `x` and `y` properties.
     *
     * @return {Highcharts.SVGElement} Returns the SVGElement for chaining.
     */
    public align(
        alignOptions?: Highcharts.AlignObject,
        alignByTranslate?: boolean,
        box?: (string|BBoxObject)
    ): SVGElement {
        var align: Highcharts.AlignValue,
            vAlign: Highcharts.VerticalAlignValue,
            x,
            y,
            attribs = {} as SVGAttributes,
            alignTo: (string|undefined),
            renderer = this.renderer,
            alignedObjects: Array<SVGElement> = renderer.alignedObjects as any,
            alignFactor,
            vAlignFactor;

        // First call on instanciate
        if (alignOptions) {
            this.alignOptions = alignOptions;
            this.alignByTranslate = alignByTranslate;
            if (!box || isString(box)) {
                this.alignTo = alignTo = box || 'renderer';
                // prevent duplicates, like legendGroup after resize
                erase(alignedObjects, this);
                alignedObjects.push(this);
                box = void 0; // reassign it below
            }

        // When called on resize, no arguments are supplied
        } else {
            alignOptions = this.alignOptions;
            alignByTranslate = this.alignByTranslate;
            alignTo = this.alignTo;
        }

        box = pick(box, (renderer as any)[alignTo as any], renderer as any);

        // Assign variables
        align = (alignOptions as any).align;
        vAlign = (alignOptions as any).verticalAlign;
        // default: left align
        x = ((box as any).x || 0) + ((alignOptions as any).x || 0);
        // default: top align
        y = ((box as any).y || 0) + ((alignOptions as any).y || 0);

        // Align
        if (align === 'right') {
            alignFactor = 1;
        } else if (align === 'center') {
            alignFactor = 2;
        }
        if (alignFactor) {
            x += ((box as any).width - ((alignOptions as any).width || 0)) /
                alignFactor;
        }
        attribs[alignByTranslate ? 'translateX' : 'x'] = Math.round(x);


        // Vertical align
        if (vAlign === 'bottom') {
            vAlignFactor = 1;
        } else if (vAlign === 'middle') {
            vAlignFactor = 2;
        }
        if (vAlignFactor) {
            y += ((box as any).height - ((alignOptions as any).height || 0)) /
                vAlignFactor;
        }
        attribs[alignByTranslate ? 'translateY' : 'y'] = Math.round(y);

        // Animate only if already placed
        this[this.placed ? 'animate' : 'attr'](attribs);
        this.placed = true;
        this.alignAttr = attribs;

        return this;
    }

    /**
     * @private
     * @function Highcharts.SVGElement#alignSetter
     * @param {"left"|"center"|"right"} value
     */
    public alignSetter(value: ('left'|'center'|'right')): void {
        var convert: Record<string, string> = {
            left: 'start',
            center: 'middle',
            right: 'end'
        };
        if (convert[value]) {
            this.alignValue = value;
            this.element.setAttribute('text-anchor', convert[value]);
        }
    }

    /**
     * Animate to given attributes or CSS properties.
     *
     * @sample highcharts/members/element-on/
     *         Setting some attributes by animation
     *
     * @function Highcharts.SVGElement#animate
     *
     * @param {Highcharts.SVGAttributes} params
     *        SVG attributes or CSS to animate.
     *
     * @param {boolean|Partial<Highcharts.AnimationOptionsObject>} [options]
     *        Animation options.
     *
     * @param {Function} [complete]
     *        Function to perform at the end of animation.
     *
     * @return {Highcharts.SVGElement}
     *         Returns the SVGElement for chaining.
     */
    public animate(
        params: SVGAttributes,
        options?: (boolean|Partial<Highcharts.AnimationOptionsObject>),
        complete?: Function
    ): SVGElement {
        var animOptions = animObject(
                pick(options, this.renderer.globalAnimation, true)
            ),
            deferTime = animOptions.defer;

        // When the page is hidden save resources in the background by not
        // running animation at all (#9749).
        if (pick(doc.hidden, doc.msHidden, doc.webkitHidden, false)) {
            animOptions.duration = 0;
        }

        if (animOptions.duration !== 0) {
            // allows using a callback with the global animation without
            // overwriting it
            if (complete) {
                animOptions.complete = complete;
            }
            // If defer option is defined delay the animation #12901
            syncTimeout((): void => {
                if (this.element) {
                    animate(this, params, animOptions);
                }
            }, deferTime);
        } else {
            this.attr(params, void 0, complete);
            // Call the end step synchronously
            objectEach(params, function (val: any, prop: string): void {
                if (animOptions.step) {
                    animOptions.step.call(this as any, val, { prop: prop, pos: 1 });
                }
            }, this);
        }
        return this;
    }

    /**
     * Apply a text outline through a custom CSS property, by copying the text
     * element and apply stroke to the copy. Used internally. Contrast checks at
     * [example](https://jsfiddle.net/highcharts/43soe9m1/2/).
     *
     * @example
     * // Specific color
     * text.css({
     *    textOutline: '1px black'
     * });
     * // Automatic contrast
     * text.css({
     *    color: '#000000', // black text
     *    textOutline: '1px contrast' // => white outline
     * });
     *
     * @private
     * @function Highcharts.SVGElement#applyTextOutline
     *
     * @param {string} textOutline
     *        A custom CSS `text-outline` setting, defined by `width color`.
     */
    public applyTextOutline(textOutline: string): void {
        var elem = this.element,
            tspans: Array<SVGDOMElement>,
            hasContrast = textOutline.indexOf('contrast') !== -1,
            styles: CSSObject = {},
            color: ColorString,
            strokeWidth: string,
            firstRealChild: SVGDOMElement;

        // When the text shadow is set to contrast, use dark stroke for light
        // text and vice versa.
        if (hasContrast) {
            styles.textOutline = textOutline = textOutline.replace(
                /contrast/g,
                this.renderer.getContrast(elem.style.fill as any)
            );
        }

        // Extract the stroke width and color
        textOutline = textOutline.split(' ') as any;
        color = textOutline[textOutline.length - 1];
        strokeWidth = textOutline[0];

        if (strokeWidth && strokeWidth !== 'none' && H.svg) {

            this.fakeTS = true; // Fake text shadow

            tspans = [].slice.call(elem.getElementsByTagName('tspan'));

            // In order to get the right y position of the clone,
            // copy over the y setter
            this.ySetter = this.xSetter;

            // Since the stroke is applied on center of the actual outline, we
            // need to double it to get the correct stroke-width outside the
            // glyphs.
            strokeWidth = strokeWidth.replace(
                /(^[\d\.]+)(.*?)$/g,
                function (match: string, digit: string, unit: string): string {
                    return (2 * (digit as any)) + unit;
                }
            );

            // Remove shadows from previous runs.
            this.removeTextOutline(tspans);

            // Check if the element contains RTL characters.
            // Comparing against Hebrew and Arabic characters,
            // excluding Arabic digits. Source:
            // https://www.unicode.org/Public/UNIDATA/extracted/DerivedBidiClass.txt
            const isRTL = elem.textContent ?
                /^[\u0591-\u065F\u066A-\u07FF\uFB1D-\uFDFD\uFE70-\uFEFC]/
                    .test(elem.textContent) : false;
            // For each of the tspans, create a stroked copy behind it.
            firstRealChild = elem.firstChild as any;
            tspans.forEach(function (
                tspan: SVGDOMElement,
                y: number
            ): void {
                var clone: any;

                // Let the first line start at the correct X position
                if (y === 0) {
                    tspan.setAttribute('x', elem.getAttribute('x') as any);
                    y = elem.getAttribute('y') as any;
                    tspan.setAttribute('y', y || 0);
                    if (y === null) {
                        elem.setAttribute('y', 0);
                    }
                }

                // Create the clone and apply outline properties.
                // For RTL elements apply outline properties for orginal element
                // to prevent outline from overlapping the text.
                // For RTL in Firefox keep the orginal order (#10162).
                clone = tspan.cloneNode(true);
                attr((isRTL && !isFirefox) ? tspan : clone, {
                    'class': 'highcharts-text-outline',
                    fill: color,
                    stroke: color,
                    'stroke-width': strokeWidth,
                    'stroke-linejoin': 'round'
                });
                elem.insertBefore(clone, firstRealChild);
            });

            // Create a whitespace between tspan and clone,
            // to fix the display of Arabic characters in Firefox.
            if (isRTL && isFirefox && tspans[0]) {
                const whitespace = tspans[0].cloneNode(true);
                whitespace.textContent = ' ';
                elem.insertBefore(whitespace, firstRealChild);
            }
        }
    }

    public attr(key: string): (number|string);
    public attr(
        hash: SVGAttributes,
        val?: undefined,
        complete?: Function,
        continueAnimation?: boolean
    ): SVGElement;
    public attr(
        key: string,
        val: (number|string|SVGPath),
        complete?: Function,
        continueAnimation?: boolean
    ): SVGElement;
    /**
     * @function Highcharts.SVGElement#attr
     * @param {string} key
     * @return {number|string}
     *//**
     * Apply native and custom attributes to the SVG elements.
     *
     * In order to set the rotation center for rotation, set x and y to 0 and
     * use `translateX` and `translateY` attributes to position the element
     * instead.
     *
     * Attributes frequently used in Highcharts are `fill`, `stroke`,
     * `stroke-width`.
     *
     * @sample highcharts/members/renderer-rect/
     *         Setting some attributes
     *
     * @example
     * // Set multiple attributes
     * element.attr({
     *     stroke: 'red',
     *     fill: 'blue',
     *     x: 10,
     *     y: 10
     * });
     *
     * // Set a single attribute
     * element.attr('stroke', 'red');
     *
     * // Get an attribute
     * element.attr('stroke'); // => 'red'
     *
     * @function Highcharts.SVGElement#attr
     *
     * @param {string|Highcharts.SVGAttributes} [hash]
     *        The native and custom SVG attributes.
     *
     * @param {number|string|Highcharts.SVGPathArray} [val]
     *        If the type of the first argument is `string`, the second can be a
     *        value, which will serve as a single attribute setter. If the first
     *        argument is a string and the second is undefined, the function
     *        serves as a getter and the current value of the property is
     *        returned.
     *
     * @param {Function} [complete]
     *        A callback function to execute after setting the attributes. This
     *        makes the function compliant and interchangeable with the
     *        {@link SVGElement#animate} function.
     *
     * @param {boolean} [continueAnimation=true]
     *        Used internally when `.attr` is called as part of an animation
     *        step. Otherwise, calling `.attr` for an attribute will stop
     *        animation for that attribute.
     *
     * @return {Highcharts.SVGElement}
     *         If used as a setter, it returns the current
     *         {@link Highcharts.SVGElement} so the calls can be chained. If
     *         used as a getter, the current value of the attribute is returned.
     */
    public attr(
        hash?: (string|SVGAttributes),
        val?: (number|string|SVGPath),
        complete?: Function,
        continueAnimation?: boolean
    ): (number|string|SVGElement) {
        var key,
            element = this.element,
            hasSetSymbolSize: boolean,
            ret = this,
            skipAttr,
            setter,
            symbolCustomAttribs = this.symbolCustomAttribs;

        // single key-value pair
        if (typeof hash === 'string' && typeof val !== 'undefined') {
            key = hash;
            hash = {};
            hash[key] = val;
        }

        // used as a getter: first argument is a string, second is undefined
        if (typeof hash === 'string') {
            ret = (
                (this as Record<string, any>)[hash + 'Getter'] ||
                (this as Record<string, any>)._defaultGetter
            ).call(
                this,
                hash,
                element
            );

        // setter
        } else {

            objectEach(hash, function eachAttribute(
                val: any,
                key: string
            ): void {
                skipAttr = false;

                // Unless .attr is from the animator update, stop current
                // running animation of this property
                if (!continueAnimation) {
                    stop(this as any, key);
                }

                // Special handling of symbol attributes
                if (
                    this.symbolName &&
                    symbolCustomAttribs.indexOf(key) !== -1
                ) {
                    if (!hasSetSymbolSize) {
                        this.symbolAttr(hash as any);
                        hasSetSymbolSize = true;
                    }
                    skipAttr = true;
                }

                if (this.rotation && (key === 'x' || key === 'y')) {
                    this.doTransform = true;
                }

                if (!skipAttr) {
                    setter = (
                        (this as Record<string, any>)[key + 'Setter'] ||
                        (this as Record<string, any>)._defaultSetter
                    );
                    setter.call(this, val, key, element);

                    // Let the shadow follow the main element
                    if (
                        !this.styledMode &&
                        this.shadows &&
                        /^(width|height|visibility|x|y|d|transform|cx|cy|r)$/.test(key)
                    ) {
                        this.updateShadows(key, val, setter);
                    }
                }
            }, this);

            this.afterSetters();
        }

        // In accordance with animate, run a complete callback
        if (complete) {
            complete.call(this);
        }

        return ret;
    }

    /**
     * Apply a clipping rectangle to this element.
     *
     * @function Highcharts.SVGElement#clip
     *
     * @param {Highcharts.ClipRectElement} [clipRect]
     *        The clipping rectangle. If skipped, the current clip is removed.
     *
     * @return {Highcharts.SVGElement}
     *         Returns the SVG element to allow chaining.
     */
    public clip(clipRect?: Highcharts.ClipRectElement): SVGElement {
        return this.attr(
            'clip-path',
            clipRect ?
                'url(' + this.renderer.url + '#' + clipRect.id + ')' :
                'none'
        );
    }

    /**
     * Calculate the coordinates needed for drawing a rectangle crisply and
     * return the calculated attributes.
     *
     * @function Highcharts.SVGElement#crisp
     *
     * @param {Highcharts.RectangleObject} rect
     * Rectangle to crisp.
     *
     * @param {number} [strokeWidth]
     * The stroke width to consider when computing crisp positioning. It can
     * also be set directly on the rect parameter.
     *
     * @return {Highcharts.RectangleObject}
     * The modified rectangle arguments.
     */
    public crisp(
        rect: RectangleObject,
        strokeWidth?: number
    ): RectangleObject {

        var wrapper = this,
            normalizer;

        strokeWidth = strokeWidth || rect.strokeWidth || 0;
        // Math.round because strokeWidth can sometimes have roundoff errors
        normalizer = Math.round(strokeWidth) % 2 / 2;

        // normalize for crisp edges
        rect.x = Math.floor(rect.x || wrapper.x || 0) + normalizer;
        rect.y = Math.floor(rect.y || wrapper.y || 0) + normalizer;
        rect.width = Math.floor(
            (rect.width || wrapper.width || 0) - 2 * normalizer
        );
        rect.height = Math.floor(
            (rect.height || wrapper.height || 0) - 2 * normalizer
        );
        if (defined(rect.strokeWidth)) {
            rect.strokeWidth = strokeWidth;
        }
        return rect;
    }

    /**
     * Build and apply an SVG gradient out of a common JavaScript configuration
     * object. This function is called from the attribute setters. An event
     * hook is added for supporting other complex color types.
     *
     * @private
     * @function Highcharts.SVGElement#complexColor
     *
     * @param {Highcharts.GradientColorObject|Highcharts.PatternObject} colorOptions
     * The gradient or pattern options structure.
     *
     * @param {string} prop
     * The property to apply, can either be `fill` or `stroke`.
     *
     * @param {Highcharts.SVGDOMElement} elem
     * SVG element to apply the gradient on.
     */
    public complexColor(
        colorOptions: Exclude<ColorType, ColorString>,
        prop: string,
        elem: SVGDOMElement
    ): void {
        var renderer = this.renderer,
            colorObject,
            gradName: keyof GradientColor,
            gradAttr: SVGAttributes,
            radAttr: SVGAttributes,
            gradients: Record<string, SVGElement>,
            stops: (GradientColor['stops']|undefined),
            stopColor: ColorString,
            stopOpacity,
            radialReference: Array<number>,
            id,
            key = [] as (string|Array<string>),
            value: string;

        fireEvent(this.renderer, 'complexColor', {
            args: arguments
        }, function (): void {
            // Apply linear or radial gradients
            if ((colorOptions as GradientColor).radialGradient) {
                gradName = 'radialGradient';
            } else if ((colorOptions as GradientColor).linearGradient) {
                gradName = 'linearGradient';
            }

            if (gradName) {
                gradAttr = (colorOptions as GradientColor)[gradName] as any;
                gradients = renderer.gradients as any;
                stops = (colorOptions as GradientColor).stops;
                radialReference = (elem as any).radialReference;

                // Keep < 2.2 kompatibility
                if (isArray(gradAttr)) {
                    (colorOptions as any)[gradName] = gradAttr = {
                        x1: gradAttr[0],
                        y1: gradAttr[1],
                        x2: gradAttr[2],
                        y2: gradAttr[3],
                        gradientUnits: 'userSpaceOnUse'
                    };
                }

                // Correct the radial gradient for the radial reference system
                if (
                    gradName === 'radialGradient' &&
                    radialReference &&
                    !defined(gradAttr.gradientUnits)
                ) {
                    // Save the radial attributes for updating
                    radAttr = gradAttr;
                    gradAttr = merge(
                        gradAttr,
                        renderer.getRadialAttr(radialReference, radAttr),
                        { gradientUnits: 'userSpaceOnUse' }
                    );
                }

                // Build the unique key to detect whether we need to create a
                // new element (#1282)
                objectEach(gradAttr, function (val: string, n: string): void {
                    if (n !== 'id') {
                        (key as any).push(n, val);
                    }
                });
                objectEach(stops, function (val): void {
                    (key as any).push(val);
                });
                key = (key as any).join(',');

                // Check if a gradient object with the same config object is
                // created within this renderer
                if (gradients[key as any]) {
                    id = gradients[key as any].attr('id');

                } else {

                    // Set the id and create the element
                    gradAttr.id = id = uniqueKey();
                    const gradientObject = gradients[key as any] =
                        renderer.createElement(gradName)
                            .attr(gradAttr)
                            .add(renderer.defs) as any;

                    gradientObject.radAttr = radAttr;

                    // The gradient needs to keep a list of stops to be able to
                    // destroy them
                    gradientObject.stops = [];
                    (stops as any).forEach(function (
                        stop: [number, ColorString]
                    ): void {
                        var stopObject;

                        if (stop[1].indexOf('rgba') === 0) {
                            colorObject = Color.parse(stop[1]);
                            stopColor = colorObject.get('rgb') as any;
                            stopOpacity = colorObject.get('a');
                        } else {
                            stopColor = stop[1];
                            stopOpacity = 1;
                        }
                        stopObject = renderer.createElement('stop').attr({
                            offset: stop[0],
                            'stop-color': stopColor,
                            'stop-opacity': stopOpacity
                        }).add(gradientObject as any);

                        // Add the stop element to the gradient
                        gradientObject.stops.push(stopObject);
                    });
                }

                // Set the reference to the gradient object
                value = 'url(' + renderer.url + '#' + id + ')';
                elem.setAttribute(prop, value);
                (elem as any).gradient = key;

                // Allow the color to be concatenated into tooltips formatters
                // etc. (#2995)
                colorOptions.toString = function (): string {
                    return value;
                };
            }
        });
    }

    /**
     * Set styles for the element. In addition to CSS styles supported by
     * native SVG and HTML elements, there are also some custom made for
     * Highcharts, like `width`, `ellipsis` and `textOverflow` for SVG text
     * elements.
     *
     * @sample highcharts/members/renderer-text-on-chart/
     *         Styled text
     *
     * @function Highcharts.SVGElement#css
     *
     * @param {Highcharts.CSSObject} styles
     *        The new CSS styles.
     *
     * @return {Highcharts.SVGElement}
     *         Return the SVG element for chaining.
     */
    public css(styles: CSSObject): SVGElement {
        var oldStyles = this.styles,
            newStyles: CSSObject = {},
            elem = this.element,
            textWidth,
            serializedCss = '',
            hyphenate: Function,
            hasNew = !oldStyles,
            // These CSS properties are interpreted internally by the SVG
            // renderer, but are not supported by SVG and should not be added to
            // the DOM. In styled mode, no CSS should find its way to the DOM
            // whatsoever (#6173, #6474).
            svgPseudoProps = ['textOutline', 'textOverflow', 'width'];

        // convert legacy
        if (styles && styles.color) {
            styles.fill = styles.color;
        }

        // Filter out existing styles to increase performance (#2640)
        if (oldStyles) {
            objectEach(styles, function (style, n): void {
                if (oldStyles && oldStyles[n] !== style) {
                    newStyles[n] = style;
                    hasNew = true;
                }
            });
        }
        if (hasNew) {

            // Merge the new styles with the old ones
            if (oldStyles) {
                styles = extend(
                    oldStyles,
                    newStyles
                );
            }

            // Get the text width from style
            if (styles) {
                // Previously set, unset it (#8234)
                if (styles.width === null || styles.width as any === 'auto') {
                    delete this.textWidth;

                // Apply new
                } else if (
                    elem.nodeName.toLowerCase() === 'text' &&
                    styles.width
                ) {
                    textWidth = this.textWidth = pInt(styles.width);
                }
            }

            // store object
            this.styles = styles;

            if (textWidth && (!svg && this.renderer.forExport)) {
                delete styles.width;
            }

            // Serialize and set style attribute
            if (elem.namespaceURI === this.SVG_NS) { // #7633
                hyphenate = function (a: string, b: string): string {
                    return '-' + b.toLowerCase();
                };
                objectEach(styles, function (style, n): void {
                    if (svgPseudoProps.indexOf(n) === -1) {
                        serializedCss +=
                        n.replace(/([A-Z])/g, hyphenate as any) + ':' +
                        style + ';';
                    }
                });
                if (serializedCss) {
                    attr(elem, 'style', serializedCss); // #1881
                }
            } else {
                css(elem, styles);
            }


            if (this.added) {

                // Rebuild text after added. Cache mechanisms in the buildText
                // will prevent building if there are no significant changes.
                if (this.element.nodeName === 'text') {
                    this.renderer.buildText(this as any);
                }

                // Apply text outline after added
                if (styles && styles.textOutline) {
                    this.applyTextOutline(styles.textOutline as any);
                }
            }
        }

        return this;
    }

    /**
     * @private
     * @function Highcharts.SVGElement#dashstyleSetter
     * @param {string} value
     */
    public dashstyleSetter(value: string): void {
        var i,
            strokeWidth = this['stroke-width'];

        // If "inherit", like maps in IE, assume 1 (#4981). With HC5 and the new
        // strokeWidth function, we should be able to use that instead.
        if (strokeWidth as unknown as string === 'inherit') {
            strokeWidth = 1;
        }
        value = value && value.toLowerCase();
        if (value) {
            const v = value
                .replace('shortdashdotdot', '3,1,1,1,1,1,')
                .replace('shortdashdot', '3,1,1,1')
                .replace('shortdot', '1,1,')
                .replace('shortdash', '3,1,')
                .replace('longdash', '8,3,')
                .replace(/dot/g, '1,3,')
                .replace('dash', '4,3,')
                .replace(/,$/, '')
                .split(','); // ending comma

            i = v.length;
            while (i--) {
                v[i] = '' + (pInt(v[i]) * pick(strokeWidth, NaN));
            }
            value = v.join(',').replace(/NaN/g, 'none'); // #3226
            this.element.setAttribute('stroke-dasharray', value);
        }
    }

    /**
     * Destroy the element and element wrapper and clear up the DOM and event
     * hooks.
     *
     * @function Highcharts.SVGElement#destroy
     */
    public destroy(): undefined {
        var wrapper = this,
            element = wrapper.element || {},
            renderer = wrapper.renderer,
            parentToClean: (SVGElement|undefined) = (
                renderer.isSVG &&
                element.nodeName === 'SPAN' &&
                wrapper.parentGroup ||
                void 0
            ),
            grandParent: SVGElement,
            ownerSVGElement = (element as SVGDOMElement).ownerSVGElement,
            i;

        // remove events
        element.onclick = element.onmouseout = element.onmouseover =
            element.onmousemove = (element as any).point = null;
        stop(wrapper as any); // stop running animations

        if (wrapper.clipPath && ownerSVGElement) {
            const clipPath = wrapper.clipPath;
            // Look for existing references to this clipPath and remove them
            // before destroying the element (#6196).
            // The upper case version is for Edge
            [].forEach.call(
                ownerSVGElement.querySelectorAll('[clip-path],[CLIP-PATH]'),
                function (el: SVGDOMElement): void {
                    var clipPathAttr = el.getAttribute('clip-path');

                    if ((clipPathAttr as any).indexOf(clipPath.element.id) > -1
                    ) {
                        el.removeAttribute('clip-path');
                    }
                }
            );
            wrapper.clipPath = clipPath.destroy();
        }

        // Destroy stops in case this is a gradient object @todo old code?
        if (wrapper.stops) {
            for (i = 0; i < wrapper.stops.length; i++) {
                wrapper.stops[i].destroy();
            }
            wrapper.stops.length = 0;
            wrapper.stops = void 0;
        }

        // remove element
        wrapper.safeRemoveChild(element);

        if (!renderer.styledMode) {
            wrapper.destroyShadows();
        }

        // In case of useHTML, clean up empty containers emulating SVG groups
        // (#1960, #2393, #2697).
        while (
            parentToClean &&
            parentToClean.div &&
            parentToClean.div.childNodes.length === 0
        ) {
            grandParent = (parentToClean as any).parentGroup;
            wrapper.safeRemoveChild((parentToClean as any).div);
            delete (parentToClean as any).div;
            parentToClean = grandParent;
        }

        // remove from alignObjects
        if (wrapper.alignTo) {
            erase(renderer.alignedObjects, wrapper);
        }

        objectEach(wrapper, function (val: unknown, key: string): void {

            // Destroy child elements of a group
            if (
                (wrapper as Record<string, any>)[key] &&
                (wrapper as Record<string, any>)[key].parentGroup === wrapper &&
                (wrapper as Record<string, any>)[key].destroy
            ) {
                (wrapper as Record<string, any>)[key].destroy();
            }

            // Delete all properties
            delete (wrapper as Record<string, any>)[key];
        });

        return;
    }

    /**
     * Destroy shadows on the element.
     *
     * @private
     * @function Highcharts.SVGElement#destroyShadows
     *
     * @return {void}
     */
    public destroyShadows(): void {
        (this.shadows || []).forEach(function (
            shadow: DOMElementType
        ): void {
            this.safeRemoveChild(shadow);
        }, this);
        this.shadows = void 0;
    }

    /**
     * @private
     */
    public destroyTextPath(
        elem: SVGDOMElement,
        path: SVGElement
    ): void {
        const textElement = elem.getElementsByTagName('text')[0];
        let tspans: NodeListOf<ChildNode>;

        if (textElement) {
            // Remove textPath attributes
            textElement.removeAttribute('dx');
            textElement.removeAttribute('dy');

            // Remove ID's:
            path.element.setAttribute('id', '');
            // Check if textElement includes textPath,
            if (
                this.textPathWrapper &&
                textElement.getElementsByTagName('textPath').length
            ) {
                // Move nodes to <text>
                tspans = this.textPathWrapper.element.childNodes;
                // Now move all <tspan>'s to the <textPath> node
                while (tspans.length) {
                    textElement.appendChild(tspans[0]);
                }
                // Remove <textPath> from the DOM
                textElement.removeChild(this.textPathWrapper.element);
            }
        } else if (elem.getAttribute('dx') || elem.getAttribute('dy')) {
            // Remove textPath attributes from elem
            // to get correct text-outline position
            elem.removeAttribute('dx');
            elem.removeAttribute('dy');
        }
        if (this.textPathWrapper) {
            // Set textPathWrapper to undefined and destroy it
            this.textPathWrapper = this.textPathWrapper.destroy();
        }
    }

    /**
     * @private
     * @function Highcharts.SVGElement#dSettter
     * @param {number|string|Highcharts.SVGPathArray} value
     * @param {string} key
     * @param {Highcharts.SVGDOMElement} element
     */
    public dSetter(
        value: (string|SVGPath),
        key: string,
        element: SVGDOMElement
    ): void {
        if (isArray(value)) {
            // Backwards compatibility, convert one-dimensional array into an
            // array of segments
            if (typeof value[0] === 'string') {
                value = this.renderer.pathToSegments(value as any);
            }
            this.pathArray = value;
            value = value.reduce(
                (acc, seg, i): string => {
                    if (!seg || !seg.join) {
                        return (seg || '').toString();
                    }
                    return (i ? acc + ' ' : '') + seg.join(' ');
                },
                ''
            );
        }
        if (/(NaN| {2}|^$)/.test(value)) {
            value = 'M 0 0';
        }

        // Check for cache before resetting. Resetting causes disturbance in the
        // DOM, causing flickering in some cases in Edge/IE (#6747). Also
        // possible performance gain.
        if ((this as Record<string, any>)[key] !== value) {
            element.setAttribute(key, value);
            (this as Record<string, any>)[key] = value;
        }

    }

    /**
     * Fade out an element by animating its opacity down to 0, and hide it on
     * complete. Used internally for the tooltip.
     *
     * @function Highcharts.SVGElement#fadeOut
     *
     * @param {number} [duration=150]
     * The fade duration in milliseconds.
     */
    public fadeOut(duration?: number): void {
        var elemWrapper = this;

        elemWrapper.animate({
            opacity: 0
        }, {
            duration: pick(duration, 150),
            complete: function (): void {
                // #3088, assuming we're only using this for tooltips
                elemWrapper.attr({ y: -9999 }).hide();
            }
        });
    }

    /**
     * @private
     * @function Highcharts.SVGElement#fillSetter
     * @param {Highcharts.ColorType} value
     * @param {string} key
     * @param {Highcharts.SVGDOMElement} element
     */
    public fillSetter(
        value: ColorType,
        key: string,
        element: SVGDOMElement
    ): void {
        if (typeof value === 'string') {
            element.setAttribute(key, value);
        } else if (value) {
            this.complexColor(value as any, key, element);
        }
    }


    /**
     * Get the bounding box (width, height, x and y) for the element. Generally
     * used to get rendered text size. Since this is called a lot in charts,
     * the results are cached based on text properties, in order to save DOM
     * traffic. The returned bounding box includes the rotation, so for example
     * a single text line of rotation 90 will report a greater height, and a
     * width corresponding to the line-height.
     *
     * @sample highcharts/members/renderer-on-chart/
     *         Draw a rectangle based on a text's bounding box
     *
     * @function Highcharts.SVGElement#getBBox
     *
     * @param {boolean} [reload]
     *        Skip the cache and get the updated DOM bouding box.
     *
     * @param {number} [rot]
     *        Override the element's rotation. This is internally used on axis
     *        labels with a value of 0 to find out what the bounding box would
     *        be have been if it were not rotated.
     *
     * @return {Highcharts.BBoxObject}
     *         The bounding box with `x`, `y`, `width` and `height` properties.
     */
    public getBBox(reload?: boolean, rot?: number): BBoxObject {
        var wrapper = this,
            bBox: any, // = wrapper.bBox,
            renderer = wrapper.renderer,
            width,
            height,
            element = wrapper.element,
            styles = wrapper.styles,
            fontSize,
            textStr = wrapper.textStr,
            toggleTextShadowShim,
            cache = renderer.cache,
            cacheKeys = renderer.cacheKeys,
            isSVG = element.namespaceURI === wrapper.SVG_NS,
            cacheKey;

        const rotation = pick(rot, wrapper.rotation, 0);

        fontSize = renderer.styledMode ? (
            element &&
            SVGElement.prototype.getStyle.call(element, 'font-size')
        ) : (
            styles && styles.fontSize
        );

        // Avoid undefined and null (#7316)
        if (defined(textStr)) {

            cacheKey = textStr.toString();

            // Since numbers are monospaced, and numerical labels appear a lot
            // in a chart, we assume that a label of n characters has the same
            // bounding box as others of the same length. Unless there is inner
            // HTML in the label. In that case, leave the numbers as is (#5899).
            if (cacheKey.indexOf('<') === -1) {
                cacheKey = cacheKey.replace(/[0-9]/g, '0');
            }

            // Properties that affect bounding box
            cacheKey += [
                '',
                rotation,
                fontSize,
                wrapper.textWidth, // #7874, also useHTML
                styles && styles.textOverflow, // #5968
                styles && styles.fontWeight // #12163
            ].join(',');

        }

        if (cacheKey && !reload) {
            bBox = cache[cacheKey];
        }

        // No cache found
        if (!bBox) {

            // SVG elements
            if (isSVG || renderer.forExport) {
                try { // Fails in Firefox if the container has display: none.

                    // When the text shadow shim is used, we need to hide the
                    // fake shadows to get the correct bounding box (#3872)
                    toggleTextShadowShim = this.fakeTS && function (
                        display: string
                    ): void {
                        [].forEach.call(
                            element.querySelectorAll(
                                '.highcharts-text-outline'
                            ),
                            function (tspan: SVGDOMElement): void {
                                tspan.style.display = display;
                            }
                        );
                    };

                    // Workaround for #3842, Firefox reporting wrong bounding
                    // box for shadows
                    if (isFunction(toggleTextShadowShim)) {
                        toggleTextShadowShim('none');
                    }

                    bBox = (element as any).getBBox ?
                        // SVG: use extend because IE9 is not allowed to change
                        // width and height in case of rotation (below)
                        extend({} as any, (element as any).getBBox()) : {

                            // Legacy IE in export mode
                            width: (element as any).offsetWidth,
                            height: (element as any).offsetHeight
                        };

                    // #3842
                    if (isFunction(toggleTextShadowShim)) {
                        toggleTextShadowShim('');
                    }
                } catch (e) {
                    '';
                }

                // If the bBox is not set, the try-catch block above failed. The
                // other condition is for Opera that returns a width of
                // -Infinity on hidden elements.
                if (!bBox || bBox.width < 0) {
                    bBox = { width: 0, height: 0 } as any;
                }


            // VML Renderer or useHTML within SVG
            } else {

                bBox = wrapper.htmlGetBBox();

            }

            // True SVG elements as well as HTML elements in modern browsers
            // using the .useHTML option need to compensated for rotation
            if (renderer.isSVG) {
                width = bBox.width;
                height = bBox.height;

                // Workaround for wrong bounding box in IE, Edge and Chrome on
                // Windows. With Highcharts' default font, IE and Edge report
                // a box height of 16.899 and Chrome rounds it to 17. If this
                // stands uncorrected, it results in more padding added below
                // the text than above when adding a label border or background.
                // Also vertical positioning is affected.
                // https://jsfiddle.net/highcharts/em37nvuj/
                // (#1101, #1505, #1669, #2568, #6213).
                if (isSVG) {
                    bBox.height = height = (
                        ({
                            '11px,17': 14,
                            '13px,20': 16
                        } as Record<string, number>)[
                            (styles as any) &&
                            (styles as any).fontSize + ',' + Math.round(height)
                        ] ||
                        height
                    );
                }

                // Adjust for rotated text
                if (rotation) {
                    const rad = rotation * deg2rad;
                    bBox.width = Math.abs(height * Math.sin(rad)) +
                        Math.abs(width * Math.cos(rad));
                    bBox.height = Math.abs(height * Math.cos(rad)) +
                        Math.abs(width * Math.sin(rad));
                }
            }

            // Cache it. When loading a chart in a hidden iframe in Firefox and
            // IE/Edge, the bounding box height is 0, so don't cache it (#5620).
            if (cacheKey && bBox.height > 0) {

                // Rotate (#4681)
                while (cacheKeys.length > 250) {
                    delete cache[cacheKeys.shift() as any];
                }

                if (!cache[cacheKey]) {
                    cacheKeys.push(cacheKey);
                }
                cache[cacheKey] = bBox;
            }
        }
        return bBox;
    }

    /**
     * Get the computed style. Only in styled mode.
     *
     * @example
     * chart.series[0].points[0].graphic.getStyle('stroke-width'); // => '1px'
     *
     * @function Highcharts.SVGElement#getStyle
     *
     * @param {string} prop
     *        The property name to check for.
     *
     * @return {string}
     *         The current computed value.
     */
    public getStyle(prop: string): string {
        return win
            .getComputedStyle(this.element || this, '')
            .getPropertyValue(prop);
    }

    /**
     * Check if an element has the given class name.
     *
     * @function Highcharts.SVGElement#hasClass
     *
     * @param {string} className
     * The class name to check for.
     *
     * @return {boolean}
     * Whether the class name is found.
     */
    public hasClass(className: string): boolean {
        return ('' + this.attr('class'))
            .split(' ')
            .indexOf(className) !== -1;
    }

    /**
     * Hide the element, similar to setting the `visibility` attribute to
     * `hidden`.
     *
     * @function Highcharts.SVGElement#hide
     *
     * @param {boolean} [hideByTranslation=false]
     *        The flag to determine if element should be hidden by moving out
     *        of the viewport. Used for example for dataLabels.
     *
     * @return {Highcharts.SVGElement}
     *         Returns the SVGElement for chaining.
     */
    public hide(hideByTranslation?: boolean): SVGElement {

        if (hideByTranslation) {
            this.attr({ y: -9999 });
        } else {
            this.attr({ visibility: 'hidden' });
        }

        return this;
    }

    /**
     * @private
     */
    public htmlGetBBox(): BBoxObject {
        return { height: 0, width: 0, x: 0, y: 0 };
    }

    /**
     * Initialize the SVG element. This function only exists to make the
     * initialization process overridable. It should not be called directly.
     *
     * @function Highcharts.SVGElement#init
     *
     * @param {Highcharts.SVGRenderer} renderer
     * The SVGRenderer instance to initialize to.
     *
     * @param {string} nodeName
     * The SVG node name.
     */
    public init(
        renderer: SVGRenderer,
        nodeName: string
    ): void {

        /**
         * The primary DOM node. Each `SVGElement` instance wraps a main DOM
         * node, but may also represent more nodes.
         *
         * @name Highcharts.SVGElement#element
         * @type {Highcharts.SVGDOMElement|Highcharts.HTMLDOMElement}
         */
        this.element = nodeName === 'span' ?
            createElement(nodeName) as HTMLDOMElement :
            doc.createElementNS(this.SVG_NS, nodeName) as SVGDOMElement;

        /**
         * The renderer that the SVGElement belongs to.
         *
         * @name Highcharts.SVGElement#renderer
         * @type {Highcharts.SVGRenderer}
         */
        this.renderer = renderer;

        fireEvent(this, 'afterInit');
    }

    /**
     * Invert a group, rotate and flip. This is used internally on inverted
     * charts, where the points and graphs are drawn as if not inverted, then
     * the series group elements are inverted.
     *
     * @function Highcharts.SVGElement#invert
     *
     * @param {boolean} inverted
     *        Whether to invert or not. An inverted shape can be un-inverted by
     *        setting it to false.
     *
     * @return {Highcharts.SVGElement}
     *         Return the SVGElement for chaining.
     */
    public invert(inverted: boolean): SVGElement {
        var wrapper = this;

        wrapper.inverted = inverted;
        wrapper.updateTransform();

        return wrapper;
    }

    /**
     * Add an event listener. This is a simple setter that replaces all other
     * events of the same type, opposed to the {@link Highcharts#addEvent}
     * function.
     *
     * @sample highcharts/members/element-on/
     *         A clickable rectangle
     *
     * @function Highcharts.SVGElement#on
     *
     * @param {string} eventType
     * The event type. If the type is `click`, Highcharts will internally
     * translate it to a `touchstart` event on touch devices, to prevent the
     * browser from waiting for a click event from firing.
     *
     * @param {Function} handler
     * The handler callback.
     *
     * @return {Highcharts.SVGElement}
     * The SVGElement for chaining.
     */
    public on(
        eventType: string,
        handler: Function
    ): SVGElement {
        var svgElement = this,
            element = svgElement.element,
            touchStartPos: Record<string, number>,
            touchEventFired: boolean;

        // touch
        if (hasTouch && eventType === 'click') {
            element.ontouchstart = function (e: TouchEvent): void {
                // save touch position for later calculation
                touchStartPos = {
                    clientX: e.touches[0].clientX,
                    clientY: e.touches[0].clientY
                };
            };

            // Instead of ontouchstart, event handlers should be called
            // on touchend - similar to how current mouseup events are called
            element.ontouchend = function (e: TouchEvent): void {

                // hasMoved is a boolean variable containing logic if page
                // was scrolled, so if touch position changed more than
                // ~4px (value borrowed from general touch handler)
                const hasMoved = touchStartPos.clientX ? Math.sqrt(
                    Math.pow(
                        touchStartPos.clientX - e.changedTouches[0].clientX,
                        2
                    ) +
                    Math.pow(
                        touchStartPos.clientY - e.changedTouches[0].clientY,
                        2
                    )
                ) >= 4 : false;

                if (!hasMoved) { // only call handlers if page was not scrolled
                    handler.call(element, e);
                }

                touchEventFired = true;
                // prevent other events from being fired. #9682
                e.preventDefault();
            };

            element.onclick = function (e: Event): void {
                // Do not call onclick handler if touch event was fired already.
                if (!touchEventFired) {
                    handler.call(element, e);
                }
            };
        } else {
            // simplest possible event model for internal use
            (element as Record<string, any>)['on' + eventType] = handler;
        }
        return this;
    }

    /**
     * @private
     * @function Highcharts.SVGElement#opacitySetter
     * @param {string} value
     * @param {string} key
     * @param {Highcharts.SVGDOMElement} element
     */
    public opacitySetter(
        value: string,
        key: string,
        element: SVGDOMElement
    ): void {
        (this as Record<string, any>)[key] = value;
        element.setAttribute(key, value);
    }

    /**
     * Remove a class name from the element.
     *
     * @function Highcharts.SVGElement#removeClass
     *
     * @param {string|RegExp} className
     *        The class name to remove.
     *
     * @return {Highcharts.SVGElement} Returns the SVG element for chainability.
     */
    public removeClass(className: (string|RegExp)): SVGElement {
        return this.attr(
            'class',
            ('' + this.attr('class'))
                .replace(
                    isString(className) ?
                        new RegExp(`(^| )${className}( |$)`) : // #12064, #13590
                        className,
                    ' '
                )
                .replace(/ +/g, ' ')
                .trim()
        );
    }

    /**
     * @private
     * @param {Array<Highcharts.SVGDOMElement>} tspans
     * Text spans.
     */
    public removeTextOutline(tspans: Array<SVGDOMElement>): void {
        // Iterate from the end to
        // support removing items inside the cycle (#6472).
        var i = tspans.length,
            tspan;
        while (i--) {
            tspan = tspans[i];
            if (tspan.getAttribute('class') === 'highcharts-text-outline') {
                // Remove then erase
                erase(tspans, this.element.removeChild(tspan));
            }
        }
    }

    /**
     * Removes an element from the DOM.
     *
     * @private
     * @function Highcharts.SVGElement#safeRemoveChild
     *
     * @param {Highcharts.SVGDOMElement|Highcharts.HTMLDOMElement} element
     * The DOM node to remove.
     */
    public safeRemoveChild(
        element: (SVGDOMElement|HTMLDOMElement)
    ): void {
        var parentNode = element.parentNode;

        if (parentNode) {
            parentNode.removeChild(element);
        }
    }

    /**
     * Set the coordinates needed to draw a consistent radial gradient across
     * a shape regardless of positioning inside the chart. Used on pie slices
     * to make all the slices have the same radial reference point.
     *
     * @function Highcharts.SVGElement#setRadialReference
     *
     * @param {Array<number>} coordinates
     * The center reference. The format is `[centerX, centerY, diameter]` in
     * pixels.
     *
     * @return {Highcharts.SVGElement}
     * Returns the SVGElement for chaining.
     */
    public setRadialReference(coordinates: Array<number>): SVGElement {
        var existingGradient = (
            this.element.gradient &&
            this.renderer.gradients[this.element.gradient]
        );

        this.element.radialReference = coordinates;

        // On redrawing objects with an existing gradient, the gradient needs
        // to be repositioned (#3801)
        if (existingGradient && existingGradient.radAttr) {
            existingGradient.animate(
                this.renderer.getRadialAttr(
                    coordinates,
                    existingGradient.radAttr
                )
            );
        }

        return this;
    }

    /**
     * @private
     * @function Highcharts.SVGElement#setTextPath
     * @param {Highcharts.SVGElement} path
     * Path to follow.
     * @param {Highcharts.DataLabelsTextPathOptionsObject} textPathOptions
     * Options.
     * @return {Highcharts.SVGElement}
     * Returns the SVGElement for chaining.
     */
    public setTextPath(
        path: SVGElement,
        textPathOptions: Record<string, any>
    ): SVGElement {
        var elem = this.element,
            attribsMap = {
                textAnchor: 'text-anchor'
            },
            attrs,
            adder = false,
            textPathElement: DOMElementType,
            textPathId,
            textPathWrapper: SVGElement = this.textPathWrapper as any,
            tspans,
            firstTime = !textPathWrapper;

        // Defaults
        textPathOptions = merge(true, {
            enabled: true,
            attributes: {
                dy: -5,
                startOffset: '50%',
                textAnchor: 'middle'
            }
        }, textPathOptions);

        attrs = textPathOptions.attributes;

        if (path && textPathOptions && textPathOptions.enabled) {
            // In case of fixed width for a text, string is rebuilt
            // (e.g. ellipsis is applied), so we need to rebuild textPath too
            if (
                textPathWrapper &&
                textPathWrapper.element.parentNode === null
            ) {
                // When buildText functionality was triggered again
                // and deletes textPathWrapper parentNode
                firstTime = true;
                textPathWrapper = textPathWrapper.destroy() as any;
            } else if (textPathWrapper) {
                // Case after drillup when spans were added into
                // the DOM outside the textPathWrapper parentGroup
                this.removeTextOutline.call(
                    textPathWrapper.parentGroup,
                    [].slice.call(elem.getElementsByTagName('tspan'))
                );
            }
            // label() has padding, text() doesn't
            if (this.options && this.options.padding) {
                attrs.dx = -this.options.padding;
            }

            if (!textPathWrapper) {
                // Create <textPath>, defer the DOM adder
                this.textPathWrapper = textPathWrapper =
                    this.renderer.createElement('textPath') as any;
                adder = true;
            }

            textPathElement = textPathWrapper.element;

            // Set ID for the path
            textPathId = path.element.getAttribute('id');
            if (!textPathId) {
                path.element.setAttribute('id', textPathId = uniqueKey());
            }

            // Change DOM structure, by placing <textPath> tag in <text>
            if (firstTime) {
                tspans = elem.getElementsByTagName('tspan');

                // Now move all <tspan>'s to the <textPath> node
                while (tspans.length) {
                    // Remove "y" from tspans, as Firefox translates them
                    tspans[0].setAttribute('y', 0);
                    // Remove "x" from tspans
                    if (isNumber(attrs.dx)) {
                        tspans[0].setAttribute('x', -attrs.dx);
                    }
                    textPathElement.appendChild(tspans[0]);
                }
            }

            // Add <textPath> to the DOM
            if (
                adder &&
                textPathWrapper
            ) {
                textPathWrapper.add({
                    // label() is placed in a group, text() is standalone
                    element: this.text ? this.text.element : elem
                } as any);
            }

            // Set basic options:
            // Use `setAttributeNS` because Safari needs this..
            textPathElement.setAttributeNS(
                'http://www.w3.org/1999/xlink',
                'href',
                this.renderer.url + '#' + textPathId
            );

            // Presentation attributes:

            // dx/dy options must by set on <text> (parent),
            // the rest should be set on <textPath>
            if (defined(attrs.dy)) {
                (textPathElement.parentNode as any)
                    .setAttribute('dy', attrs.dy);
                delete attrs.dy;
            }
            if (defined(attrs.dx)) {
                (textPathElement.parentNode as any)
                    .setAttribute('dx', attrs.dx);
                delete attrs.dx;
            }

            // Additional attributes
            objectEach(attrs, function (val: string, key: string): void {
                textPathElement.setAttribute(
                    (attribsMap as any)[key] || key,
                    val
                );
            });

            // Remove translation, text that follows path does not need that
            elem.removeAttribute('transform');

            // Remove shadows and text outlines
            this.removeTextOutline.call(
                textPathWrapper,
                [].slice.call(elem.getElementsByTagName('tspan'))
            );

            // Remove background and border for label(), see #10545
            // Alternatively, we can disable setting background rects in
            // series.drawDataLabels()
            if (this.text && !this.renderer.styledMode) {
                this.attr({
                    fill: 'none',
                    'stroke-width': 0
                });
            }

            // Disable some functions
            this.updateTransform = noop as any;
            this.applyTextOutline = noop as any;

        } else if (textPathWrapper) {
            // Reset to prototype
            delete this.updateTransform;
            delete this.applyTextOutline;

            // Restore DOM structure:
            this.destroyTextPath(elem as any, path);

            // Bring attributes back
            this.updateTransform();

            // Set textOutline back for text()
            if (this.options && this.options.rotation) {
                this.applyTextOutline(this.options.style.textOutline);
            }
        }

        return this;
    }

    /**
     * Add a shadow to the element. Must be called after the element is added to
     * the DOM. In styled mode, this method is not used, instead use `defs` and
     * filters.
     *
     * @example
     * renderer.rect(10, 100, 100, 100)
     *     .attr({ fill: 'red' })
     *     .shadow(true);
     *
     * @function Highcharts.SVGElement#shadow
     *
     * @param {boolean|Highcharts.ShadowOptionsObject} [shadowOptions]
     *        The shadow options. If `true`, the default options are applied. If
     *        `false`, the current shadow will be removed.
     *
     * @param {Highcharts.SVGElement} [group]
     *        The SVG group element where the shadows will be applied. The
     *        default is to add it to the same parent as the current element.
     *        Internally, this is ised for pie slices, where all the shadows are
     *        added to an element behind all the slices.
     *
     * @param {boolean} [cutOff]
     *        Used internally for column shadows.
     *
     * @return {Highcharts.SVGElement}
     *         Returns the SVGElement for chaining.
     */
    public shadow(
        shadowOptions?: (boolean|Partial<Highcharts.ShadowOptionsObject>),
        group?: SVGElement,
        cutOff?: boolean
    ): SVGElement {
        var shadows = [],
            i,
            shadow: SVGDOMElement,
            element = this.element,
            strokeWidth,
            shadowElementOpacity,
            update = false,
            oldShadowOptions = this.oldShadowOptions,
            // compensate for inverted plot area
            transform;

        const defaultShadowOptions: Highcharts.ShadowOptionsObject = {
            color: '${palette.neutralColor100}',
            offsetX: 1,
            offsetY: 1,
            opacity: 0.15,
            width: 3
        };
        let options: Highcharts.ShadowOptionsObject|undefined;
        if (shadowOptions === true) {
            options = defaultShadowOptions;
        } else if (typeof shadowOptions === 'object') {
            options = extend(defaultShadowOptions, shadowOptions);
        }

        // Update shadow when options change (#12091).
        if (options) {
            // Go over each key to look for change
            if (options && oldShadowOptions) {
                objectEach(options, (value, key): void => {
                    if (value !== (oldShadowOptions as any)[key]) {
                        update = true;
                    }
                });
            }

            if (update) {
                this.destroyShadows();
            }

            this.oldShadowOptions = options;
        }

        if (!options) {
            this.destroyShadows();

        } else if (!this.shadows) {
            shadowElementOpacity = options.opacity / options.width;
            transform = this.parentInverted ?
                'translate(-1,-1)' :
                `translate(${options.offsetX}, ${options.offsetY})`;
            for (i = 1; i <= options.width; i++) {
                shadow = element.cloneNode(false) as any;
                strokeWidth = (options.width * 2) + 1 - (2 * i);
                attr(shadow, {
                    stroke: (
                        (shadowOptions as any).color ||
                        '${palette.neutralColor100}'
                    ),
                    'stroke-opacity': shadowElementOpacity * i,
                    'stroke-width': strokeWidth,
                    transform,
                    fill: 'none'
                });
                shadow.setAttribute(
                    'class',
                    (shadow.getAttribute('class') || '') + ' highcharts-shadow'
                );
                if (cutOff) {
                    attr(
                        shadow,
                        'height',
                        Math.max(
                            (attr(shadow, 'height') as any) - strokeWidth,
                            0
                        )
                    );
                    shadow.cutHeight = strokeWidth;
                }

                if (group) {
                    group.element.appendChild(shadow);
                } else if (element.parentNode) {
                    element.parentNode.insertBefore(shadow, element);
                }

                shadows.push(shadow);
            }

            this.shadows = shadows;
        }

        return this;
    }

    /**
     * Show the element after it has been hidden.
     *
     * @function Highcharts.SVGElement#show
     *
     * @param {boolean} [inherit=false]
     *        Set the visibility attribute to `inherit` rather than `visible`.
     *        The difference is that an element with `visibility="visible"`
     *        will be visible even if the parent is hidden.
     *
     * @return {Highcharts.SVGElement}
     *         Returns the SVGElement for chaining.
     */
    public show(inherit?: boolean): SVGElement {
        return this.attr(
            { visibility: inherit ? 'inherit' : 'visible' }
        );
    }

    /**
     * WebKit and Batik have problems with a stroke-width of zero, so in this
     * case we remove the stroke attribute altogether. #1270, #1369, #3065,
     * #3072.
     *
     * @private
     * @function Highcharts.SVGElement#strokeSetter
     * @param {number|string} value
     * @param {string} key
     * @param {Highcharts.SVGDOMElement} element
     */
    public strokeSetter(
        value: (number|string),
        key: string,
        element: SVGDOMElement
    ): void {
        (this as Record<string, any>)[key] = value;
        // Only apply the stroke attribute if the stroke width is defined and
        // larger than 0
        if (this.stroke && this['stroke-width']) {
            // Use prototype as instance may be overridden
            SVGElement.prototype.fillSetter.call(
                this,
                this.stroke,
                'stroke',
                element
            );

            element.setAttribute('stroke-width', this['stroke-width']);
            this.hasStroke = true;
        } else if (key === 'stroke-width' && value === 0 && this.hasStroke) {
            element.removeAttribute('stroke');
            this.hasStroke = false;
        } else if (this.renderer.styledMode && this['stroke-width']) {
            element.setAttribute('stroke-width', this['stroke-width']);
            this.hasStroke = true;
        }
    }

    /**
     * Get the computed stroke width in pixel values. This is used extensively
     * when drawing shapes to ensure the shapes are rendered crisp and
     * positioned correctly relative to each other. Using
     * `shape-rendering: crispEdges` leaves us less control over positioning,
     * for example when we want to stack columns next to each other, or position
     * things pixel-perfectly within the plot box.
     *
     * The common pattern when placing a shape is:
     * - Create the SVGElement and add it to the DOM. In styled mode, it will
     *   now receive a stroke width from the style sheet. In classic mode we
     *   will add the `stroke-width` attribute.
     * - Read the computed `elem.strokeWidth()`.
     * - Place it based on the stroke width.
     *
     * @function Highcharts.SVGElement#strokeWidth
     *
     * @return {number}
     * The stroke width in pixels. Even if the given stroke widtch (in CSS or by
     * attributes) is based on `em` or other units, the pixel size is returned.
     */
    public strokeWidth(): number {

        // In non-styled mode, read the stroke width as set by .attr
        if (!this.renderer.styledMode) {
            return this['stroke-width'] || 0;
        }

        // In styled mode, read computed stroke width
        var val = this.getStyle('stroke-width'),
            ret = 0,
            dummy: SVGDOMElement;

        // Read pixel values directly
        if (val.indexOf('px') === val.length - 2) {
            ret = pInt(val);

        // Other values like em, pt etc need to be measured
        } else if (val !== '') {
            dummy = doc.createElementNS(SVG_NS, 'rect') as SVGDOMElement;
            attr(dummy, {
                width: val,
                'stroke-width': 0
            });
            (this.element.parentNode as any).appendChild(dummy);
            ret = (dummy as any).getBBox().width;
            (dummy.parentNode as any).removeChild(dummy);
        }
        return ret;
    }

    /**
     * If one of the symbol size affecting parameters are changed,
     * check all the others only once for each call to an element's
     * .attr() method
     *
     * @private
     * @function Highcharts.SVGElement#symbolAttr
     *
     * @param {Highcharts.SVGAttributes} hash
     * The attributes to set.
     */
    public symbolAttr(hash: SVGAttributes): void {
        var wrapper = this as Record<string, any>;

        [
            'x',
            'y',
            'r',
            'start',
            'end',
            'width',
            'height',
            'innerR',
            'anchorX',
            'anchorY',
            'clockwise'
        ].forEach(function (key: string): void {
            wrapper[key] = pick(hash[key], wrapper[key]);
        });

        wrapper.attr({
            d: (wrapper.renderer.symbols[wrapper.symbolName] as any)(
                wrapper.x,
                wrapper.y,
                wrapper.width,
                wrapper.height,
                wrapper
            )
        });
    }

    /**
     * @private
     * @function Highcharts.SVGElement#textSetter
     * @param {string} value
     */
    public textSetter(value: string): void {
        if (value !== this.textStr) {
            // Delete size caches when the text changes
            // delete this.bBox; // old code in series-label
            delete this.textPxLength;

            this.textStr = value;
            if (this.added) {
                this.renderer.buildText(this as any);
            }
        }
    }

    /**
     * @private
     * @function Highcharts.SVGElement#titleSetter
     * @param {string} value
     */
    public titleSetter(value: string): void {
        var titleNode: SVGDOMElement = (
            this.element.getElementsByTagName('title')[0] as any
        );

        if (!titleNode) {
            titleNode = doc.createElementNS(this.SVG_NS, 'title') as any;
            this.element.appendChild(titleNode);
        }

        // Remove text content if it exists
        if (titleNode.firstChild) {
            titleNode.removeChild(titleNode.firstChild);
        }

        titleNode.appendChild(
            doc.createTextNode(
                // #3276, #3895
                String(pick(value, ''))
                    .replace(/<[^>]*>/g, '')
                    .replace(/&lt;/g, '<')
                    .replace(/&gt;/g, '>')
            )
        );
    }

    /**
     * Bring the element to the front. Alternatively, a new zIndex can be set.
     *
     * @sample highcharts/members/element-tofront/
     *         Click an element to bring it to front
     *
     * @function Highcharts.SVGElement#toFront
     *
     * @return {Highcharts.SVGElement}
     * Returns the SVGElement for chaining.
     */
    public toFront(): SVGElement {
        var element = this.element;

        element.parentNode.appendChild(element);

        return this;
    }

    /**
     * Move an object and its children by x and y values.
     *
     * @function Highcharts.SVGElement#translate
     *
     * @param {number} x
     *        The x value.
     *
     * @param {number} y
     *        The y value.
     *
     * @return {Highcharts.SVGElement}
     */
    public translate(
        x: number,
        y: number
    ): SVGElement {
        return this.attr({
            translateX: x,
            translateY: y
        }) as any;
    }

    /**
     * Update the shadow elements with new attributes.
     *
     * @private
     * @function Highcharts.SVGElement#updateShadows
     *
     * @param {string} key
     * The attribute name.
     *
     * @param {number} value
     * The value of the attribute.
     *
     * @param {Function} setter
     * The setter function, inherited from the parent wrapper.
     */
    public updateShadows(
        key: string,
        value: number,
        setter: Function
    ): void {
        const shadows = this.shadows;

        if (shadows) {
            let i = shadows.length;
            while (i--) {
                setter.call(
                    shadows[i],
                    key === 'height' ?
                        Math.max(
                            value - (shadows[i].cutHeight || 0),
                            0
                        ) :
                        key === 'd' ? this.d : value,
                    key,
                    shadows[i]
                );
            }
        }
    }

    /**
     * Update the transform attribute based on internal properties. Deals with
     * the custom `translateX`, `translateY`, `rotation`, `scaleX` and `scaleY`
     * attributes and updates the SVG `transform` attribute.
     *
     * @private
     * @function Highcharts.SVGElement#updateTransform
     */
    public updateTransform(): void {
        var wrapper = this,
            translateX = wrapper.translateX || 0,
            translateY = wrapper.translateY || 0,
            scaleX = wrapper.scaleX,
            scaleY = wrapper.scaleY,
            inverted = wrapper.inverted,
            rotation = wrapper.rotation,
            matrix = wrapper.matrix,
            element = wrapper.element,
            transform;

        // Flipping affects translate as adjustment for flipping around the
        // group's axis
        if (inverted) {
            translateX += wrapper.width;
            translateY += wrapper.height;
        }

        // Apply translate. Nearly all transformed elements have translation,
        // so instead of checking for translate = 0, do it always (#1767,
        // #1846).
        transform = ['translate(' + translateX + ',' + translateY + ')'];

        // apply matrix
        if (defined(matrix)) {
            transform.push(
                'matrix(' + matrix.join(',') + ')'
            );
        }

        // apply rotation
        if (inverted) {
            transform.push('rotate(90) scale(-1,1)');
        } else if (rotation) { // text rotation
            transform.push(
                'rotate(' + rotation + ' ' +
                pick(this.rotationOriginX, element.getAttribute('x'), 0) +
                ' ' +
                pick(this.rotationOriginY, element.getAttribute('y') || 0) + ')'
            );
        }

        // apply scale
        if (defined(scaleX) || defined(scaleY)) {
            transform.push(
                'scale(' + pick(scaleX, 1) + ' ' + pick(scaleY, 1) + ')'
            );
        }

        if (transform.length) {
            element.setAttribute('transform', transform.join(' '));
        }
    }

    /**
     * @private
     * @function Highcharts.SVGElement#visibilitySetter
     *
     * @param {string} value
     *
     * @param {string} key
     *
     * @param {Highcharts.SVGDOMElement} element
     *
     * @return {void}
     */
    public visibilitySetter(
        value: string,
        key: string,
        element: SVGDOMElement
    ): void {
        // IE9-11 doesn't handle visibilty:inherit well, so we remove the
        // attribute instead (#2881, #3909)
        if (value === 'inherit') {
            element.removeAttribute(key);
        } else if ((this as Record<string, any>)[key] !== value) { // #6747
            element.setAttribute(key, value);
        }
        (this as Record<string, any>)[key] = value;
    }

    /**
     * @private
     * @function Highcharts.SVGElement#xGetter
     *
     * @param {string} key
     *
     * @return {number|string|null}
     */
    public xGetter(key: string): (number|string|null) {
        if (this.element.nodeName === 'circle') {
            if (key === 'x') {
                key = 'cx';
            } else if (key === 'y') {
                key = 'cy';
            }
        }
        return this._defaultGetter(key);
    }

    /**
     * @private
     * @function Highcharts.SVGElement#zIndexSetter
     * @param {number} [value]
     * @param {string} [key]
     * @return {boolean}
     */
    public zIndexSetter(
        value?: number,
        key?: string
    ): boolean {
        var renderer = this.renderer,
            parentGroup = this.parentGroup,
            parentWrapper = parentGroup || renderer,
            parentNode = (parentWrapper as any).element || renderer.box,
            childNodes,
            otherElement,
            otherZIndex,
            element = this.element,
            inserted = false,
            undefinedOtherZIndex,
            svgParent = parentNode === renderer.box,
            run = this.added,
            i;

        if (defined(value)) {
            // So we can read it for other elements in the group
            element.setAttribute('data-z-index', (value as any));

            (value as any) = +(value as any);
            if ((this as any)[key as any] === value) {
                // Only update when needed (#3865)
                run = false;
            }
        } else if (defined((this as any)[key as any])) {
            element.removeAttribute('data-z-index');
        }

        (this as any)[key as any] = value;

        // Insert according to this and other elements' zIndex. Before .add() is
        // called, nothing is done. Then on add, or by later calls to
        // zIndexSetter, the node is placed on the right place in the DOM.
        if (run) {
            value = this.zIndex;

            if (value && parentGroup) {
                parentGroup.handleZ = true;
            }

            childNodes = parentNode.childNodes;
            for (i = childNodes.length - 1; i >= 0 && !inserted; i--) {
                otherElement = childNodes[i];
                otherZIndex = otherElement.getAttribute('data-z-index');
                undefinedOtherZIndex = !defined(otherZIndex);

                if (otherElement !== element) {
                    if (
                        // Negative zIndex versus no zIndex:
                        // On all levels except the highest. If the parent is
                        // <svg>, then we don't want to put items before <desc>
                        // or <defs>
                        value as any < 0 &&
                        undefinedOtherZIndex &&
                        !svgParent &&
                        !i
                    ) {
                        parentNode.insertBefore(element, childNodes[i]);
                        inserted = true;
                    } else if (
                        // Insert after the first element with a lower zIndex
                        pInt(otherZIndex) <= (value as any) ||
                        // If negative zIndex, add this before first undefined
                        // zIndex element
                        (
                            undefinedOtherZIndex &&
                            (!defined(value) || (value as any) >= 0)
                        )
                    ) {
                        parentNode.insertBefore(
                            element,
                            childNodes[i + 1] || null // null for oldIE export
                        );
                        inserted = true;
                    }
                }
            }

            if (!inserted) {
                parentNode.insertBefore(
                    element,
                    childNodes[svgParent ? 3 : 0] || null // null for oldIE
                );
                inserted = true;
            }
        }
        return inserted;
    }

}

interface SVGElement {
    matrixSetter: SVGElement.SetterFunction<(number|string|null)>;
    rotationOriginXSetter: SVGElement.SetterFunction<(number|string|null)>;
    rotationOriginYSetter: SVGElement.SetterFunction<(number|string|null)>;
    rotationSetter: SVGElement.SetterFunction<(number|string|null)>;
    scaleXSetter: SVGElement.SetterFunction<(number|string|null)>;
    scaleYSetter: SVGElement.SetterFunction<(number|string|null)>;
    'stroke-widthSetter': SVGElement['strokeSetter'];
    translateXSetter: SVGElement.SetterFunction<(number|string|null)>;
    translateYSetter: SVGElement.SetterFunction<(number|string|null)>;
    verticalAlignSetter: SVGElement.SetterFunction<(number|string|null)>;
    yGetter: SVGElement['xGetter'];
}

// Some shared setters and getters
SVGElement.prototype['stroke-widthSetter'] = SVGElement.prototype.strokeSetter;
SVGElement.prototype.yGetter = SVGElement.prototype.xGetter;
SVGElement.prototype.matrixSetter =
SVGElement.prototype.rotationOriginXSetter =
SVGElement.prototype.rotationOriginYSetter =
SVGElement.prototype.rotationSetter =
SVGElement.prototype.scaleXSetter =
SVGElement.prototype.scaleYSetter =
SVGElement.prototype.translateXSetter =
SVGElement.prototype.translateYSetter =
SVGElement.prototype.verticalAlignSetter = function (
    value: (number|string|null),
    key: string
): void {
    (this as Record<string, any>)[key] = value;
    this.doTransform = true;
};

namespace SVGElement {

    export interface ElementSetterFunction<T> {
        (value: T, key: string, element: SVGDOMElement): void;
    }

    export interface GetterFunction<T> {
        (key: string): T;
    }

    export interface SetterFunction<T> {
        (value: T, key: string): void;
    }

    export type WrappedType = globalThis.SVGElement;

}

H.SVGElement = SVGElement as any;

export default H.SVGElement;<|MERGE_RESOLUTION|>--- conflicted
+++ resolved
@@ -8,12 +8,7 @@
  *
  * */
 
-<<<<<<< HEAD
-'use strict';
-
-=======
 import type BBoxObject from '../BBoxObject';
->>>>>>> 5e3927f5
 import type ColorString from '../../Color/ColorString';
 import type ColorType from '../../Color/ColorType';
 import type CSSObject from '../CSSObject';
@@ -23,10 +18,7 @@
     SVGDOMElement
 } from '../DOMElementType';
 import type GradientColor from '../../Color/GradientColor';
-<<<<<<< HEAD
-=======
 import type RectangleObject from '../RectangleObject';
->>>>>>> 5e3927f5
 import type SVGAttributes from './SVGAttributes';
 import type SVGPath from './SVGPath';
 import type SVGRenderer from './SVGRenderer';
@@ -93,10 +85,7 @@
     }
     namespace Highcharts {
         type AlignValue = ('center'|'left'|'right');
-<<<<<<< HEAD
-=======
         type BBoxObject = ImportedBBoxObject;
->>>>>>> 5e3927f5
         type VerticalAlignValue = ('bottom'|'middle'|'top');
         interface AlignObject {
             align?: AlignValue;
