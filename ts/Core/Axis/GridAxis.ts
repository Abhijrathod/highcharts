/* *
 *
 *  (c) 2016 Highsoft AS
 *  Authors: Lars A. V. Cabrera
 *
 *  License: www.highcharts.com/license
 *
 *  !!!!!!! SOURCE GETS TRANSPILED BY TYPESCRIPT. EDIT TS FILE ONLY. !!!!!!!
 *
 * */

'use strict';

/* *
 *
 *  Imports
 *
 * */

import type AxisOptions from './AxisOptions';
import type ChartOptions from '../Chart/ChartOptions';
import type ColorType from '../Color/ColorType';
import type Point from '../Series/Point';
import type {
    PointOptions,
    PointShortOptions
} from '../Series/PointOptions';
import type PositionObject from '../Renderer/PositionObject';
import type FontMetricsObject from '../Renderer/FontMetricsObject';
import type SizeObject from '../Renderer/SizeObject';
import type SVGElement from '../Renderer/SVG/SVGElement';
import type SVGPath from '../Renderer/SVG/SVGPath';
import type TickPositionsArray from './TickPositionsArray';
import type Time from '../Time';

import Axis from './Axis.js';
import Chart from '../Chart/Chart.js';
import H from '../Globals.js';
import Tick from './Tick.js';
import U from '../Utilities.js';
const {
    addEvent,
    defined,
    erase,
    find,
    isArray,
    isNumber,
    merge,
    pick,
    timeUnits,
    wrap
} = U;

<<<<<<< HEAD
declare module './AxisComposition' {
    interface AxisComposition {
        grid?: GridAxis['grid'];
    }
}

declare module './AxisLike' {
    interface AxisLike {
        axisBorder?: SVGElement;
        rightWall?: SVGElement;
        getMaxLabelDimensions(
            ticks: Record<string, Tick>,
            tickPositions: Array<(number|string)>
        ): SizeObject;
        addExtraBorder(
            path: SVGPath,
        ): SizeObject;
    }
}

declare module './TickLike' {
    interface TickLike {
        slotWidth?: number;
=======
/* *
 *
 *  Declarations
 *
 * */

declare module './AxisOptions' {
    interface AxisOptions {
        grid?: GridAxis.Options;
        isInternal?: boolean;
    }
}

declare module '../Chart/ChartLike'{
    interface ChartLike {
        marginRight: ChartOptions['marginRight'];
        polar: ChartOptions['polar'];
>>>>>>> d778e973
    }
}

/**
 * Internal types
 * @private
 */
declare global {
    namespace Highcharts {
        interface AxisLabelsFormatterContextObject {
            point?: Point;
        }
<<<<<<< HEAD
        interface XAxisOptions {
            grid?: GridAxis.Options;
            isInternal?: boolean;
=======
        interface Tick {
            slotWidth?: number;
>>>>>>> d778e973
        }
    }
}

/**
 * @private
 */
declare module './Types' {
    interface AxisTypeRegistry {
        GridAxis: GridAxis;
    }
}


const argsToArray = function (args: IArguments): Array<any> {
        return Array.prototype.slice.call(args, 1);
    },
    isObject = function (x: unknown): x is object {
        // Always use strict mode
        return U.isObject(x, true);
    };

const applyGridOptions = function applyGridOptions(axis: Axis): void {
    const options = axis.options;

    // Center-align by default
    /*
    if (!options.labels) {
        options.labels = {};
    }
    */
    options.labels.align = pick(options.labels.align, 'center');

    // @todo: Check against tickLabelPlacement between/on etc

    /* Prevents adding the last tick label if the axis is not a category
       axis.
       Since numeric labels are normally placed at starts and ends of a
       range of value, and this module makes the label point at the value,
       an "extra" label would appear. */
    if (!axis.categories) {
        options.showLastLabel = false;
    }

    // Prevents rotation of labels when squished, as rotating them would not
    // help.
    axis.labelRotation = 0;
    options.labels.rotation = 0;
};

/**
 * @productdesc {gantt}
 * For grid axes (like in Gantt charts),
 * it is possible to declare as a list to provide different
 * formats depending on available space.
 *
 * Defaults to:
 * ```js
 * {
 *     hour: { list: ['%H:%M', '%H'] },
 *     day: { list: ['%A, %e. %B', '%a, %e. %b', '%E'] },
 *     week: { list: ['Week %W', 'W%W'] },
 *     month: { list: ['%B', '%b', '%o'] }
 * }
 * ```
 *
 * @sample {gantt} gantt/grid-axis/date-time-label-formats
 *         Gantt chart with custom axis date format.
 *
 * @apioption xAxis.dateTimeLabelFormats
 */

/**
 * Set grid options for the axis labels. Requires Highcharts Gantt.
 *
 * @since     6.2.0
 * @product   gantt
 * @apioption xAxis.grid
 */

/**
 * Enable grid on the axis labels. Defaults to true for Gantt charts.
 *
 * @type      {boolean}
 * @default   true
 * @since     6.2.0
 * @product   gantt
 * @apioption xAxis.grid.enabled
 */

/**
 * Set specific options for each column (or row for horizontal axes) in the
 * grid. Each extra column/row is its own axis, and the axis options can be set
 * here.
 *
 * @sample gantt/demo/left-axis-table
 *         Left axis as a table
 *
 * @type      {Array<Highcharts.XAxisOptions>}
 * @apioption xAxis.grid.columns
 */

/**
 * Set border color for the label grid lines.
 *
 * @type      {Highcharts.ColorString}
 * @apioption xAxis.grid.borderColor
 */

/**
 * Set border width of the label grid lines.
 *
 * @type      {number}
 * @default   1
 * @apioption xAxis.grid.borderWidth
 */

/**
 * Set cell height for grid axis labels. By default this is calculated from font
 * size. This option only applies to horizontal axes.
 *
 * @sample gantt/grid-axis/cellheight
 *         Gant chart with custom cell height
 * @type      {number}
 * @apioption xAxis.grid.cellHeight
 */

''; // detach doclets above

/**
 * Get the largest label width and height.
 *
 * @private
 * @function Highcharts.Axis#getMaxLabelDimensions
 *
 * @param {Highcharts.Dictionary<Highcharts.Tick>} ticks
 * All the ticks on one axis.
 *
 * @param {Array<number|string>} tickPositions
 * All the tick positions on one axis.
 *
 * @return {Highcharts.SizeObject}
 * Object containing the properties height and width.
 *
 * @todo Move this to the generic axis implementation, as it is used there.
 */
Axis.prototype.getMaxLabelDimensions = function (
    ticks: Record<string, Tick>,
    tickPositions: Array<(number|string)>
): SizeObject {
    const dimensions: SizeObject = {
        width: 0,
        height: 0
    };

    tickPositions.forEach(function (pos: (number|string)): void {
        let tick = ticks[pos],
            labelHeight = 0,
            labelWidth = 0,
            label: SVGElement;

        if (isObject(tick)) {
            label = isObject(tick.label) ? tick.label : ({} as any);

            // Find width and height of label
            labelHeight = label.getBBox ? label.getBBox().height : 0;
            if (label.textStr && !isNumber(label.textPxLength)) {
                label.textPxLength = label.getBBox().width;
            }
            labelWidth = isNumber(label.textPxLength) ?
                // Math.round ensures crisp lines
                Math.round(label.textPxLength) :
                0;

            if (label.textStr) {
                // Set the tickWidth same as the label width after ellipsis
                // applied #10281
                labelWidth = Math.round(label.getBBox().width);
            }
            // Update the result if width and/or height are larger
            dimensions.height = Math.max(labelHeight, dimensions.height);
            dimensions.width = Math.max(labelWidth, dimensions.width);
        }
    });

    return dimensions;
};

// Adds week date format
H.dateFormats.W = function (this: Time, timestamp: number): string {
    const d = new this.Date(timestamp);
    const firstDay = (this.get('Day', d) + 6) % 7;
    const thursday = new this.Date(d.valueOf());
    this.set('Date', thursday, this.get('Date', d) - firstDay + 3);

    const firstThursday = new this.Date(this.get('FullYear', thursday), 0, 1);

    if (this.get('Day', firstThursday) !== 4) {
        this.set('Month', d, 0);
        this.set('Date', d, 1 + (11 - this.get('Day', firstThursday)) % 7);
    }
    return (
        1 +
        Math.floor((thursday.valueOf() - firstThursday.valueOf()) / 604800000)
    ).toString();
};

// First letter of the day of the week, e.g. 'M' for 'Monday'.
H.dateFormats.E = function (this: Time, timestamp: number): string {
    return this.dateFormat('%a', timestamp, true).charAt(0);
};

/* eslint-disable no-invalid-this */

addEvent(
    Chart,
    'afterSetChartSize',
    function (): void {
        this.axes.forEach(function (axis: Axis): void {
            (axis.grid && axis.grid.columns || []).forEach(function (column): void {
                column.setAxisSize();
                column.setAxisTranslation();
            });
        } as any);
    }
);

// Center tick labels in cells.
addEvent(
    Tick,
    'afterGetLabelPosition',
    function (
        this: Tick,
        e: {
            pos: PositionObject;
            tickmarkOffset: number;
            index: number;
        }
    ): void {
        let tick = this,
            label = tick.label,
            axis = tick.axis,
            reversed = axis.reversed,
            chart = axis.chart,
            options = axis.options,
            gridOptions = options.grid || {},
            labelOpts = axis.options.labels,
            align = (labelOpts as any).align,
            // verticalAlign is currently not supported for axis.labels.
            verticalAlign = 'middle', // labelOpts.verticalAlign,
            side = GridAxis.Side[axis.side],
            tickmarkOffset = e.tickmarkOffset,
            tickPositions = axis.tickPositions,
            tickPos = tick.pos - tickmarkOffset,
            nextTickPos = (
                isNumber(tickPositions[e.index + 1]) ?
                    tickPositions[e.index + 1] - tickmarkOffset :
                    (axis.max as any) + tickmarkOffset
            ),
            tickSize = axis.tickSize('tick'),
            tickWidth = tickSize ? tickSize[0] : 0,
            crispCorr = tickSize ? tickSize[1] / 2 : 0,
            labelHeight: number,
            lblMetrics: FontMetricsObject,
            lines: number,
            bottom: number,
            top: number,
            left: number,
            right: number;
        // Only center tick labels in grid axes
        if (gridOptions.enabled === true) {

            // Calculate top and bottom positions of the cell.
            if (side === 'top') {
                bottom = axis.top + axis.offset;
                top = bottom - tickWidth;
            } else if (side === 'bottom') {
                top = chart.chartHeight - axis.bottom + axis.offset;
                bottom = top + tickWidth;
            } else {
                bottom = axis.top + axis.len - (axis.translate(
                    reversed ? nextTickPos : tickPos
                ) as any);
                top = axis.top + axis.len - (axis.translate(
                    reversed ? tickPos : nextTickPos
                ) as any);
            }

            // Calculate left and right positions of the cell.
            if (side === 'right') {
                left = chart.chartWidth - axis.right + axis.offset;
                right = left + tickWidth;
            } else if (side === 'left') {
                right = axis.left + axis.offset;
                left = right - tickWidth;
            } else {
                left = Math.round(axis.left + (axis.translate(
                    reversed ? nextTickPos : tickPos
                ) as any)) - crispCorr;
                right = Math.round(axis.left + (axis.translate(
                    reversed ? tickPos : nextTickPos
                ) as any)) - crispCorr;
            }

            tick.slotWidth = right - left;

            // Calculate the positioning of the label based on
            // alignment.
            e.pos.x = (
                align === 'left' ?
                    left :
                    align === 'right' ?
                        right :
                        left + ((right - left) / 2) // default to center
            );
            e.pos.y = (
                verticalAlign === 'top' ?
                    top :
                    verticalAlign === 'bottom' ?
                        bottom :
                        top + ((bottom - top) / 2) // default to middle
            );

            lblMetrics = chart.renderer.fontMetrics(
                (labelOpts as any).style.fontSize,
                (label as any).element
            );
            labelHeight = (label as any).getBBox().height;

            // Adjustment to y position to align the label correctly.
            // Would be better to have a setter or similar for this.
            if (!(labelOpts as any).useHTML) {
                lines = Math.round(labelHeight / lblMetrics.h);
                e.pos.y += (
                    // Center the label
                    // TODO: why does this actually center the label?
                    ((lblMetrics.b - (lblMetrics.h - lblMetrics.f)) / 2) +
                    // Adjust for height of additional lines.
                    -(((lines - 1) * lblMetrics.h) / 2)
                );
            } else {
                e.pos.y += (
                    // Readjust yCorr in htmlUpdateTransform
                    lblMetrics.b +
                    // Adjust for height of html label
                    -(labelHeight / 2)
                );
            }

            e.pos.x += (axis.horiz && (labelOpts as any).x || 0);
        }
    }
);

addEvent(
    Tick,
    'labelFormat',
    (ctx: Highcharts.AxisLabelsFormatterContextObject): void => {
        const {
            axis,
            value
        } = ctx;
        if (
            axis.options.grid &&
            axis.options.grid.enabled
        ) {
            const tickPos = axis.tickPositions;
            const series = (
                axis.linkedParent || axis
            ).series[0];
            const isFirst = value === tickPos[0];
            const isLast = value === tickPos[tickPos.length - 1];
            const point: (Point|undefined) =
                series && find(series.options.data as any, function (
                    p: (PointOptions|PointShortOptions)
                ): boolean {
                    return (p as any)[axis.isXAxis ? 'x' : 'y'] === value;
                });
            let pointCopy;

            if (point && series.is('gantt')) {
                // For the Gantt set point aliases to the pointCopy
                // to do not change the original point
                pointCopy = merge(point);
                H.seriesTypes.gantt.prototype.pointClass
                    .setGanttPointAliases(pointCopy as any);
            }
            // Make additional properties available for the
            // formatter
            ctx.isFirst = isFirst;
            ctx.isLast = isLast;
            ctx.point = pointCopy;
        }
    }
);

/* eslint-enable no-invalid-this */

/**
 * Additions for grid axes.
 * @private
 * @class
 */
class GridAxisAdditions {

    /* *
     *
     *  Constructors
     *
     * */

    constructor(axis: GridAxis) {
        this.axis = axis;
    }

    /* *
     *
     *  Properties
     *
     * */

    axis: GridAxis;
    axisLineExtra?: SVGElement;
    upperBorder?: SVGElement;
    lowerBorder?: SVGElement;
    columnIndex?: number;
    columns?: Array<GridAxis>;
    isColumn?: boolean;

    /* *
     *
     *  Functions
     *
     * */

    /**
     * Checks if an axis is the outer axis in its dimension. Since
     * axes are placed outwards in order, the axis with the highest
     * index is the outermost axis.
     *
     * Example: If there are multiple x-axes at the top of the chart,
     * this function returns true if the axis supplied is the last
     * of the x-axes.
     *
     * @private
     *
     * @return {boolean}
     * True if the axis is the outermost axis in its dimension; false if
     * not.
     */
    public isOuterAxis(): boolean {
        const axis = this.axis;
        const chart = axis.chart;
        const columnIndex = axis.grid.columnIndex;
        const columns = (
            axis.linkedParent && axis.linkedParent.grid.columns ||
            axis.grid.columns
        );
        const parentAxis = columnIndex ? axis.linkedParent : axis;

        let thisIndex = -1,
            lastIndex = 0;

        (chart as any)[axis.coll].forEach(function (
            otherAxis: Axis,
            index: number
        ): void {
            if (otherAxis.side === axis.side && !otherAxis.options.isInternal) {
                lastIndex = index;
                if (otherAxis === parentAxis) {
                    // Get the index of the axis in question
                    thisIndex = index;
                }
            }
        });

        return (
            lastIndex === thisIndex &&
            (isNumber(columnIndex) ? (columns as any).length === columnIndex : true)
        );
    }

    /**
     * Add extra border based on the provided path.
     *  *
     * @private
     *
     * @param {SVGPath} path
     * The path of the border.
     *
     * @return {Highcharts.SVGElement}
     */
    public renderBorder(path: SVGPath): SVGElement {
        const axis = this.axis,
            renderer = axis.chart.renderer,
            options = axis.options,
            extraBorderLine = renderer.path(path)
                .addClass('highcharts-axis-line')
                .add(axis.axisBorder);

        if (!renderer.styledMode) {
            extraBorderLine.attr({
                stroke: options.lineColor,
                'stroke-width': options.lineWidth,
                zIndex: 7
            });
        }
        return extraBorderLine;
    }
}

/**
 * Axis with grid support.
 * @private
 * @class
 */
class GridAxis {

    /* *
     *
     *  Static Functions
     *
     * */

    /* eslint-disable valid-jsdoc */

    /**
     * Extends axis class with grid support.
     * @private
     */
    public static compose(AxisClass: typeof Axis): void {

        Axis.keepProps.push('grid');

        wrap(AxisClass.prototype, 'unsquish', GridAxis.wrapUnsquish);

        // Add event handlers
        addEvent(AxisClass, 'init', GridAxis.onInit);
        addEvent(AxisClass, 'afterGetOffset', GridAxis.onAfterGetOffset);
        addEvent(AxisClass, 'afterGetTitlePosition', GridAxis.onAfterGetTitlePosition);
        addEvent(AxisClass, 'afterInit', GridAxis.onAfterInit);
        addEvent(AxisClass, 'afterRender', GridAxis.onAfterRender);
        addEvent(AxisClass, 'afterSetAxisTranslation', GridAxis.onAfterSetAxisTranslation);
        addEvent(AxisClass, 'afterSetOptions', GridAxis.onAfterSetOptions);
        addEvent(AxisClass, 'afterSetOptions', GridAxis.onAfterSetOptions2);
        addEvent(AxisClass, 'afterSetScale', GridAxis.onAfterSetScale);
        addEvent(AxisClass, 'afterTickSize', GridAxis.onAfterTickSize);
        addEvent(AxisClass, 'trimTicks', GridAxis.onTrimTicks);
        addEvent(AxisClass, 'destroy', GridAxis.onDestroy);

    }

    /**
     * Handle columns and getOffset.
     * @private
     */
    public static onAfterGetOffset(this: Axis): void {
        const {
            grid
        } = this;

        (grid && grid.columns || []).forEach(function (column: Axis): void {
            column.getOffset();
        });
    }

    /**
     * @private
     */
    public static onAfterGetTitlePosition(
        this: Axis,
        e: { titlePosition: PositionObject }
    ): void {
        const axis = this;
        const options = axis.options;
        const gridOptions = options.grid || {};

        if (gridOptions.enabled === true) {
            // compute anchor points for each of the title align options
            const {
                axisTitle,
                height: axisHeight,
                horiz,
                left: axisLeft,
                offset,
                opposite,
                options,
                top: axisTop,
                width: axisWidth
            } = axis;
            const tickSize = axis.tickSize();
            const titleWidth = axisTitle && axisTitle.getBBox().width;
            const xOption = options.title.x;
            const yOption = options.title.y;
            const titleMargin = pick(options.title.margin, horiz ? 5 : 10);
            const titleFontSize = axis.chart.renderer.fontMetrics(
                options.title.style.fontSize,
                axisTitle
            ).f;
            const crispCorr = tickSize ? tickSize[0] / 2 : 0;

            // TODO account for alignment
            // the position in the perpendicular direction of the axis
            const offAxis = (
                (horiz ? axisTop + axisHeight : axisLeft) +
                (horiz ? 1 : -1) * // horizontal axis reverses the margin
                (opposite ? -1 : 1) * // so does opposite axes
                crispCorr +
                (axis.side === GridAxis.Side.bottom ? titleFontSize : 0)
            );

            e.titlePosition.x = horiz ?
                axisLeft - (titleWidth || 0) / 2 - titleMargin + xOption :
                offAxis + (opposite ? axisWidth : 0) + offset + xOption;
            e.titlePosition.y = horiz ?
                (
                    offAxis -
                    (opposite ? axisHeight : 0) +
                    (opposite ? titleFontSize : -titleFontSize) / 2 +
                    offset +
                    yOption
                ) :
                axisTop - titleMargin + yOption;
        }
    }

    /**
     * @private
     */
    public static onAfterInit(this: Axis): void {
        const axis = this as GridAxis;
        const {
            chart,
            options: {
                grid: gridOptions = {}
            },
            userOptions
        } = axis;

        if (gridOptions.enabled) {
            applyGridOptions(axis);
        }

        if (gridOptions.columns) {
            let columns = axis.grid.columns = [] as Array<GridAxis>,
                columnIndex = axis.grid.columnIndex = 0;
            // Handle columns, each column is a grid axis
            while (++columnIndex < gridOptions.columns.length) {
                const columnOptions = merge(
                    userOptions,
                    gridOptions.columns[
                        gridOptions.columns.length - columnIndex - 1
                    ],
                    {
                        linkedTo: 0,
                        // Force to behave like category axis
                        type: 'category',
                        // Disable by default the scrollbar on the grid axis
                        scrollbar: {
                            enabled: false
                        }
                    }
                );

                delete (columnOptions.grid as any).columns; // Prevent recursion

                const column = new Axis(axis.chart, columnOptions) as GridAxis;
                column.grid.isColumn = true;
                column.grid.columnIndex = columnIndex;

                // Remove column axis from chart axes array, and place it
                // in the columns array.
                erase(chart.axes, column);
                erase((chart as any)[axis.coll], column);
                columns.push(column);
            }
        }
    }

    /**
     * Draw an extra line on the far side of the outermost axis,
     * creating floor/roof/wall of a grid. And some padding.
     * ```
     * Make this:
     *             (axis.min) __________________________ (axis.max)
     *                           |    |    |    |    |
     * Into this:
     *             (axis.min) __________________________ (axis.max)
     *                        ___|____|____|____|____|__
     * ```
     * @private
     */
    public static onAfterRender(this: Axis): void {
        const axis = this,
            grid = axis.grid,
            options = axis.options,
            gridOptions = options.grid || {};

        if (gridOptions.enabled === true) {
            const min = axis.min || 0,
                max = axis.max || 0;

            // @todo acutual label padding (top, bottom, left, right)
            axis.maxLabelDimensions = axis.getMaxLabelDimensions(
                axis.ticks,
                axis.tickPositions
            );

            // Remove right wall before rendering if updating
            if (axis.rightWall) {
                axis.rightWall.destroy();
            }

            /*
            Draw an extra axis line on outer axes
                        >
            Make this:    |______|______|______|___

                        > _________________________
            Into this:    |______|______|______|__|
                                                    */
            if (axis.grid && axis.grid.isOuterAxis() && axis.axisLine) {

                const lineWidth = options.lineWidth;
                if (lineWidth) {
                    const linePath = axis.getLinePath(lineWidth),
                        startPoint = linePath[0],
                        endPoint = linePath[1],
                        // Negate distance if top or left axis
                        // Subtract 1px to draw the line at the end of the tick
                        tickLength = (axis.tickSize('tick') || [1])[0],
                        distance = (tickLength - 1) * ((
                            axis.side === GridAxis.Side.top ||
                            axis.side === GridAxis.Side.left
                        ) ? -1 : 1);

                    // If axis is horizontal, reposition line path vertically
                    if (startPoint[0] === 'M' && endPoint[0] === 'L') {
                        if (axis.horiz) {
                            startPoint[2] += distance;
                            endPoint[2] += distance;
                        } else {
                            startPoint[1] += distance;
                            endPoint[1] += distance;
                        }
                    }

                    // If it doesn't exist, add an upper and lower border
                    // for the vertical grid axis.
                    if (!axis.horiz && axis.chart.marginRight) {
                        const upperBorderStartPoint = startPoint,
                            upperBorderEndPoint: SVGPath.Segment = [
                                'L',
                                axis.left,
                                startPoint[2] || 0
                            ],
                            upperBorderPath = [upperBorderStartPoint, upperBorderEndPoint],
                            lowerBorderEndPoint: SVGPath.Segment = [
                                'L',
                                axis.chart.chartWidth - axis.chart.marginRight,
                                axis.toPixels(max + axis.tickmarkOffset)
                            ],
                            lowerBorderStartPoint: SVGPath.Segment = [
                                'M',
                                endPoint[1] || 0,
                                axis.toPixels(max + axis.tickmarkOffset)
                            ],
                            lowerBorderPath = [lowerBorderStartPoint, lowerBorderEndPoint];

                        if (!axis.grid.upperBorder && min % 1 !== 0) {
                            axis.grid.upperBorder = axis.grid.renderBorder(upperBorderPath);
                        }
                        if (axis.grid.upperBorder) {
                            axis.grid.upperBorder.attr({
                                stroke: options.lineColor,
                                'stroke-width': options.lineWidth
                            });
                            axis.grid.upperBorder.animate({
                                d: upperBorderPath
                            });
                        }

                        if (!axis.grid.lowerBorder && max % 1 !== 0) {
                            axis.grid.lowerBorder = axis.grid.renderBorder(lowerBorderPath);
                        }
                        if (axis.grid.lowerBorder) {
                            axis.grid.lowerBorder.attr({
                                stroke: options.lineColor,
                                'stroke-width': options.lineWidth
                            });
                            axis.grid.lowerBorder.animate({
                                d: lowerBorderPath
                            });
                        }
                    }

                    // Render an extra line parallel to the existing axes,
                    // to close the grid.
                    if (!axis.grid.axisLineExtra) {
                        axis.grid.axisLineExtra = axis.grid.renderBorder(linePath);
                    } else {
                        axis.grid.axisLineExtra.attr({
                            stroke: options.lineColor,
                            'stroke-width': options.lineWidth
                        });
                        axis.grid.axisLineExtra.animate({
                            d: linePath
                        });
                    }

                    // show or hide the line depending on
                    // options.showEmpty
                    axis.axisLine[axis.showAxis ? 'show' : 'hide'](true);
                }
            }

            (grid && grid.columns || []).forEach(function (column): void {
                column.render();
            });
            // Manipulate the tick mark visibility
            // based on the axis.max- allows smooth scrolling.
            if (
                !axis.horiz &&
                axis.chart.hasRendered &&
                (
                    axis.scrollbar ||
                    (axis.linkedParent && axis.linkedParent.scrollbar)
                )
            ) {
                const tickmarkOffset = axis.tickmarkOffset,
                    lastTick = axis.tickPositions[axis.tickPositions.length - 1],
                    firstTick = axis.tickPositions[0];

                // Hide/show firts tick label.
                let label = axis.ticks[firstTick].label;
                if (label) {
                    if (min - firstTick > tickmarkOffset) {
                        label.hide();
                    } else {
                        label.show();
                    }
                }

                // Hide/show last tick mark/label.
                label = axis.ticks[lastTick].label;
                if (label) {
                    if (lastTick - max > tickmarkOffset) {
                        label.hide();
                    } else {
                        label.show();
                    }
                }

                const mark = axis.ticks[lastTick].mark;
                if (mark) {
                    if (lastTick - max < tickmarkOffset && lastTick - max > 0 && axis.ticks[lastTick].isLast) {
                        mark.hide();
                    } else if (axis.ticks[lastTick - 1]) {
                        mark.show();
                    }
                }
            }
        }
    }

    /**
     * @private
     */
    public static onAfterSetAxisTranslation(this: Axis): void {
        const axis = this;
        const tickInfo = axis.tickPositions && axis.tickPositions.info;
        const options = axis.options;
        const gridOptions = options.grid || {};
        const userLabels = axis.userOptions.labels || {};

        // Fire this only for the Gantt type chart, #14868.
        if (gridOptions.enabled) {
            if (axis.horiz) {
                axis.series.forEach(function (series): void {
                    series.options.pointRange = 0;
                });

                // Lower level time ticks, like hours or minutes, represent
                // points in time and not ranges. These should be aligned
                // left in the grid cell by default. The same applies to
                // years of higher order.
                if (
                    tickInfo &&
                    options.dateTimeLabelFormats &&
                    options.labels &&
                    !defined(userLabels.align) &&
                    (
                        (options.dateTimeLabelFormats[tickInfo.unitName] as any).range === false ||
                        tickInfo.count > 1 // years
                    )
                ) {
                    options.labels.align = 'left';

                    if (!defined(userLabels.x)) {
                        options.labels.x = 3;
                    }
                }
            } else {
                // Don't trim ticks which not in min/max range but
                // they are still in the min/max plus tickInterval.
                if (
                    this.options.type !== 'treegrid' &&
                    axis.grid &&
                    axis.grid.columns
                ) {
                    this.minPointOffset = this.tickInterval;
                }
            }
        }
    }

    /**
     * Creates a left and right wall on horizontal axes:
     * - Places leftmost tick at the start of the axis, to create a left
     *   wall
     * - Ensures that the rightmost tick is at the end of the axis, to
     *   create a right wall.
     * @private
     */
    public static onAfterSetOptions(
        this: Axis,
        e: { userOptions: DeepPartial<AxisOptions> }
    ): void {
        let options = this.options,
            userOptions = e.userOptions,
            gridAxisOptions: DeepPartial<Highcharts.AxisTypeOptions>,
            gridOptions: GridAxis.Options = (
                (options && isObject(options.grid)) ? (options.grid as any) : {}
            );

        if (gridOptions.enabled === true) {

            // Merge the user options into default grid axis options so
            // that when a user option is set, it takes presedence.
            gridAxisOptions = merge<DeepPartial<Highcharts.AxisTypeOptions>>(true, {

                className: (
                    'highcharts-grid-axis ' + (userOptions.className || '')
                ),

                dateTimeLabelFormats: {
                    hour: {
                        list: ['%H:%M', '%H']
                    },
                    day: {
                        list: ['%A, %e. %B', '%a, %e. %b', '%E']
                    },
                    week: {
                        list: ['Week %W', 'W%W']
                    },
                    month: {
                        list: ['%B', '%b', '%o']
                    }
                },

                grid: {
                    borderWidth: 1
                },

                labels: {
                    padding: 2,
                    style: {
                        fontSize: '13px'
                    }
                },

                margin: 0,

                title: {
                    text: null,
                    reserveSpace: false,
                    rotation: 0
                },

                // In a grid axis, only allow one unit of certain types,
                // for example we shouln't have one grid cell spanning
                // two days.
                units: [[
                    'millisecond', // unit name
                    [1, 10, 100]
                ], [
                    'second',
                    [1, 10]
                ], [
                    'minute',
                    [1, 5, 15]
                ], [
                    'hour',
                    [1, 6]
                ], [
                    'day',
                    [1]
                ], [
                    'week',
                    [1]
                ], [
                    'month',
                    [1]
                ], [
                    'year',
                    null
                ]]
            }, userOptions);

            // X-axis specific options
            if (this.coll === 'xAxis') {

                // For linked axes, tickPixelInterval is used only if
                // the tickPositioner below doesn't run or returns
                // undefined (like multiple years)
                if (
                    defined(userOptions.linkedTo) &&
                    !defined(userOptions.tickPixelInterval)
                ) {
                    gridAxisOptions.tickPixelInterval = 350;
                }

                // For the secondary grid axis, use the primary axis'
                // tick intervals and return ticks one level higher.
                if (
                    // Check for tick pixel interval in options
                    !defined(userOptions.tickPixelInterval) &&

                    // Only for linked axes
                    defined(userOptions.linkedTo) &&

                    !defined(userOptions.tickPositioner) &&
                    !defined(userOptions.tickInterval)
                ) {
                    gridAxisOptions.tickPositioner = function (
                        min: number,
                        max: number
                    ): (TickPositionsArray|undefined) {

                        const parentInfo = (
                            this.linkedParent &&
                            this.linkedParent.tickPositions &&
                            this.linkedParent.tickPositions.info
                        );

                        if (parentInfo) {

                            let unitIdx: (number|undefined),
                                count,
                                unitName,
                                i,
                                units = gridAxisOptions.units,
                                unitRange;

                            for (i = 0; i < (units as any).length; i++) {
                                if (
                                    (units as any)[i][0] ===
                                    parentInfo.unitName
                                ) {
                                    unitIdx = i;
                                    break;
                                }
                            }

                            // Get the first allowed count on the next
                            // unit.
                            if ((units as any)[(unitIdx as any) + 1]) {
                                unitName = (units as any)[
                                    (unitIdx as any) + 1
                                ][0];
                                count =
                                    ((units as any)[
                                        (unitIdx as any) + 1
                                    ][1] || [1])[0];

                            // In case the base X axis shows years, make
                            // the secondary axis show ten times the
                            // years (#11427)
                            } else if (parentInfo.unitName === 'year') {
                                unitName = 'year';
                                count = parentInfo.count * 10;
                            }

                            unitRange = timeUnits[unitName];
                            this.tickInterval = unitRange * count;
                            return this.getTimeTicks(
                                {
                                    unitRange: unitRange,
                                    count: count,
                                    unitName: unitName
                                },
                                min,
                                max,
                                this.options.startOfWeek as any
                            );
                        }
                    };
                }

            }

            // Now merge the combined options into the axis options
            merge(true, this.options, gridAxisOptions);

            if (this.horiz) {
                /*               _________________________
                Make this:    ___|_____|_____|_____|__|
                                ^                     ^
                                _________________________
                Into this:    |_____|_____|_____|_____|
                                    ^                 ^    */
                options.minPadding = pick(userOptions.minPadding, 0);
                options.maxPadding = pick(userOptions.maxPadding, 0);
            }

            // If borderWidth is set, then use its value for tick and
            // line width.
            if (isNumber((options.grid as any).borderWidth)) {
                options.tickWidth = options.lineWidth =
                    gridOptions.borderWidth as any;
            }

        }
    }

    /**
     * @private
     */
    public static onAfterSetOptions2(
        this: Axis,
        e: { userOptions?: AxisOptions }
    ): void {
        const axis = this;
        const userOptions = e.userOptions;
        const gridOptions = userOptions && userOptions.grid || {};
        const columns = gridOptions.columns;

        // Add column options to the parent axis. Children has their column
        // options set on init in onGridAxisAfterInit.
        if (gridOptions.enabled && columns) {
            merge(true, axis.options, columns[columns.length - 1]);
        }
    }

    /**
     * Handle columns and setScale.
     * @private
     */
    public static onAfterSetScale(this: Axis): void {
        const axis = this as GridAxis;

        (axis.grid.columns || []).forEach(function (column): void {
            column.setScale();
        });
    }

    /**
     * Draw vertical axis ticks extra long to create cell floors and roofs.
     * Overrides the tickLength for vertical axes.
     * @private
     */
    public static onAfterTickSize(
        this: Axis,
        e: { tickSize?: [number, number] }
    ): void {
        const defaultLeftAxisOptions = Axis.defaultLeftAxisOptions;
        const {
            horiz,
            maxLabelDimensions,
            options: {
                grid: gridOptions = {}
            }
        } = this;
        if (gridOptions.enabled && maxLabelDimensions) {
            const labelPadding =
                (Math.abs((defaultLeftAxisOptions.labels as any).x) * 2);
            const distance = horiz ?
                gridOptions.cellHeight || labelPadding + maxLabelDimensions.height :
                labelPadding + maxLabelDimensions.width;
            if (isArray(e.tickSize)) {
                e.tickSize[0] = distance;
            } else {
                e.tickSize = [distance, 0];
            }
        }
    }

    /**
     * @private
     */
    public static onDestroy(
        this: Axis,
        e: { keepEvents: boolean }
    ): void {
        const {
            grid
        } = this as GridAxis;

        (grid.columns || []).forEach(function (column): void {
            column.destroy(e.keepEvents);
        });
        grid.columns = void 0;
    }

    /**
     * Wraps axis init to draw cell walls on vertical axes.
     * @private
     */
    public static onInit(
        this: Axis,
        e: { userOptions?: DeepPartial<AxisOptions> }
    ): void {
        const axis = this;
        const userOptions = e.userOptions || {};
        const gridOptions = userOptions.grid || {};

        if (gridOptions.enabled && defined(gridOptions.borderColor)) {
            userOptions.tickColor = userOptions.lineColor = gridOptions.borderColor;
        }

        if (!axis.grid) {
            axis.grid = new GridAxisAdditions(axis as GridAxis);
        }
    }

    /**
     * Makes tick labels which are usually ignored in a linked axis
     * displayed if they are within range of linkedParent.min.
     * ```
     *                        _____________________________
     *                        |   |       |       |       |
     * Make this:             |   |   2   |   3   |   4   |
     *                        |___|_______|_______|_______|
     *                          ^
     *                        _____________________________
     *                        |   |       |       |       |
     * Into this:             | 1 |   2   |   3   |   4   |
     *                        |___|_______|_______|_______|
     *                          ^
     * ```
     * @private
     * @todo Does this function do what the drawing says? Seems to affect
     *       ticks and not the labels directly?
     */
    public static onTrimTicks(this: Axis): void {
        const axis = this;
        const options = axis.options;
        const gridOptions = options.grid || {};
        const categoryAxis = axis.categories;
        const tickPositions = axis.tickPositions;
        const firstPos = tickPositions[0];
        const lastPos = tickPositions[tickPositions.length - 1];
        const linkedMin = axis.linkedParent && axis.linkedParent.min;
        const linkedMax = axis.linkedParent && axis.linkedParent.max;
        const min = linkedMin || axis.min;
        const max = linkedMax || axis.max;
        const tickInterval = axis.tickInterval;
        const endMoreThanMin = (
            firstPos < (min as any) &&
            firstPos + tickInterval > (min as any)
        );
        const startLessThanMax = (
            lastPos > (max as any) &&
            lastPos - tickInterval < (max as any)
        );

        if (
            gridOptions.enabled === true &&
            !categoryAxis &&
            (axis.horiz || axis.isLinked)
        ) {
            if (endMoreThanMin && !options.startOnTick) {
                tickPositions[0] = min as any;
            }

            if (startLessThanMax && !options.endOnTick) {
                tickPositions[tickPositions.length - 1] = max as any;
            }
        }
    }

    /**
     * Avoid altering tickInterval when reserving space.
     * @private
     */
    public static wrapUnsquish(
        this: Axis,
        proceed: Function
    ): number {
        const axis = this;
        const {
            options: {
                grid: gridOptions = {}
            }
        } = axis;

        if (gridOptions.enabled === true && axis.categories) {
            return axis.tickInterval;
        }

        return proceed.apply(axis, argsToArray(arguments));
    }

}

interface GridAxis extends Axis {
    grid: GridAxisAdditions;
    linkedParent?: GridAxis;
}

namespace GridAxis {

    export interface Options {
        borderColor?: ColorType;
        borderWidth?: number;
        cellHeight?: number;
        columns?: Array<AxisOptions>;
        enabled?: boolean;
    }

    /**
     * Enum for which side the axis is on. Maps to axis.side.
     * @private
     */
    export enum Side {
        top = 0,
        right = 1,
        bottom = 2,
        left = 3
    }

}

GridAxis.compose(Axis);

export default GridAxis;<|MERGE_RESOLUTION|>--- conflicted
+++ resolved
@@ -51,7 +51,12 @@
     wrap
 } = U;
 
-<<<<<<< HEAD
+/* *
+ *
+ *  Declarations
+ *
+ * */
+
 declare module './AxisComposition' {
     interface AxisComposition {
         grid?: GridAxis['grid'];
@@ -72,16 +77,6 @@
     }
 }
 
-declare module './TickLike' {
-    interface TickLike {
-        slotWidth?: number;
-=======
-/* *
- *
- *  Declarations
- *
- * */
-
 declare module './AxisOptions' {
     interface AxisOptions {
         grid?: GridAxis.Options;
@@ -93,7 +88,12 @@
     interface ChartLike {
         marginRight: ChartOptions['marginRight'];
         polar: ChartOptions['polar'];
->>>>>>> d778e973
+    }
+}
+
+declare module './TickLike' {
+    interface TickLike {
+        slotWidth?: number;
     }
 }
 
@@ -105,15 +105,6 @@
     namespace Highcharts {
         interface AxisLabelsFormatterContextObject {
             point?: Point;
-        }
-<<<<<<< HEAD
-        interface XAxisOptions {
-            grid?: GridAxis.Options;
-            isInternal?: boolean;
-=======
-        interface Tick {
-            slotWidth?: number;
->>>>>>> d778e973
         }
     }
 }
