/* *
 *
 *  (c) 2010-2020 Torstein Honsi
 *
 *  License: www.highcharts.com/license
 *
 *  !!!!!!! SOURCE GETS TRANSPILED BY TYPESCRIPT. EDIT TS FILE ONLY. !!!!!!!
 *
 * */

'use strict';

import type { AxisLike } from './Types';
import type SVGPath from '../Renderer/SVG/SVGPath';
import Axis from './Axis.js';
import Chart from '../Chart/Chart.js';
import Color from '../Color.js';
const {
    parse: color
} = Color;
import H from '../Globals.js';
const {
    noop
} = H;
import Legend from '../Legend.js';
import LegendSymbolMixin from '../../Mixins/LegendSymbol.js';
import LineSeries from '../../Series/LineSeries.js';
import Point from '../Series/Point.js';
import U from '../Utilities.js';
const {
    addEvent,
    erase,
    extend,
    Fx,
    isNumber,
    merge,
    pick,
    splat
} = U;

/**
 * Internal types
 * @private
 */
declare global {
    namespace Highcharts {
        class ColorAxis extends Axis { // eslint-disable-line no-undef
            public constructor(chart: Chart, userOptions: ColorAxis.Options);
            public added?: boolean;
            public chart: Chart;
            public coll: 'colorAxis';
            public checkbox: undefined;
            public dataClasses: Array<ColorAxis.DataClassesOptions>;
            public legendColor?: GradientColorObject;
            public legendGroup?: SVGElement
            public legendItem: ColorAxis.LegendItemObject;
            public legendItemHeight?: number;
            public legendItems: Array<ColorAxis.LegendItemObject>;
            public legendItemWidth?: number;
            public legendSymbol?: SVGElement;
            public options: ColorAxis.Options;
            public prototype: ColorAxis;
            public setVisible: Function;
            public stops: GradientColorObject['stops'];
            public visible: true;
            public drawCrosshair(e: PointerEventObject, point: Point): void;
            public drawLegendSymbol(legend: Legend, item: ColorAxis): void;
            public getDataClassLegendSymbols(): (
                Array<ColorAxis.LegendItemObject>
            );
            public getOffset(): void;
            public getPlotLinePath(
                options: AxisPlotLinePathOptionsObject
            ): (SVGPath|null);
            public getSeriesExtremes(): void;
            public hasData(): boolean;
            public init(chart: Chart, userOptions: ColorAxis.Options): void;
            public initDataClasses(userOptions: ColorAxis.Options): void;
            public initStops(): void;
            public normalizedValue(value: number): number;
            public remove(redraw?: boolean): void;
            public destroyItems(): void;
            public setAxisSize(): void;
            public setLegendColor(): void;
            public setOptions(userOptions: DeepPartial<ColorAxis.Options>): void;
            public setState(state?: string): void;
            public setTickPositions(): void;
            public toColor(
                value: number,
                point: Point
            ): (ColorString|GradientColorObject|PatternObject|undefined);
        }
        interface Axis {
            labelLeft?: number;
            labelRight?: number;
        }
        interface ChartLike {
            colorAxis?: Array<ColorAxis>;
        }
        interface Series {
            axisTypes: Array<string>;
            colorAxis?: ColorAxis;
            colorKey: string;
            minColorValue?: number;
            maxColorValue?: number;
        }
        interface SeriesOptions {
            colorKey?: string;
        }
        interface Options {
            colorAxis?: (ColorAxis.Options|Array<ColorAxis.Options>);
        }
        interface PointLike {
            dataClass?: number;
        }
    }
}

/**
 * Color axis types
 *
 * @typedef {"linear"|"logarithmic"} Highcharts.ColorAxisTypeValue
 */

''; // detach doclet above

<<<<<<< HEAD
import '../../Mixins/ColorSeries.js';

var colorPointMixin = H.colorPointMixin,
    colorSeriesMixin = H.colorSeriesMixin;
=======
import colorSeriesModule from '../../Mixins/ColorSeries.js';
const {
    colorPointMixin,
    colorSeriesMixin
} = colorSeriesModule;
import '../Series/Series.js';

var Series = H.Series;
>>>>>>> a10c28d9

extend(LineSeries.prototype, colorSeriesMixin);
extend(Point.prototype, colorPointMixin);

Chart.prototype.collectionsWithUpdate.push('colorAxis');
Chart.prototype.collectionsWithInit.colorAxis = [Chart.prototype.addColorAxis];

/* eslint-disable no-invalid-this, valid-jsdoc */
/**
 * The ColorAxis object for inclusion in gradient legends.
 *
 * @class
 * @name Highcharts.ColorAxis
 * @augments Highcharts.Axis
 *
 * @param {Highcharts.Chart} chart
 * The related chart of the color axis.
 *
 * @param {Highcharts.ColorAxisOptions} userOptions
 * The color axis options for initialization.
 */
class ColorAxis extends Axis implements AxisLike {

    /* *
     *
     *  Static Functions
     *
     * */

    public static defaultLegendLength: number = 200;

    /**
     * A color axis for series. Visually, the color
     * axis will appear as a gradient or as separate items inside the
     * legend, depending on whether the axis is scalar or based on data
     * classes.
     *
     * For supported color formats, see the
     * [docs article about colors](https://www.highcharts.com/docs/chart-design-and-style/colors).
     *
     * A scalar color axis is represented by a gradient. The colors either
     * range between the [minColor](#colorAxis.minColor) and the
     * [maxColor](#colorAxis.maxColor), or for more fine grained control the
     * colors can be defined in [stops](#colorAxis.stops). Often times, the
     * color axis needs to be adjusted to get the right color spread for the
     * data. In addition to stops, consider using a logarithmic
     * [axis type](#colorAxis.type), or setting [min](#colorAxis.min) and
     * [max](#colorAxis.max) to avoid the colors being determined by
     * outliers.
     *
     * When [dataClasses](#colorAxis.dataClasses) are used, the ranges are
     * subdivided into separate classes like categories based on their
     * values. This can be used for ranges between two values, but also for
     * a true category. However, when your data is categorized, it may be as
     * convenient to add each category to a separate series.
     *
     * Color axis does not work with: `sankey`, `sunburst`, `dependencywheel`,
     * `networkgraph`, `wordcloud`, `venn`, `gauge` and `solidgauge` series
     * types.
     *
     * Since v7.2.0 `colorAxis` can also be an array of options objects.
     *
     * See [the Axis object](/class-reference/Highcharts.Axis) for
     * programmatic access to the axis.
     *
     * @sample       {highcharts} highcharts/coloraxis/custom-color-key
     *               Column chart with color axis
     * @sample       {highcharts} highcharts/coloraxis/horizontal-layout
     *               Horizontal layout
     * @sample       {highmaps} maps/coloraxis/dataclasscolor
     *               With data classes
     * @sample       {highmaps} maps/coloraxis/mincolor-maxcolor
     *               Min color and max color
     *
     * @extends      xAxis
     * @excluding    alignTicks, allowDecimals, alternateGridColor, breaks,
     *               categories, crosshair, dateTimeLabelFormats, height, left,
     *               lineWidth, linkedTo, maxZoom, minRange, minTickInterval,
     *               offset, opposite, pane, plotBands, plotLines,
     *               reversedStacks, showEmpty, title, top, width, zoomEnabled
     * @product      highcharts highstock highmaps
     * @type         {*|Array<*>}
     * @optionparent colorAxis
     * @ignore
     */
    public static defaultOptions: ColorAxis.Options = {

        /**
         * Whether to allow decimals on the color axis.
         * @type      {boolean}
         * @default   true
         * @product   highcharts highstock highmaps
         * @apioption colorAxis.allowDecimals
         */

        /**
         * Determines how to set each data class' color if no individual
         * color is set. The default value, `tween`, computes intermediate
         * colors between `minColor` and `maxColor`. The other possible
         * value, `category`, pulls colors from the global or chart specific
         * [colors](#colors) array.
         *
         * @sample {highmaps} maps/coloraxis/dataclasscolor/
         *         Category colors
         *
         * @type       {string}
         * @default    tween
         * @product    highcharts highstock highmaps
         * @validvalue ["tween", "category"]
         * @apioption  colorAxis.dataClassColor
         */

        /**
         * An array of data classes or ranges for the choropleth map. If
         * none given, the color axis is scalar and values are distributed
         * as a gradient between the minimum and maximum colors.
         *
         * @sample {highmaps} maps/demo/data-class-ranges/
         *         Multiple ranges
         *
         * @sample {highmaps} maps/demo/data-class-two-ranges/
         *         Two ranges
         *
         * @type      {Array<*>}
         * @product   highcharts highstock highmaps
         * @apioption colorAxis.dataClasses
         */

        /**
         * The layout of the color axis. Can be `'horizontal'` or `'vertical'`.
         * If none given, the color axis has the same layout as the legend.
         *
         * @sample highcharts/coloraxis/horizontal-layout/
         *         Horizontal color axis layout with vertical legend
         *
         * @type      {string|undefined}
         * @since     7.2.0
         * @product   highcharts highstock highmaps
         * @apioption colorAxis.layout
         */

        /**
         * The color of each data class. If not set, the color is pulled
         * from the global or chart-specific [colors](#colors) array. In
         * styled mode, this option is ignored. Instead, use colors defined
         * in CSS.
         *
         * @sample {highmaps} maps/demo/data-class-two-ranges/
         *         Explicit colors
         *
         * @type      {Highcharts.ColorString|Highcharts.GradientColorObject|Highcharts.PatternObject}
         * @product   highcharts highstock highmaps
         * @apioption colorAxis.dataClasses.color
         */

        /**
         * The start of the value range that the data class represents,
         * relating to the point value.
         *
         * The range of each `dataClass` is closed in both ends, but can be
         * overridden by the next `dataClass`.
         *
         * @type      {number}
         * @product   highcharts highstock highmaps
         * @apioption colorAxis.dataClasses.from
         */

        /**
         * The name of the data class as it appears in the legend.
         * If no name is given, it is automatically created based on the
         * `from` and `to` values. For full programmatic control,
         * [legend.labelFormatter](#legend.labelFormatter) can be used.
         * In the formatter, `this.from` and `this.to` can be accessed.
         *
         * @sample {highmaps} maps/coloraxis/dataclasses-name/
         *         Named data classes
         *
         * @sample {highmaps} maps/coloraxis/dataclasses-labelformatter/
         *         Formatted data classes
         *
         * @type      {string}
         * @product   highcharts highstock highmaps
         * @apioption colorAxis.dataClasses.name
         */

        /**
         * The end of the value range that the data class represents,
         * relating to the point value.
         *
         * The range of each `dataClass` is closed in both ends, but can be
         * overridden by the next `dataClass`.
         *
         * @type      {number}
         * @product   highcharts highstock highmaps
         * @apioption colorAxis.dataClasses.to
         */

        /** @ignore-option */
        lineWidth: 0,

        /**
         * Padding of the min value relative to the length of the axis. A
         * padding of 0.05 will make a 100px axis 5px longer.
         *
         * @product highcharts highstock highmaps
         */
        minPadding: 0,

        /**
         * The maximum value of the axis in terms of map point values. If
         * `null`, the max value is automatically calculated. If the
         * `endOnTick` option is true, the max value might be rounded up.
         *
         * @sample {highmaps} maps/coloraxis/gridlines/
         *         Explicit min and max to reduce the effect of outliers
         *
         * @type      {number}
         * @product   highcharts highstock highmaps
         * @apioption colorAxis.max
         */

        /**
         * The minimum value of the axis in terms of map point values. If
         * `null`, the min value is automatically calculated. If the
         * `startOnTick` option is true, the min value might be rounded
         * down.
         *
         * @sample {highmaps} maps/coloraxis/gridlines/
         *         Explicit min and max to reduce the effect of outliers
         *
         * @type      {number}
         * @product   highcharts highstock highmaps
         * @apioption colorAxis.min
         */

        /**
         * Padding of the max value relative to the length of the axis. A
         * padding of 0.05 will make a 100px axis 5px longer.
         *
         * @product highcharts highstock highmaps
         */
        maxPadding: 0,

        /**
         * Color of the grid lines extending from the axis across the
         * gradient.
         *
         * @sample {highmaps} maps/coloraxis/gridlines/
         *         Grid lines demonstrated
         *
         * @type      {Highcharts.ColorString|Highcharts.GradientColorObject|Highcharts.PatternObject}
         * @default   #e6e6e6
         * @product   highcharts highstock highmaps
         * @apioption colorAxis.gridLineColor
         */

        /**
         * The width of the grid lines extending from the axis across the
         * gradient of a scalar color axis.
         *
         * @sample {highmaps} maps/coloraxis/gridlines/
         *         Grid lines demonstrated
         *
         * @product highcharts highstock highmaps
         */
        gridLineWidth: 1,

        /**
         * The interval of the tick marks in axis units. When `null`, the
         * tick interval is computed to approximately follow the
         * `tickPixelInterval`.
         *
         * @type      {number}
         * @product   highcharts highstock highmaps
         * @apioption colorAxis.tickInterval
         */

        /**
         * If [tickInterval](#colorAxis.tickInterval) is `null` this option
         * sets the approximate pixel interval of the tick marks.
         *
         * @product highcharts highstock highmaps
         */
        tickPixelInterval: 72,

        /**
         * Whether to force the axis to start on a tick. Use this option
         * with the `maxPadding` option to control the axis start.
         *
         * @product highcharts highstock highmaps
         */
        startOnTick: true,

        /**
         * Whether to force the axis to end on a tick. Use this option with
         * the [maxPadding](#colorAxis.maxPadding) option to control the
         * axis end.
         *
         * @product highcharts highstock highmaps
         */
        endOnTick: true,

        /** @ignore */
        offset: 0,

        /**
         * The triangular marker on a scalar color axis that points to the
         * value of the hovered area. To disable the marker, set
         * `marker: null`.
         *
         * @sample {highmaps} maps/coloraxis/marker/
         *         Black marker
         *
         * @declare Highcharts.PointMarkerOptionsObject
         * @product highcharts highstock highmaps
         */
        marker: {

            /**
             * Animation for the marker as it moves between values. Set to
             * `false` to disable animation. Defaults to `{ duration: 50 }`.
             *
             * @type    {boolean|Partial<Highcharts.AnimationOptionsObject>}
             * @product highcharts highstock highmaps
             */
            animation: {
                /** @internal */
                duration: 50
            },

            /** @internal */
            width: 0.01,

            /**
             * The color of the marker.
             *
             * @type    {Highcharts.ColorString|Highcharts.GradientColorObject|Highcharts.PatternObject}
             * @product highcharts highstock highmaps
             */
            color: '${palette.neutralColor40}'
        },

        /**
         * The axis labels show the number for each tick.
         *
         * For more live examples on label options, see [xAxis.labels in the
         * Highcharts API.](/highcharts#xAxis.labels)
         *
         * @extends xAxis.labels
         * @product highcharts highstock highmaps
         */
        labels: {

            /**
             * How to handle overflowing labels on horizontal color axis. If set
             * to `"allow"`, it will not be aligned at all. By default it
             * `"justify"` labels inside the chart area. If there is room to
             * move it, it will be aligned to the edge, else it will be removed.
             *
             * @validvalue ["allow", "justify"]
             * @product    highcharts highstock highmaps
             */
            overflow: 'justify',

            rotation: 0

        },

        /**
         * The color to represent the minimum of the color axis. Unless
         * [dataClasses](#colorAxis.dataClasses) or
         * [stops](#colorAxis.stops) are set, the gradient starts at this
         * value.
         *
         * If dataClasses are set, the color is based on minColor and
         * maxColor unless a color is set for each data class, or the
         * [dataClassColor](#colorAxis.dataClassColor) is set.
         *
         * @sample {highmaps} maps/coloraxis/mincolor-maxcolor/
         *         Min and max colors on scalar (gradient) axis
         * @sample {highmaps} maps/coloraxis/mincolor-maxcolor-dataclasses/
         *         On data classes
         *
         * @type    {Highcharts.ColorString|Highcharts.GradientColorObject|Highcharts.PatternObject}
         * @product highcharts highstock highmaps
         */
        minColor: '${palette.highlightColor10}',

        /**
         * The color to represent the maximum of the color axis. Unless
         * [dataClasses](#colorAxis.dataClasses) or
         * [stops](#colorAxis.stops) are set, the gradient ends at this
         * value.
         *
         * If dataClasses are set, the color is based on minColor and
         * maxColor unless a color is set for each data class, or the
         * [dataClassColor](#colorAxis.dataClassColor) is set.
         *
         * @sample {highmaps} maps/coloraxis/mincolor-maxcolor/
         *         Min and max colors on scalar (gradient) axis
         * @sample {highmaps} maps/coloraxis/mincolor-maxcolor-dataclasses/
         *         On data classes
         *
         * @type    {Highcharts.ColorString|Highcharts.GradientColorObject|Highcharts.PatternObject}
         * @product highcharts highstock highmaps
         */
        maxColor: '${palette.highlightColor100}',

        /**
         * Color stops for the gradient of a scalar color axis. Use this in
         * cases where a linear gradient between a `minColor` and `maxColor`
         * is not sufficient. The stops is an array of tuples, where the
         * first item is a float between 0 and 1 assigning the relative
         * position in the gradient, and the second item is the color.
         *
         * @sample {highmaps} maps/demo/heatmap/
         *         Heatmap with three color stops
         *
         * @type      {Array<Array<number,Highcharts.ColorString>>}
         * @product   highcharts highstock highmaps
         * @apioption colorAxis.stops
         */

        /**
         * The pixel length of the main tick marks on the color axis.
         */
        tickLength: 5,

        /**
         * The type of interpolation to use for the color axis. Can be
         * `linear` or `logarithmic`.
         *
         * @sample highcharts/coloraxis/logarithmic-with-emulate-negative-values/
         *         Logarithmic color axis with extension to emulate negative
         *         values
         *
         * @type      {Highcharts.ColorAxisTypeValue}
         * @default   linear
         * @product   highcharts highstock highmaps
         * @apioption colorAxis.type
         */

        /**
         * Whether to reverse the axis so that the highest number is closest
         * to the origin. Defaults to `false` in a horizontal legend and
         * `true` in a vertical legend, where the smallest value starts on
         * top.
         *
         * @type      {boolean}
         * @product   highcharts highstock highmaps
         * @apioption colorAxis.reversed
         */

        /**
         * @product   highcharts highstock highmaps
         * @excluding afterBreaks, pointBreak, pointInBreak
         * @apioption colorAxis.events
         */

        /**
         * Fires when the legend item belonging to the colorAxis is clicked.
         * One parameter, `event`, is passed to the function.
         *
         * @type      {Function}
         * @product   highcharts highstock highmaps
         * @apioption colorAxis.events.legendItemClick
         */

        /**
         * Whether to display the colorAxis in the legend.
         *
         * @sample highcharts/coloraxis/hidden-coloraxis-with-3d-chart/
         *         Hidden color axis with 3d chart
         *
         * @see [heatmap.showInLegend](#series.heatmap.showInLegend)
         *
         * @since   4.2.7
         * @product highcharts highstock highmaps
         */
        showInLegend: true
    }

    /**
     * @private
     */
    public static keepProps: Array<string> = [
        'legendGroup',
        'legendItemHeight',
        'legendItemWidth',
        'legendItem',
        'legendSymbol'
    ];

    /* *
     *
     *  Static Functions
     *
     * */

    /**
     * Build options to keep layout params on init and update.
     * @private
     */
    public static buildOptions(
        chart: Chart,
        options: ColorAxis.Options,
        userOptions: ColorAxis.Options
    ): ColorAxis.Options {
        var legend = chart.options.legend || {},
            horiz = userOptions.layout ?
                userOptions.layout !== 'vertical' :
                legend.layout !== 'vertical';

        return merge<ColorAxis.Options>(
            options,
            {
                side: horiz ? 2 : 1,
                reversed: !horiz
            },
            userOptions,
            {
                opposite: !horiz,
                showEmpty: false,
                title: null as any,
                visible: (legend as any).enabled &&
                    (userOptions ? userOptions.visible !== false : true)
            }
        );
    }

    /* *
     *
     *  Constructors
     *
     * */

    /**
     * @private
     */
    public constructor(chart: Chart, userOptions: ColorAxis.Options) {
        super(chart, userOptions);
        this.init(chart, userOptions);
    }

    /* *
     *
     *  Properties
     *
     * */

    public added?: boolean;
    public beforePadding = false as any; // Prevents unnecessary padding with `hc-more`
    public chart: Chart = void 0 as any;
    public coll: 'colorAxis' = 'colorAxis';
    public dataClasses: Array<ColorAxis.DataClassesOptions> = void 0 as any;
    public legendColor?: Highcharts.GradientColorObject;
    public legendGroup?: Highcharts.SVGElement;
    public legendItemHeight?: number;
    public legendItem: ColorAxis.LegendItemObject = void 0 as any;
    public legendItems: Array<ColorAxis.LegendItemObject> = void 0 as any;
    public legendItemWidth?: number;
    public legendSymbol?: Highcharts.SVGElement;
    public name: string = ''; // Prevents 'undefined' in legend in IE8
    public options: ColorAxis.Options = void 0 as any;
    public stops: Highcharts.GradientColorObject['stops'] = void 0 as any;
    public visible: boolean = true;

    /* *
     *
     *  Functions
     *
     * */

    /**
     * Initializes the color axis.
     *
     * @function Highcharts.ColorAxis#init
     *
     * @param {Highcharts.Chart} chart
     * The related chart of the color axis.
     *
     * @param {Highcharts.ColorAxisOptions} userOptions
     * The color axis options for initialization.
     */
    public init(
        chart: Chart,
        userOptions: ColorAxis.Options
    ): void {
        const axis = this as unknown as Highcharts.ColorAxis;
        const options = ColorAxis.buildOptions( // Build the options
            chart,
            ColorAxis.defaultOptions,
            userOptions
        );

        axis.coll = 'colorAxis';

        super.init(chart, options);

        // Base init() pushes it to the xAxis array, now pop it again
        // chart[this.isXAxis ? 'xAxis' : 'yAxis'].pop();

        // Prepare data classes
        if (userOptions.dataClasses) {
            axis.initDataClasses(userOptions);
        }
        axis.initStops();

        // Override original axis properties
        axis.horiz = !options.opposite;
        axis.zoomEnabled = false;
    }

    /**
     * @private
     */
    public initDataClasses(userOptions: ColorAxis.Options): void {
        const axis = this;
        var chart = axis.chart,
            dataClasses,
            colorCounter = 0,
            colorCount = (chart.options.chart as any).colorCount,
            options = axis.options,
            len = (userOptions.dataClasses as any).length;

        axis.dataClasses = dataClasses = [] as Array<ColorAxis.DataClassesOptions>;
        axis.legendItems = [] as Array<ColorAxis.LegendItemObject>;

        (userOptions.dataClasses as any).forEach(function (
            dataClass: ColorAxis.DataClassesOptions,
            i: number
        ): void {
            var colors: any;

            dataClass = merge(dataClass);
            dataClasses.push(dataClass);

            if (!chart.styledMode && dataClass.color) {
                return;
            }

            if (options.dataClassColor === 'category') {
                if (!chart.styledMode) {
                    colors = chart.options.colors;
                    colorCount = colors.length;
                    dataClass.color = colors[colorCounter];
                }

                dataClass.colorIndex = colorCounter;

                // increase and loop back to zero
                colorCounter++;
                if (colorCounter === colorCount) {
                    colorCounter = 0;
                }
            } else {
                dataClass.color = color(options.minColor).tweenTo(
                    color(options.maxColor),
                    len < 2 ? 0.5 : i / (len - 1) // #3219
                );
            }
        });
    }

    /**
     * Returns true if the series has points at all.
     *
     * @function Highcharts.ColorAxis#hasData
     *
     * @return {boolean}
     * True, if the series has points, otherwise false.
     */
    public hasData(): boolean {
        return !!(this.tickPositions || []).length;
    }

    /**
     * Override so that ticks are not added in data class axes (#6914)
     * @private
     */
    public setTickPositions(): void {
        if (!this.dataClasses) {
            return super.setTickPositions();
        }
    }

    /**
     * @private
     */
    public initStops(): void {
        const axis = this;

        axis.stops = axis.options.stops || [
            [0, axis.options.minColor as any],
            [1, axis.options.maxColor as any]
        ];
        axis.stops.forEach(function (
            stop: Highcharts.GradientColorStopObject
        ): void {
            stop.color = color(stop[1]);
        });
    }

    /**
     * Extend the setOptions method to process extreme colors and color stops.
     * @private
     */
    public setOptions(userOptions: DeepPartial<ColorAxis.Options>): void {
        const axis = this;

        super.setOptions(userOptions);

        axis.options.crosshair = axis.options.marker;
    }

    /**
     * @private
     */
    public setAxisSize(): void {
        const axis = this;
        const symbol = axis.legendSymbol;
        const chart = axis.chart;
        const legendOptions = chart.options.legend || {};

        let x,
            y,
            width,
            height;

        if (symbol) {
            this.left = x = symbol.attr('x') as any;
            this.top = y = symbol.attr('y') as any;
            this.width = width = symbol.attr('width') as any;
            this.height = height = symbol.attr('height') as any;
            this.right = chart.chartWidth - x - width;
            this.bottom = chart.chartHeight - y - height;

            this.len = this.horiz ? width : height;
            this.pos = this.horiz ? x : y;
        } else {
            // Fake length for disabled legend to avoid tick issues
            // and such (#5205)
            this.len = (
                this.horiz ?
                    legendOptions.symbolWidth :
                    legendOptions.symbolHeight
            ) || ColorAxis.defaultLegendLength;
        }
    }

    /**
     * @private
     */
    public normalizedValue(value: number): number {
        const axis = this;

        if (axis.logarithmic) {
            value = axis.logarithmic.log2lin(value);
        }

        return 1 - (
            ((axis.max as any) - value) /
            (((axis.max as any) - (axis.min as any)) || 1)
        );
    }

    /**
     * Translate from a value to a color.
     * @private
     */
    public toColor(
        value: number,
        point: Point
    ): (Highcharts.ColorType|undefined) {
        const axis = this;
        const dataClasses = axis.dataClasses;
        const stops = axis.stops;

        let pos,
            from,
            to,
            color: (Highcharts.ColorString|undefined),
            dataClass,
            i;

        if (dataClasses) {
            i = dataClasses.length;
            while (i--) {
                dataClass = dataClasses[i];
                from = dataClass.from;
                to = dataClass.to;
                if ((typeof from === 'undefined' || value >= from) &&
                    (typeof to === 'undefined' || value <= to)
                ) {

                    color = dataClass.color as any;

                    if (point) {
                        point.dataClass = i;
                        point.colorIndex = dataClass.colorIndex as any;
                    }
                    break;
                }
            }

        } else {

            pos = axis.normalizedValue(value);
            i = stops.length;
            while (i--) {
                if (pos > stops[i][0]) {
                    break;
                }
            }
            from = stops[i] || stops[i + 1];
            to = stops[i + 1] || from;

            // The position within the gradient
            pos = 1 - (to[0] - pos) / ((to[0] - from[0]) || 1);

            color = (from.color as any).tweenTo(
                to.color,
                pos
            );
        }

        return color;
    }

    /**
     * Override the getOffset method to add the whole axis groups inside the
     * legend.
     * @private
     */
    public getOffset(): void {
        const axis = this;
        const group = axis.legendGroup;
        const sideOffset = axis.chart.axisOffset[axis.side];

        if (group) {

            // Hook for the getOffset method to add groups to this parent
            // group
            axis.axisParent = group;

            // Call the base
            super.getOffset();

            // First time only
            if (!axis.added) {

                axis.added = true;

                axis.labelLeft = 0;
                axis.labelRight = axis.width;
            }
            // Reset it to avoid color axis reserving space
            axis.chart.axisOffset[axis.side] = sideOffset;
        }
    }

    /**
     * Create the color gradient.
     * @private
     */
    public setLegendColor(): void {
        const axis = this;
        const horiz = axis.horiz;
        const reversed = axis.reversed;
        const one = reversed ? 1 : 0;
        const zero = reversed ? 0 : 1;

        const grad = horiz ? [one, 0, zero, 0] : [0, zero, 0, one]; // #3190
        axis.legendColor = {
            linearGradient: {
                x1: grad[0],
                y1: grad[1],
                x2: grad[2],
                y2: grad[3]
            },
            stops: axis.stops
        };
    }

    /**
     * The color axis appears inside the legend and has its own legend symbol.
     * @private
     */
    public drawLegendSymbol(
        legend: Legend,
        item: ColorAxis
    ): void {
        const axis = this;
        const padding = legend.padding;
        const legendOptions = legend.options;
        const horiz = axis.horiz;
        const width = pick(
            legendOptions.symbolWidth,
            horiz ? ColorAxis.defaultLegendLength : 12
        );
        const height = pick(
            legendOptions.symbolHeight,
            horiz ? 12 : ColorAxis.defaultLegendLength
        );
        const labelPadding = pick(
            (legendOptions as any).labelPadding,
            horiz ? 16 : 30
        );
        const itemDistance = pick(legendOptions.itemDistance, 10);

        this.setLegendColor();

        // Create the gradient
        item.legendSymbol = this.chart.renderer.rect(
            0,
            (legend.baseline as any) - 11,
            width,
            height
        ).attr({
            zIndex: 1
        }).add(item.legendGroup);

        // Set how much space this legend item takes up
        axis.legendItemWidth = width + padding + (horiz ? itemDistance : labelPadding);
        axis.legendItemHeight = height + padding + (horiz ? labelPadding : 0);
    }

    /**
     * Fool the legend.
     * @private
     */
    public setState(state?: string): void {
        this.series.forEach(function (
            series: Highcharts.Series
        ): void {
            series.setState(state);
        });
    }

    /**
     * @private
     */
    public setVisible(): void {
    }

    /**
     * @private
     */
    public getSeriesExtremes(): void {
        const axis = this;
        const series = axis.series;

        let colorValArray,
            colorKey,
            colorValIndex: any,
            pointArrayMap,
            calculatedExtremes,
            cSeries,
            i = series.length,
            yData,
            j;

        this.dataMin = Infinity;
        this.dataMax = -Infinity;

        while (i--) { // x, y, value, other
            cSeries = series[i];
            colorKey = cSeries.colorKey = pick(
                cSeries.options.colorKey,
                cSeries.colorKey,
                cSeries.pointValKey,
                cSeries.zoneAxis,
                'y'
            );

            pointArrayMap = cSeries.pointArrayMap;
            calculatedExtremes = (cSeries as any)[colorKey + 'Min'] &&
                (cSeries as any)[colorKey + 'Max'];

            if ((cSeries as any)[colorKey + 'Data']) {
                colorValArray = (cSeries as any)[colorKey + 'Data'];

            } else {
                if (!pointArrayMap) {
                    colorValArray = cSeries.yData;

                } else {
                    colorValArray = [];
                    colorValIndex = pointArrayMap.indexOf(colorKey);
                    yData = cSeries.yData;

                    if (colorValIndex >= 0 && yData) {
                        for (j = 0; j < yData.length; j++) {
                            colorValArray.push(
                                pick(
                                    (yData[j] as any)[colorValIndex],
                                    yData[j]
                                )
                            );
                        }
                    }
                }
            }
            // If color key extremes are already calculated, use them.
            if (calculatedExtremes) {
                cSeries.minColorValue = (cSeries as any)[colorKey + 'Min'];
                cSeries.maxColorValue = (cSeries as any)[colorKey + 'Max'];

            } else {
                const cExtremes = LineSeries.prototype.getExtremes.call(
                    cSeries,
                    colorValArray
                );

                cSeries.minColorValue = cExtremes.dataMin;
                cSeries.maxColorValue = cExtremes.dataMax;
            }

            if (typeof cSeries.minColorValue !== 'undefined') {
                this.dataMin =
                    Math.min(this.dataMin, cSeries.minColorValue as any);
                this.dataMax =
                    Math.max(this.dataMax, cSeries.maxColorValue as any);
            }

            if (!calculatedExtremes) {
                LineSeries.prototype.applyExtremes.call(cSeries);
            }
        }
    }

    /**
     * Internal function to draw a crosshair.
     *
     * @function Highcharts.ColorAxis#drawCrosshair
     *
     * @param {Highcharts.PointerEventObject} [e]
     *        The event arguments from the modified pointer event, extended with
     *        `chartX` and `chartY`
     *
     * @param {Highcharts.Point} [point]
     *        The Point object if the crosshair snaps to points.
     *
     * @fires Highcharts.ColorAxis#event:afterDrawCrosshair
     * @fires Highcharts.ColorAxis#event:drawCrosshair
     */
    public drawCrosshair(
        e?: Highcharts.PointerEventObject,
        point?: Highcharts.ColorPoint
    ): void {
        const axis = this;
        const plotX = point && point.plotX;
        const plotY = point && point.plotY;
        const axisPos = axis.pos;
        const axisLen = axis.len;

        let crossPos;

        if (point) {
            crossPos = axis.toPixels(point.getNestedProperty(point.series.colorKey) as number);
            if (crossPos < (axisPos as any)) {
                crossPos = (axisPos as any) - 2;
            } else if (crossPos > (axisPos as any) + axisLen) {
                crossPos = (axisPos as any) + axisLen + 2;
            }

            point.plotX = crossPos;
            point.plotY = axis.len - crossPos;

            super.drawCrosshair(e, point);

            point.plotX = plotX;
            point.plotY = plotY;

            if (
                axis.cross &&
                !axis.cross.addedToColorAxis &&
                axis.legendGroup
            ) {
                axis.cross
                    .addClass('highcharts-coloraxis-marker')
                    .add(axis.legendGroup);

                axis.cross.addedToColorAxis = true;

                if (
                    !axis.chart.styledMode &&
                    axis.crosshair
                ) {
                    axis.cross.attr({
                        fill: axis.crosshair.color
                    });
                }

            }
        }
    }

    /**
     * @private
     */
    public getPlotLinePath(options: Highcharts.AxisPlotLinePathOptionsObject): (SVGPath|null) {
        const axis = this,
            left = axis.left,
            pos = options.translatedValue,
            top = axis.top;

        // crosshairs only
        return isNumber(pos) ? // pos can be 0 (#3969)
            (
                axis.horiz ? [
                    ['M', pos - 4, top - 6],
                    ['L', pos + 4, top - 6],
                    ['L', pos, top],
                    ['Z']
                ] : [
                    ['M', left, pos],
                    ['L', left - 6, pos + 6],
                    ['L', left - 6, pos - 6],
                    ['Z']
                ]
            ) :
            super.getPlotLinePath(options);
    }

    /**
     * Updates a color axis instance with a new set of options. The options are
     * merged with the existing options, so only new or altered options need to
     * be specified.
     *
     * @function Highcharts.ColorAxis#update
     *
     * @param {Highcharts.ColorAxisOptions} newOptions
     * The new options that will be merged in with existing options on the color
     * axis.
     *
     * @param {boolean} [redraw]
     * Whether to redraw the chart after the color axis is altered. If doing
     * more operations on the chart, it is a good idea to set redraw to `false`
     * and call {@link Highcharts.Chart#redraw} after.
     */
    public update(
        newOptions: ColorAxis.Options,
        redraw?: boolean
    ): void {
        const axis = this,
            chart = axis.chart,
            legend = chart.legend,
            updatedOptions = ColorAxis.buildOptions(chart, {}, newOptions);

        this.series.forEach(function (series: Highcharts.Series): void {
            // Needed for Axis.update when choropleth colors change
            series.isDirtyData = true;
        });

        // When updating data classes, destroy old items and make sure new
        // ones are created (#3207)
        if (newOptions.dataClasses && legend.allItems || axis.dataClasses) {
            axis.destroyItems();
        }

        // Keep the options structure updated for export. Unlike xAxis and
        // yAxis, the colorAxis is not an array. (#3207)
        (chart.options as any)[axis.coll] =
            merge(axis.userOptions, updatedOptions);

        super.update(updatedOptions, redraw);

        if (axis.legendItem) {
            axis.setLegendColor();
            legend.colorizeItem(this as any, true);
        }
    }

    /**
     * Destroy color axis legend items.
     * @private
     */
    public destroyItems(): void {
        const axis = this;
        const chart = axis.chart;

        if (axis.legendItem) {
            chart.legend.destroyItem(axis);

        } else if (axis.legendItems) {
            axis.legendItems.forEach(function (item): void {
                chart.legend.destroyItem(item as any);
            });
        }

        chart.isDirtyLegend = true;
    }

    /**
     * Removes the color axis and the related legend item.
     *
     * @function Highcharts.ColorAxis#remove
     *
     * @param {boolean} [redraw=true]
     *        Whether to redraw the chart following the remove.
     */
    public remove(redraw?: boolean): void {
        this.destroyItems();
        super.remove(redraw);
    }

    /**
     * Get the legend item symbols for data classes.
     * @private
     */
    public getDataClassLegendSymbols(): Array<ColorAxis.LegendItemObject> {
        const axis = this;
        const chart = axis.chart;
        const legendItems = axis.legendItems;
        const legendOptions = chart.options.legend;
        const valueDecimals = (legendOptions as any).valueDecimals;
        const valueSuffix = (legendOptions as any).valueSuffix || '';

        let name;

        if (!legendItems.length) {
            axis.dataClasses.forEach(function (
                dataClass: ColorAxis.DataClassesOptions,
                i: number
            ): void {
                var vis = true,
                    from = dataClass.from,
                    to = dataClass.to;
                const { numberFormatter } = chart;

                // Assemble the default name. This can be overridden
                // by legend.options.labelFormatter
                name = '';
                if (typeof from === 'undefined') {
                    name = '< ';
                } else if (typeof to === 'undefined') {
                    name = '> ';
                }
                if (typeof from !== 'undefined') {
                    name += numberFormatter(from, valueDecimals) + valueSuffix;
                }
                if (typeof from !== 'undefined' && typeof to !== 'undefined') {
                    name += ' - ';
                }
                if (typeof to !== 'undefined') {
                    name += numberFormatter(to, valueDecimals) + valueSuffix;
                }
                // Add a mock object to the legend items
                legendItems.push(extend(
                    {
                        chart: chart,
                        name: name,
                        options: {},
                        drawLegendSymbol: LegendSymbolMixin.drawRectangle,
                        visible: true,
                        setState: noop,
                        isDataClass: true,
                        setVisible: function (this: ColorAxis.LegendItemObject): void {
                            vis = axis.visible = !vis;
                            axis.series.forEach(function (
                                series: Highcharts.Series
                            ): void {
                                series.points.forEach(function (
                                    point: Point
                                ): void {
                                    if (point.dataClass === i) {
                                        (point as any).setVisible(vis);
                                    }
                                });
                            });
                            chart.legend.colorizeItem(this as any, vis);
                        }
                    },
                    dataClass
                ));
            });
        }
        return legendItems;
    }

}

// Properties to preserve after destroy, for Axis.update (#5881, #6025).
Array.prototype.push.apply(Axis.keepProps, ColorAxis.keepProps);
H.ColorAxis = ColorAxis as any;

/**
 * Handle animation of the color attributes directly
 *
 * @private
 * @function Highcharts.Fx#fillSetter
 *//**
 * Handle animation of the color attributes directly
 *
 * @private
 * @function Highcharts.Fx#strokeSetter
 */
['fill', 'stroke'].forEach(function (prop: string): void {
    (Fx.prototype as any)[prop + 'Setter'] = function (): void {
        this.elem.attr(
            prop,
            color(this.start).tweenTo(
                color(this.end),
                this.pos
            ),
            null as any,
            true
        );
    };
});


// Extend the chart getAxes method to also get the color axis
addEvent(Chart, 'afterGetAxes', function (): void {
    var chart = this,
        options = chart.options;

    this.colorAxis = [] as Array<Highcharts.ColorAxis>;

    if (options.colorAxis) {
        options.colorAxis = splat(options.colorAxis);
        options.colorAxis.forEach(function (
            axisOptions: ColorAxis.Options,
            i: number
        ): void {
            axisOptions.index = i;
            new ColorAxis(chart, axisOptions); // eslint-disable-line no-new
        });
    }
});


// Add colorAxis to series axisTypes
addEvent(LineSeries, 'bindAxes', function (): void {
    var axisTypes = this.axisTypes;

    if (!axisTypes) {
        this.axisTypes = ['colorAxis'];

    } else if (axisTypes.indexOf('colorAxis') === -1) {
        axisTypes.push('colorAxis');
    }
});


// Add the color axis. This also removes the axis' own series to prevent
// them from showing up individually.
addEvent(Legend, 'afterGetAllItems', function (
    this: Highcharts.Legend,
    e: {
        allItems: Array<(Highcharts.ColorAxis|ColorAxis.LegendItemObject)>;
    }
): void {
    var colorAxisItems = [] as Array<(Highcharts.ColorAxis|ColorAxis.LegendItemObject)>,
        colorAxes = this.chart.colorAxis || [],
        options: ColorAxis.Options,
        i;

    colorAxes.forEach(function (colorAxis: Highcharts.ColorAxis): void {
        options = colorAxis.options;

        if (options && options.showInLegend) {
            // Data classes
            if (options.dataClasses && options.visible) {
                colorAxisItems = colorAxisItems.concat(
                    colorAxis.getDataClassLegendSymbols()
                );
                // Gradient legend
            } else if (options.visible) {
                // Add this axis on top
                colorAxisItems.push(colorAxis);
            }
            // If dataClasses are defined or showInLegend option is not set to
            // true, do not add color axis' series to legend.
            colorAxis.series.forEach(function (
                series: Highcharts.Series
            ): void {
                if (!series.options.showInLegend || options.dataClasses) {
                    if (series.options.legendType === 'point') {
                        series.points.forEach(function (
                            point: Point
                        ): void {
                            erase(e.allItems, point);
                        });

                    } else {
                        erase(e.allItems, series);
                    }
                }
            });
        }
    });

    i = colorAxisItems.length;
    while (i--) {
        e.allItems.unshift(colorAxisItems[i]);
    }
});

addEvent(Legend, 'afterColorizeItem', function (
    this: Highcharts.Legend,
    e: {
        item: Highcharts.ColorAxis;
        visible: boolean;
    }
): void {
    if (e.visible && e.item.legendColor) {
        (e.item.legendSymbol as any).attr({
            fill: e.item.legendColor
        });
    }
});

// Updates in the legend need to be reflected in the color axis (6888)
addEvent(Legend, 'afterUpdate', function (this: Highcharts.Legend): void {
    var colorAxes = this.chart.colorAxis;

    if (colorAxes) {
        colorAxes.forEach(function (colorAxis: Highcharts.ColorAxis): void {
            colorAxis.update({}, arguments[2]);
        });
    }
});

// Calculate and set colors for points
addEvent(LineSeries as any, 'afterTranslate', function (): void {
    if (
        this.chart.colorAxis &&
        this.chart.colorAxis.length ||
        this.colorAttribs
    ) {
        this.translateColors();
    }
});

namespace ColorAxis {

    export interface DataClassesOptions {
        color?: Highcharts.ColorType;
        colorIndex?: number;
        from?: number;
        name?: string;
        to?: number;
    }

    export interface LegendItemObject extends DataClassesOptions
    {
        chart: Chart;
        name: string;
        options: object;
        drawLegendSymbol: typeof LegendSymbolMixin['drawRectangle'];
        visible: boolean;
        setState: Function;
        isDataClass: true;
        setVisible: () => void;
    }

    export interface MarkerOptions {
        animation?: (boolean|Partial<Highcharts.AnimationOptionsObject>);
        color?: Highcharts.ColorType;
        width?: number;
    }

    export interface Options extends Highcharts.XAxisOptions {
        dataClassColor?: string;
        dataClasses?: Array<DataClassesOptions>;
        layout?: string;
        legend?: Highcharts.LegendOptions;
        marker?: MarkerOptions;
        maxColor?: Highcharts.ColorType;
        minColor?: Highcharts.ColorType;
        showInLegend?: boolean;
        stops?: Highcharts.GradientColorObject['stops'];
    }

}

export default ColorAxis;<|MERGE_RESOLUTION|>--- conflicted
+++ resolved
@@ -18,6 +18,11 @@
 const {
     parse: color
 } = Color;
+import ColorSeriesModule from '../../Mixins/ColorSeries.js';
+const {
+    colorPointMixin,
+    colorSeriesMixin
+} = ColorSeriesModule;
 import H from '../Globals.js';
 const {
     noop
@@ -124,22 +129,6 @@
 
 ''; // detach doclet above
 
-<<<<<<< HEAD
-import '../../Mixins/ColorSeries.js';
-
-var colorPointMixin = H.colorPointMixin,
-    colorSeriesMixin = H.colorSeriesMixin;
-=======
-import colorSeriesModule from '../../Mixins/ColorSeries.js';
-const {
-    colorPointMixin,
-    colorSeriesMixin
-} = colorSeriesModule;
-import '../Series/Series.js';
-
-var Series = H.Series;
->>>>>>> a10c28d9
-
 extend(LineSeries.prototype, colorSeriesMixin);
 extend(Point.prototype, colorPointMixin);
 
