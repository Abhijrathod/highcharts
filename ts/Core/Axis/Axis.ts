/* *
 *
 *  (c) 2010-2021 Torstein Honsi
 *
 *  License: www.highcharts.com/license
 *
 *  !!!!!!! SOURCE GETS TRANSPILED BY TYPESCRIPT. EDIT TS FILE ONLY. !!!!!!!
 *
 * */

'use strict';

/* *
 *
 *  Imports
 *
 * */

import type { AlignValue } from '../Renderer/AlignObject';
import type AnimationOptions from '../Animation/AnimationOptions';
import type AxisComposition from './AxisComposition';
import type {
    AxisCollectionKey,
    AxisCrosshairOptions,
    AxisLabelFormatterCallback,
    AxisLabelFormatterContextObject,
    AxisOptions,
    AxisTitleOptions,
    XAxisOptions,
    YAxisOptions
} from './AxisOptions';
import type AxisLike from './AxisLike';
import type { AxisTypeOptions } from './AxisType';
import type Chart from '../Chart/Chart';
import type CSSObject from '../Renderer/CSSObject';
import type { EventCallback } from '../Callback';
import type FontMetricsObject from '../Renderer/FontMetricsObject';
import type PlotLineOptions from './PlotLineOrBand/PlotLineOptions';
import type PlotLineOrBand from './PlotLineOrBand/PlotLineOrBand';
import type Point from '../Series/Point';
import type PointerEvent from '../PointerEvent';
import type PositionObject from '../Renderer/PositionObject';
import type Series from '../Series/Series';
import type SizeObject from '../Renderer/SizeObject';
import type SVGAttributes from '../Renderer/SVG/SVGAttributes';
import type SVGElement from '../Renderer/SVG/SVGElement';
import type SVGPath from '../Renderer/SVG/SVGPath';
import type TickPositionsArray from './TickPositionsArray';

import A from '../Animation/AnimationUtilities.js';
const { animObject } = A;
import AxisDefaults from './AxisDefaults.js';
import Color from '../Color/Color.js';
import D from '../DefaultOptions.js';
const { defaultOptions } = D;
import F from '../Foundation.js';
const { registerEventOptions } = F;
import H from '../Globals.js';
const { deg2rad } = H;
import { Palette } from '../Color/Palettes.js';
import Tick from './Tick.js';
import U from '../Utilities.js';
const {
    arrayMax,
    arrayMin,
    clamp,
    correctFloat,
    defined,
    destroyObjectProperties,
    erase,
    error,
    extend,
    fireEvent,
    isArray,
    isNumber,
    isString,
    merge,
    normalizeTickInterval,
    objectEach,
    pick,
    relativeLength,
    removeEvent,
    splat,
    syncTimeout
} = U;

const getNormalizedTickInterval = (
    axis: Axis,
    tickInterval: number
): number => normalizeTickInterval(
    tickInterval,
    void 0,
    void 0,
    pick(
        axis.options.allowDecimals,
        // If the tick interval is greather than 0.5, avoid decimals, as
        // linear axes are often used to render discrete values (#3363). If
        // a tick amount is set, allow decimals by default, as it increases
        // the chances for a good fit.
        tickInterval < 0.5 || axis.tickAmount !== void 0
    ),
    !!axis.tickAmount
);

/* *
 *
 *  Declarations
 *
 * */

declare module '../Series/SeriesOptions' {
    interface SeriesOptions {
        softThreshold?: boolean;
        startFromThreshold?: boolean;
        threshold?: number|null;
    }
}

/* *
 *
 *  Class
 *
 * */

/**
 * Create a new axis object. Called internally when instanciating a new chart or
 * adding axes by {@link Highcharts.Chart#addAxis}.
 *
 * A chart can have from 0 axes (pie chart) to multiples. In a normal, single
 * series cartesian chart, there is one X axis and one Y axis.
 *
 * The X axis or axes are referenced by {@link Highcharts.Chart.xAxis}, which is
 * an array of Axis objects. If there is only one axis, it can be referenced
 * through `chart.xAxis[0]`, and multiple axes have increasing indices. The same
 * pattern goes for Y axes.
 *
 * If you need to get the axes from a series object, use the `series.xAxis` and
 * `series.yAxis` properties. These are not arrays, as one series can only be
 * associated to one X and one Y axis.
 *
 * A third way to reference the axis programmatically is by `id`. Add an `id` in
 * the axis configuration options, and get the axis by
 * {@link Highcharts.Chart#get}.
 *
 * Configuration options for the axes are given in options.xAxis and
 * options.yAxis.
 *
 * @class
 * @name Highcharts.Axis
 *
 * @param {Highcharts.Chart} chart
 * The Chart instance to apply the axis on.
 *
 * @param {Highcharts.AxisOptions} userOptions
 * Axis options
 */
class Axis {

    /* *
     *
     *  Static Properties
     *
     * */

    public static readonly defaultOptions = AxisDefaults.defaultXAxisOptions;

    // Properties to survive after destroy, needed for Axis.update (#4317,
    // #5773, #5881).
    public static keepProps = [
        'extKey',
        'hcEvents',
        'names',
        'series',
        'userMax',
        'userMin'
    ];

    /* *
     *
     *  Constructors
     *
     * */

    public constructor(
        chart: Chart,
        userOptions: DeepPartial<AxisOptions>
    ) {
        this.init(chart, userOptions);
    }

    /* *
     *
     *  Properties
     *
     * */

    public _addedPlotLB?: boolean;
    public allowZoomOutside?: boolean;
    public alternateBands: Record<string, PlotLineOrBand> = void 0 as any;
    public autoRotation?: Array<number>;
    public axisGroup?: SVGElement;
    public axisLine?: SVGElement;
    public axisParent?: SVGElement;
    public axisPointRange?: number;
    public axisTitle?: SVGElement;
    public axisTitleMargin?: number;
    public bottom: number = void 0 as any;
    public categories?: Array<string>;
    public chart: Chart = void 0 as any;
    public closestPointRange: number = void 0 as any;
<<<<<<< HEAD
    public coll: AxisCollectionKey = void 0 as any;
=======
    public coll: ('colorAxis'|'xAxis'|'yAxis'|'zAxis') = void 0 as any;
>>>>>>> 5e5299d4
    public cross?: SVGElement;
    public crosshair?: AxisCrosshairOptions;
    public dataMax?: (null|number);
    public dataMin?: (null|number);
    public displayBtn?: boolean;
    public eventArgs?: any;
    public eventOptions: Record<string, EventCallback<Series, Event>> = void 0 as any;
    public finalTickAmt?: number;
    public forceRedraw?: boolean;
    public gridGroup?: SVGElement;
    public hasNames: boolean = void 0 as any;
    public hasVisibleSeries: boolean = void 0 as any;
    public height: number = void 0 as any;
    public horiz?: boolean;
    public index: number = void 0 as any;
    public isDirty?: boolean;
    public isLinked: boolean = void 0 as any;
    public isOrdinal?: boolean;
    public isRadial?: boolean;
    public isXAxis?: boolean;
    public isZAxis?: boolean;
    public keepProps?: Array<string>;
    public labelAlign?: AlignValue;
    public labelEdge: Array<null> = void 0 as any; // @todo
    public labelFormatter: AxisLabelFormatterCallback = void 0 as any;
    public labelGroup?: SVGElement;
    public labelOffset?: number;
    public labelRotation?: number;
    public left: number = void 0 as any;
    public len: number = void 0 as any;
    public linkedParent?: Axis;
    public max: (null|number) = void 0 as any;
    public maxLabelDimensions?: SizeObject;
    public maxLabelLength: number = void 0 as any;
    public min: (null|number) = void 0 as any;
    public minorTickInterval: number = void 0 as any;
    public minorTicks: Record<string, Tick> = void 0 as any;
    public minPixelPadding: number = void 0 as any;
    public minPointOffset?: number;
    public minRange?: (null|number);
    public names: Array<string> = void 0 as any;
    public offset: number = void 0 as any;
    public old?: { // @todo create a type
        len: number;
        max: number|null;
        min: number|null;
        transA: number;
        userMax?: number;
        userMin?: number;
    };
    public opposite?: boolean;
    public options: (AxisOptions|XAxisOptions|YAxisOptions) = void 0 as any;
    public ordinal?: AxisComposition['ordinal'];
    public overlap: boolean = void 0 as any;
    public paddedTicks: Array<number> = void 0 as any;
    public panningState?: Axis.PanningState;
    public plotLinesAndBands: Array<PlotLineOrBand> = void 0 as any;
    public plotLinesAndBandsGroups: Record<string, SVGElement> = void 0 as any;
    public pointRange: number = void 0 as any;
    public pointRangePadding: number = void 0 as any;
    public pos: number = void 0 as any;
    public positiveValuesOnly: boolean = void 0 as any;
    public reserveSpaceDefault?: boolean;
    public reversed?: boolean;
    public right: number = void 0 as any;
    public sector?: number;
    public series: Array<Series> = void 0 as any;
    public showAxis?: boolean;
    public side: number = void 0 as any;
    public single?: boolean;
    public softThreshold?: boolean;
    public staggerLines?: number;
    public staticScale?: number;
    public threshold?: number;
    public thresholdAlignment?: number;
    public tickAmount: number = void 0 as any;
    public tickInterval: number = void 0 as any;
    public tickmarkOffset: number = void 0 as any;
    public tickPositions: TickPositionsArray = void 0 as any;
    public tickRotCorr: PositionObject = void 0 as any;
    public ticks: Record<string, Tick> = void 0 as any;
    public titleOffset?: number;
    public top: number = void 0 as any;
    public transA: number = void 0 as any;
    public transB: number = void 0 as any;
    public translationSlope: number = void 0 as any;
    public userMax?: number;
    public userMin?: number;
    public userMinRange?: number;
    public userOptions: DeepPartial<AxisOptions> = void 0 as any;
    public visible: boolean = void 0 as any;
    public width: number = void 0 as any;
    public zoomEnabled: boolean = void 0 as any;

    /* *
     *
     *  Functions
     *
     * */

    /**
     * Overrideable function to initialize the axis.
     *
     * @see {@link Axis}
     *
     * @function Highcharts.Axis#init
     *
     * @param {Highcharts.Chart} chart
     * The Chart instance to apply the axis on.
     *
     * @param {AxisOptions} userOptions
     * Axis options.
     *
     * @emits Highcharts.Axis#event:afterInit
     * @emits Highcharts.Axis#event:init
     */
    public init(chart: Chart, userOptions: DeepPartial<AxisOptions>): void {

        const isXAxis = userOptions.isX,
            axis = this;

        /**
         * The Chart that the axis belongs to.
         *
         * @name Highcharts.Axis#chart
         * @type {Highcharts.Chart}
         */
        axis.chart = chart;

        /**
         * Whether the axis is horizontal.
         *
         * @name Highcharts.Axis#horiz
         * @type {boolean|undefined}
         */
        axis.horiz = chart.inverted && !axis.isZAxis ? !isXAxis : isXAxis;

        /**
         * Whether the axis is the x-axis.
         *
         * @name Highcharts.Axis#isXAxis
         * @type {boolean|undefined}
         */
        axis.isXAxis = isXAxis;

        /**
         * The collection where the axis belongs, for example `xAxis`, `yAxis`
         * or `colorAxis`. Corresponds to properties on Chart, for example
         * {@link Chart.xAxis}.
         *
         * @name Highcharts.Axis#coll
         * @type {string}
         */
        axis.coll = axis.coll || (isXAxis ? 'xAxis' : 'yAxis');

        fireEvent(this, 'init', { userOptions: userOptions });

        // Needed in setOptions
        axis.opposite = pick(userOptions.opposite, axis.opposite);

        /**
         * The side on which the axis is rendered. 0 is top, 1 is right, 2
         * is bottom and 3 is left.
         *
         * @name Highcharts.Axis#side
         * @type {number}
         */
        axis.side = pick(
            userOptions.side,
            axis.side,
            (axis.horiz ?
                (axis.opposite ? 0 : 2) : // top : bottom
                (axis.opposite ? 1 : 3)) // right : left
        );

        /**
         * Current options for the axis after merge of defaults and user's
         * options.
         *
         * @name Highcharts.Axis#options
         * @type {Highcharts.AxisOptions}
         */
        axis.setOptions(userOptions);


        const options = this.options,
            labelsOptions = options.labels,
            type = options.type;

        /**
         * User's options for this axis without defaults.
         *
         * @name Highcharts.Axis#userOptions
         * @type {Highcharts.AxisOptions}
         */
        axis.userOptions = userOptions;

        axis.minPixelPadding = 0;


        /**
         * Whether the axis is reversed. Based on the `axis.reversed`,
         * option, but inverted charts have reversed xAxis by default.
         *
         * @name Highcharts.Axis#reversed
         * @type {boolean}
         */
        axis.reversed = pick(options.reversed, axis.reversed);
        axis.visible = options.visible;
        axis.zoomEnabled = options.zoomEnabled;

        // Initial categories
        axis.hasNames =
            type === 'category' || (options.categories as any) === true;

        /**
         * If categories are present for the axis, names are used instead of
         * numbers for that axis.
         *
         * Since Highcharts 3.0, categories can also be extracted by giving each
         * point a name and setting axis type to `category`. However, if you
         * have multiple series, best practice remains defining the `categories`
         * array.
         *
         * @see [xAxis.categories](/highcharts/xAxis.categories)
         *
         * @name Highcharts.Axis#categories
         * @type {Array<string>}
         * @readonly
         */
        axis.categories = options.categories || (axis.hasNames ? [] : void 0);
        if (!axis.names) { // Preserve on update (#3830)
            axis.names = [];
            (axis.names as any).keys = {};
        }


        // Placeholder for plotlines and plotbands groups
        axis.plotLinesAndBandsGroups = {};

        // Shorthand types
        axis.positiveValuesOnly = !!axis.logarithmic;

        // Flag, if axis is linked to another axis
        axis.isLinked = defined(options.linkedTo);

        /**
         * List of major ticks mapped by postition on axis.
         *
         * @see {@link Highcharts.Tick}
         *
         * @name Highcharts.Axis#ticks
         * @type {Highcharts.Dictionary<Highcharts.Tick>}
         */
        axis.ticks = {};
        axis.labelEdge = [];
        /**
         * List of minor ticks mapped by position on the axis.
         *
         * @see {@link Highcharts.Tick}
         *
         * @name Highcharts.Axis#minorTicks
         * @type {Highcharts.Dictionary<Highcharts.Tick>}
         */
        axis.minorTicks = {};

        // List of plotLines/Bands
        axis.plotLinesAndBands = [];

        // Alternate bands
        axis.alternateBands = {};

        // Axis metrics
        axis.len = 0;
        axis.minRange = axis.userMinRange = options.minRange || options.maxZoom;
        axis.range = options.range;
        axis.offset = options.offset || 0;


        /**
         * The maximum value of the axis. In a logarithmic axis, this is the
         * logarithm of the real value, and the real value can be obtained from
         * {@link Axis#getExtremes}.
         *
         * @name Highcharts.Axis#max
         * @type {number|null}
         */
        axis.max = null;

        /**
         * The minimum value of the axis. In a logarithmic axis, this is the
         * logarithm of the real value, and the real value can be obtained from
         * {@link Axis#getExtremes}.
         *
         * @name Highcharts.Axis#min
         * @type {number|null}
         */
        axis.min = null;

        /**
         * The processed crosshair options.
         *
         * @name Highcharts.Axis#crosshair
         * @type {boolean|Highcharts.AxisCrosshairOptions}
         */
        const crosshair = pick(
            options.crosshair,
            splat((chart.options.tooltip as any).crosshairs)[isXAxis ? 0 : 1]
        );
        axis.crosshair = crosshair === true ? {} : crosshair;

        // Register. Don't add it again on Axis.update().
        if (chart.axes.indexOf(axis) === -1) { //
            if (isXAxis) { // #2713
                chart.axes.splice(chart.xAxis.length, 0, axis);
            } else {
                chart.axes.push(axis);
            }

            (chart as any)[axis.coll].push(axis);
        }
        chart.orderItems(axis.coll);

        /**
         * All series associated to the axis.
         *
         * @name Highcharts.Axis#series
         * @type {Array<Highcharts.Series>}
         */
        axis.series = axis.series || []; // populated by Series

        // Reversed axis
        if (
            chart.inverted &&
            !axis.isZAxis &&
            isXAxis &&
            typeof axis.reversed === 'undefined'
        ) {
            axis.reversed = true;
        }

        axis.labelRotation = isNumber(labelsOptions.rotation) ?
            labelsOptions.rotation :
            void 0;

        // Register event listeners
        registerEventOptions(axis, options);

        fireEvent(this, 'afterInit');
    }

    /**
     * Merge and set options.
     *
     * @private
     * @function Highcharts.Axis#setOptions
     *
     * @param {Highcharts.AxisOptions} userOptions
     * Axis options.
     *
     * @emits Highcharts.Axis#event:afterSetOptions
     */
    public setOptions(userOptions: DeepPartial<AxisOptions>): void {
        this.options = merge(
            AxisDefaults.defaultXAxisOptions,
            (this.coll === 'yAxis') && AxisDefaults.defaultYAxisOptions,
            [
                AxisDefaults.defaultTopAxisOptions,
                AxisDefaults.defaultRightAxisOptions,
                AxisDefaults.defaultBottomAxisOptions,
                AxisDefaults.defaultLeftAxisOptions
            ][this.side],
            merge(
                // if set in setOptions (#1053):
                defaultOptions[this.coll],
                userOptions
            )
        );

        fireEvent(this, 'afterSetOptions', { userOptions: userOptions });
    }

    /**
     * The default label formatter. The context is a special config object for
     * the label. In apps, use the
     * [labels.formatter](https://api.highcharts.com/highcharts/xAxis.labels.formatter)
     * instead, except when a modification is needed.
     *
     * @function Highcharts.Axis#defaultLabelFormatter
     *
     * @param {Highcharts.AxisLabelsFormatterContextObject} this
     * Formatter context of axis label.
     *
     * @param {Highcharts.AxisLabelsFormatterContextObject} [ctx]
     * Formatter context of axis label.
     *
     * @return {string}
     * The formatted label content.
     */
    public defaultLabelFormatter(
        this: AxisLabelFormatterContextObject,
        ctx?: AxisLabelFormatterContextObject
    ): string {
        const axis = this.axis,
            chart = this.chart,
            { numberFormatter } = chart,
            value = isNumber(this.value) ? this.value : NaN,
            time = axis.chart.time,
            categories = axis.categories,
            dateTimeLabelFormat = this.dateTimeLabelFormat,
            lang = defaultOptions.lang,
            numericSymbols = lang.numericSymbols,
            numSymMagnitude = lang.numericSymbolMagnitude || 1000,
            // make sure the same symbol is added for all labels on a linear
            // axis
            numericSymbolDetector = axis.logarithmic ?
                Math.abs(value) :
                axis.tickInterval;

        let i = numericSymbols && numericSymbols.length,
            multi,
            ret: (string|undefined);

        if (categories) {
            ret = `${this.value}`;

        } else if (dateTimeLabelFormat) { // datetime axis
            ret = time.dateFormat(dateTimeLabelFormat, value);

        } else if (i && numericSymbolDetector >= 1000) {
            // Decide whether we should add a numeric symbol like k (thousands)
            // or M (millions). If we are to enable this in tooltip or other
            // places as well, we can move this logic to the numberFormatter and
            // enable it by a parameter.
            while (i-- && typeof ret === 'undefined') {
                multi = Math.pow(numSymMagnitude, i + 1);
                if (
                    // Only accept a numeric symbol when the distance is more
                    // than a full unit. So for example if the symbol is k, we
                    // don't accept numbers like 0.5k.
                    numericSymbolDetector >= multi &&
                    // Accept one decimal before the symbol. Accepts 0.5k but
                    // not 0.25k. How does this work with the previous?
                    (value * 10) % multi === 0 &&
                    numericSymbols[i] !== null &&
                    value !== 0
                ) { // #5480
                    ret = numberFormatter(
                        value / multi, -1
                    ) + numericSymbols[i];
                }
            }
        }

        if (typeof ret === 'undefined') {
            if (Math.abs(value) >= 10000) { // add thousands separators
                ret = numberFormatter(value, -1);
            } else { // small numbers
                ret = numberFormatter(value, -1, void 0, ''); // #2466
            }
        }

        return ret;
    }

    /**
     * Get the minimum and maximum for the series of each axis. The function
     * analyzes the axis series and updates `this.dataMin` and `this.dataMax`.
     *
     * @private
     * @function Highcharts.Axis#getSeriesExtremes
     *
     * @emits Highcharts.Axis#event:afterGetSeriesExtremes
     * @emits Highcharts.Axis#event:getSeriesExtremes
     */
    public getSeriesExtremes(): void {
        const axis = this,
            chart = axis.chart;

        let xExtremes;

        fireEvent(this, 'getSeriesExtremes', null as any, function (): void {

            axis.hasVisibleSeries = false;

            // Reset properties in case we're redrawing (#3353)
            axis.dataMin = axis.dataMax = axis.threshold = null as any;
            axis.softThreshold = !axis.isXAxis;

            if (axis.stacking) {
                axis.stacking.buildStacks();
            }

            // loop through this axis' series
            axis.series.forEach(function (series): void {

                if (
                    series.visible ||
                    !chart.options.chart.ignoreHiddenSeries
                ) {

                    const seriesOptions = series.options;

                    let xData,
                        threshold = seriesOptions.threshold,
                        seriesDataMin: number,
                        seriesDataMax: number;

                    axis.hasVisibleSeries = true;

                    // Validate threshold in logarithmic axes
                    if (axis.positiveValuesOnly && (threshold as any) <= 0) {
                        threshold = null as any;
                    }

                    // Get dataMin and dataMax for X axes
                    if (axis.isXAxis) {
                        xData = series.xData as any;
                        if (xData.length) {
                            xData = axis.logarithmic ?
                                xData.filter(axis.validatePositiveValue) :
                                xData;

                            xExtremes = series.getXExtremes(xData);
                            // If xData contains values which is not numbers,
                            // then filter them out. To prevent performance hit,
                            // we only do this after we have already found
                            // seriesDataMin because in most cases all data is
                            // valid. #5234.
                            seriesDataMin = xExtremes.min;
                            seriesDataMax = xExtremes.max;

                            if (
                                !isNumber(seriesDataMin) &&
                                // #5010:
                                !((seriesDataMin as any) instanceof Date)
                            ) {
                                xData = xData.filter(isNumber);
                                xExtremes = series.getXExtremes(xData);
                                // Do it again with valid data
                                seriesDataMin = xExtremes.min;
                                seriesDataMax = xExtremes.max;
                            }

                            if (xData.length) {
                                axis.dataMin = Math.min(
                                    pick(axis.dataMin, seriesDataMin),
                                    seriesDataMin
                                );
                                axis.dataMax = Math.max(
                                    pick(axis.dataMax, seriesDataMax),
                                    seriesDataMax
                                );
                            }
                        }

                    // Get dataMin and dataMax for Y axes, as well as handle
                    // stacking and processed data
                    } else {

                        // Get this particular series extremes
                        const dataExtremes = series.applyExtremes();

                        // Get the dataMin and dataMax so far. If percentage is
                        // used, the min and max are always 0 and 100. If
                        // seriesDataMin and seriesDataMax is null, then series
                        // doesn't have active y data, we continue with nulls
                        if (isNumber(dataExtremes.dataMin)) {
                            seriesDataMin = dataExtremes.dataMin;
                            axis.dataMin = Math.min(
                                pick(axis.dataMin, seriesDataMin),
                                seriesDataMin
                            );
                        }
                        if (isNumber(dataExtremes.dataMax)) {
                            seriesDataMax = dataExtremes.dataMax;
                            axis.dataMax = Math.max(
                                pick(axis.dataMax, seriesDataMax),
                                seriesDataMax
                            );
                        }

                        // Adjust to threshold
                        if (defined(threshold)) {
                            axis.threshold = threshold;
                        }
                        // If any series has a hard threshold, it takes
                        // precedence
                        if (
                            !seriesOptions.softThreshold ||
                            axis.positiveValuesOnly
                        ) {
                            axis.softThreshold = false;
                        }
                    }
                }
            });
        });
        fireEvent(this, 'afterGetSeriesExtremes');
    }

    /**
     * Translate from axis value to pixel position on the chart, or back. Use
     * the `toPixels` and `toValue` functions in applications.
     *
     * @private
     * @function Highcharts.Axis#translate
     */
    public translate(
        val: number,
        backwards?: boolean,
        cvsCoord?: boolean,
        old?: boolean,
        handleLog?: boolean,
        pointPlacement?: number
    ): number {
        const axis = (this.linkedParent || this), // #1417
            localMin = (old && axis.old ? axis.old.min : axis.min);

        if (!isNumber(localMin)) {
            return NaN;
        }

        const minPixelPadding = axis.minPixelPadding,
            doPostTranslate = (
                axis.isOrdinal ||
                axis.brokenAxis && axis.brokenAxis.hasBreaks ||
                (axis.logarithmic && handleLog)
            ) && axis.lin2val;

        let sign = 1,
            cvsOffset = 0,
            localA = old && axis.old ? axis.old.transA : axis.transA,
            returnValue = 0;

        if (!localA) {
            localA = axis.transA;
        }

        // In vertical axes, the canvas coordinates start from 0 at the top like
        // in SVG.
        if (cvsCoord) {
            sign *= -1; // canvas coordinates inverts the value
            cvsOffset = axis.len;
        }

        // Handle reversed axis
        if (axis.reversed) {
            sign *= -1;
            cvsOffset -= sign * (axis.sector || axis.len);
        }

        // From pixels to value
        if (backwards) { // reverse translation

            val = val * sign + cvsOffset;
            val -= minPixelPadding;
            // from chart pixel to value:
            returnValue = val / localA + localMin;
            if (doPostTranslate) { // log, ordinal and broken axis
                returnValue = axis.lin2val(returnValue);
            }

        // From value to pixels
        } else {
            if (doPostTranslate) { // log, ordinal and broken axis
                val = axis.val2lin(val);
            }
            const value = sign * (val - localMin) * localA;

            returnValue = (!axis.isRadial ? correctFloat(value) : value) +
                cvsOffset +
                (sign * minPixelPadding) +
                (isNumber(pointPlacement) ? localA * pointPlacement : 0);
        }

        return returnValue;
    }

    /**
     * Translate a value in terms of axis units into pixels within the chart.
     *
     * @function Highcharts.Axis#toPixels
     *
     * @param {number} value
     * A value in terms of axis units.
     *
     * @param {boolean} paneCoordinates
     * Whether to return the pixel coordinate relative to the chart or just the
     * axis/pane itself.
     *
     * @return {number}
     * Pixel position of the value on the chart or axis.
     */
    public toPixels(
        value: number,
        paneCoordinates?: boolean
    ): number {
        return this.translate(value, false, !this.horiz, void 0, true) +
            (paneCoordinates ? 0 : this.pos);
    }

    /**
     * Translate a pixel position along the axis to a value in terms of axis
     * units.
     *
     * @function Highcharts.Axis#toValue
     *
     * @param {number} pixel
     * The pixel value coordinate.
     *
     * @param {boolean} [paneCoordinates=false]
     * Whether the input pixel is relative to the chart or just the axis/pane
     * itself.
     *
     * @return {number}
     * The axis value.
     */
    public toValue(
        pixel: number,
        paneCoordinates?: boolean
    ): number {
        return this.translate(
            pixel - (paneCoordinates ? 0 : this.pos as any),
            true,
            !this.horiz,
            void 0,
            true
        );
    }

    /**
     * Create the path for a plot line that goes from the given value on
     * this axis, across the plot to the opposite side. Also used internally for
     * grid lines and crosshairs.
     *
     * @function Highcharts.Axis#getPlotLinePath
     *
     * @param {Highcharts.AxisPlotLinePathOptionsObject} options
     * Options for the path.
     *
     * @return {Highcharts.SVGPathArray|null}
     * The SVG path definition for the plot line.
     */
    public getPlotLinePath(options: Axis.PlotLinePathOptions): (SVGPath|null) {
        const axis = this,
            chart = axis.chart,
            axisLeft = axis.left,
            axisTop = axis.top,
            old = options.old,
            value = options.value,
            lineWidth = options.lineWidth,
            cHeight = (old && chart.oldChartHeight) || chart.chartHeight,
            cWidth = (old && chart.oldChartWidth) || chart.chartWidth,
            transB = axis.transB;

        let translatedValue = options.translatedValue,
            force = options.force,
            x1: number,
            y1: number,
            x2: number,
            y2: number,
            skip: boolean;

        // eslint-disable-next-line valid-jsdoc
        /**
         * Check if x is between a and b. If not, either move to a/b
         * or skip, depending on the force parameter.
         * @private
         */
        function between(x: number, a: number, b: number): number {
            if (force !== 'pass' && x < a || x > b) {
                if (force) {
                    x = clamp(x, a, b);
                } else {
                    skip = true;
                }
            }
            return x;
        }

        const evt: Event = {
            value: value,
            lineWidth: lineWidth,
            old: old,
            force: force,
            acrossPanes: options.acrossPanes,
            translatedValue: translatedValue
        } as any;
        fireEvent(this, 'getPlotLinePath', evt, function (e: Event): void {

            translatedValue = pick(
                translatedValue,
                axis.translate(value as any, void 0, void 0, old)
            );
            // Keep the translated value within sane bounds, and avoid Infinity
            // to fail the isNumber test (#7709).
            translatedValue = clamp(translatedValue as any, -1e5, 1e5);


            x1 = x2 = Math.round(translatedValue + transB);
            y1 = y2 = Math.round((cHeight as any) - translatedValue - transB);
            if (!isNumber(translatedValue)) { // no min or max
                skip = true;
                force = false; // #7175, don't force it when path is invalid
            } else if (axis.horiz) {
                y1 = axisTop as any;
                y2 = (cHeight as any) - (axis.bottom as any);
                x1 = x2 = between(
                    x1, axisLeft as any, (axisLeft as any) + axis.width
                );
            } else {
                x1 = axisLeft as any;
                x2 = (cWidth as any) - (axis.right as any);
                y1 = y2 = between(
                    y1, axisTop as any, (axisTop as any) + axis.height
                );
            }
            (e as any).path = skip && !force ?
                null :
                chart.renderer.crispLine(
                    [['M', x1, y1], ['L', x2, y2]],
                    lineWidth || 1
                );
        });

        return (evt as any).path;
    }

    /**
     * Internal function to get the tick positions of a linear axis to round
     * values like whole tens or every five.
     *
     * @function Highcharts.Axis#getLinearTickPositions
     *
     * @param {number} tickInterval
     * The normalized tick interval.
     *
     * @param {number} min
     * Axis minimum.
     *
     * @param {number} max
     * Axis maximum.
     *
     * @return {Array<number>}
     * An array of axis values where ticks should be placed.
     */
    public getLinearTickPositions(
        tickInterval: number,
        min: number,
        max: number
    ): Array<number> {
        const roundedMin = correctFloat(
                Math.floor(min / tickInterval) * tickInterval
            ),
            roundedMax = correctFloat(
                Math.ceil(max / tickInterval) * tickInterval
            ),
            tickPositions = [];

        let pos,
            lastPos,
            precision;

        // When the precision is higher than what we filter out in
        // correctFloat, skip it (#6183).
        if (correctFloat(roundedMin + tickInterval) === roundedMin) {
            precision = 20;
        }

        // For single points, add a tick regardless of the relative position
        // (#2662, #6274)
        if (this.single) {
            return [min];
        }

        // Populate the intermediate values
        pos = roundedMin;
        while (pos <= roundedMax) {

            // Place the tick on the rounded value
            tickPositions.push(pos);

            // Always add the raw tickInterval, not the corrected one.
            pos = correctFloat(
                pos + tickInterval,
                precision
            );

            // If the interval is not big enough in the current min - max range
            // to actually increase the loop variable, we need to break out to
            // prevent endless loop. Issue #619
            if (pos === lastPos) {
                break;
            }

            // Record the last value
            lastPos = pos;
        }
        return tickPositions;
    }

    /**
     * Resolve the new minorTicks/minorTickInterval options into the legacy
     * loosely typed minorTickInterval option.
     *
     * @function Highcharts.Axis#getMinorTickInterval
     *
     * @return {number|"auto"|null}
     * Legacy option
     */
    public getMinorTickInterval(): ('auto'|null|number) {
        const options = this.options;

        if (options.minorTicks === true) {
            return pick(options.minorTickInterval, 'auto');
        }
        if (options.minorTicks === false) {
            return null;
        }
        return options.minorTickInterval as any;
    }

    /**
     * Internal function to return the minor tick positions. For logarithmic
     * axes, the same logic as for major ticks is reused.
     *
     * @function Highcharts.Axis#getMinorTickPositions
     *
     * @return {Array<number>}
     * An array of axis values where ticks should be placed.
     */
    public getMinorTickPositions(): Array<number> {
        const axis = this,
            options = axis.options,
            tickPositions = axis.tickPositions,
            minorTickInterval = axis.minorTickInterval,
            pointRangePadding = axis.pointRangePadding || 0,
            min = (axis.min as any) - pointRangePadding, // #1498
            max = (axis.max as any) + pointRangePadding, // #1498
            range = max - min;

        let minorTickPositions = [] as Array<number>,
            pos: number;

        // If minor ticks get too dense, they are hard to read, and may cause
        // long running script. So we don't draw them.
        if (range && range / minorTickInterval < axis.len / 3) { // #3875

            const logarithmic = axis.logarithmic;
            if (logarithmic) {
                // For each interval in the major ticks, compute the minor ticks
                // separately.
                this.paddedTicks.forEach(function (
                    _pos: number,
                    i: number,
                    paddedTicks: Array<number>
                ): void {
                    if (i) {
                        minorTickPositions.push.apply(
                            minorTickPositions,
                            logarithmic.getLogTickPositions(
                                minorTickInterval,
                                paddedTicks[i - 1],
                                paddedTicks[i],
                                true
                            )
                        );
                    }
                });

            } else if (
                axis.dateTime &&
                this.getMinorTickInterval() === 'auto'
            ) { // #1314
                minorTickPositions = minorTickPositions.concat(
                    axis.getTimeTicks(
                        axis.dateTime.normalizeTimeTickInterval(
                            minorTickInterval
                        ),
                        min,
                        max,
                        options.startOfWeek
                    )
                );
            } else {
                for (
                    pos = min + (tickPositions[0] - min) % minorTickInterval;
                    pos <= max;
                    pos += minorTickInterval
                ) {
                    // Very, very, tight grid lines (#5771)
                    if (pos === minorTickPositions[0]) {
                        break;
                    }
                    minorTickPositions.push(pos);
                }
            }
        }

        if (minorTickPositions.length !== 0) {
            axis.trimTicks(minorTickPositions); // #3652 #3743 #1498 #6330
        }
        return minorTickPositions;
    }

    /**
     * Adjust the min and max for the minimum range. Keep in mind that the
     * series data is not yet processed, so we don't have information on data
     * cropping and grouping, or updated `axis.pointRange` or
     * `series.pointRange`. The data can't be processed until we have finally
     * established min and max.
     *
     * @private
     * @function Highcharts.Axis#adjustForMinRange
     */
    public adjustForMinRange(): void {
        const axis = this,
            options = axis.options,
            log = axis.logarithmic;

        let min = axis.min,
            max = axis.max,
            zoomOffset,
            spaceAvailable: boolean,
            closestDataRange = 0,
            i,
            distance,
            xData,
            loopLength,
            minArgs: Array<(number|null|undefined)>,
            maxArgs: Array<(number|null|undefined)>,
            minRange;

        // Set the automatic minimum range based on the closest point distance
        if (
            axis.isXAxis &&
            typeof axis.minRange === 'undefined' &&
            !log
        ) {

            if (
                defined(options.min) ||
                defined(options.max) ||
                defined(options.floor) ||
                defined(options.ceiling)
            ) {
                axis.minRange = null; // don't do this again

            } else {

                // Find the closest distance between raw data points, as opposed
                // to closestPointRange that applies to processed points
                // (cropped and grouped)
                axis.series.forEach(function (series): void {
                    xData = series.xData as any;
                    loopLength = series.xIncrement ? 1 : xData.length - 1;

                    if (xData.length > 1) {
                        for (i = loopLength; i > 0; i--) {
                            distance = xData[i] - xData[i - 1];
                            if (
                                !closestDataRange ||
                                distance < closestDataRange
                            ) {
                                closestDataRange = distance;
                            }
                        }
                    }
                });
                axis.minRange = Math.min(
                    closestDataRange * 5,
                    (axis.dataMax as any) - (axis.dataMin as any)
                );
            }
        }

        // if minRange is exceeded, adjust
        if ((max as any) - (min as any) < (axis.minRange as any)) {

            spaceAvailable =
                (axis.dataMax as any) - (axis.dataMin as any) >=
                (axis.minRange as any);
            minRange = axis.minRange;
            zoomOffset = ((minRange as any) - (max as any) + (min as any)) / 2;

            // if min and max options have been set, don't go beyond it
            minArgs = [
                (min as any) - zoomOffset,
                pick(options.min, (min as any) - zoomOffset)
            ];
            // If space is available, stay within the data range
            if (spaceAvailable) {
                minArgs[2] = axis.logarithmic ?
                    axis.logarithmic.log2lin(axis.dataMin as any) :
                    axis.dataMin;
            }
            min = arrayMax(minArgs);

            maxArgs = [
                min + (minRange as any),
                pick(options.max, min + (minRange as any))
            ];
            // If space is availabe, stay within the data range
            if (spaceAvailable) {
                maxArgs[2] = log ?
                    log.log2lin(axis.dataMax as any) :
                    axis.dataMax;
            }

            max = arrayMin(maxArgs);

            // now if the max is adjusted, adjust the min back
            if (max - min < (minRange as any)) {
                minArgs[0] = max - (minRange as any);
                minArgs[1] = pick(options.min, max - (minRange as any));
                min = arrayMax(minArgs);
            }
        }

        // Record modified extremes
        axis.min = min;
        axis.max = max;
    }

    /**
     * Find the closestPointRange across all series.
     *
     * @private
     * @function Highcharts.Axis#getClosest
     */
    public getClosest(): number {
        let ret: any;

        if (this.categories) {
            ret = 1;
        } else {
            this.series.forEach(function (series): void {
                const seriesClosest = series.closestPointRange,
                    visible = series.visible ||
                        !series.chart.options.chart.ignoreHiddenSeries;

                if (
                    !series.noSharedTooltip &&
                    defined(seriesClosest) &&
                    visible
                ) {
                    ret = defined(ret) ?
                        Math.min(ret, seriesClosest as any) :
                        seriesClosest;
                }
            });
        }
        return ret;
    }

    /**
     * When a point name is given and no x, search for the name in the existing
     * categories, or if categories aren't provided, search names or create a
     * new category (#2522).
     *
     * @private
     * @function Highcharts.Axis#nameToX
     *
     * @param {Highcharts.Point} point
     * The point to inspect.
     *
     * @return {number}
     * The X value that the point is given.
     */
    public nameToX(point: Point): number {
        const explicitCategories = isArray(this.options.categories),
            names = explicitCategories ? this.categories : this.names;

        let nameX = point.options.x,
            x: (number|undefined);

        point.series.requireSorting = false;

        if (!defined(nameX)) {
            nameX = this.options.uniqueNames && names ?
                (
                    explicitCategories ?
                        names.indexOf(point.name) :
                        pick((names as any).keys[point.name], -1)

                ) :
                point.series.autoIncrement();
        }
        if (nameX === -1) { // Not found in currenct categories
            if (!explicitCategories && names) {
                x = names.length;
            }
        } else {
            x = nameX;
        }

        // Write the last point's name to the names array
        if (typeof x !== 'undefined') {
            this.names[x] = point.name as any;
            // Backwards mapping is much faster than array searching (#7725)
            (this.names as any).keys[point.name as any] = x;
        } else if (point.x) {
            x = point.x; // #17438
        }

        return x as any;
    }

    /**
     * When changes have been done to series data, update the axis.names.
     *
     * @private
     * @function Highcharts.Axis#updateNames
     */
    public updateNames(): void {
        const axis = this,
            names = this.names,
            i = names.length;

        if (i > 0) {
            Object.keys((names as any).keys).forEach(function (
                key: string
            ): void {
                delete ((names as any).keys)[key];
            });
            names.length = 0;

            this.minRange = this.userMinRange; // Reset
            (this.series || []).forEach(function (series): void {

                // Reset incrementer (#5928)
                series.xIncrement = null;

                // When adding a series, points are not yet generated
                if (!series.points || series.isDirtyData) {
                    // When we're updating the series with data that is longer
                    // than it was, and cropThreshold is passed, we need to make
                    // sure that the axis.max is increased _before_ running the
                    // premature processData. Otherwise this early iteration of
                    // processData will crop the points to axis.max, and the
                    // names array will be too short (#5857).
                    axis.max = Math.max(
                        (axis.max as any), (series.xData as any).length - 1
                    );

                    series.processData();
                    series.generatePoints();
                }

                series.data.forEach(function (
                    point: Point,
                    i: number
                ): void { // #9487
                    let x;

                    if (
                        point &&
                        point.options &&
                        typeof point.name !== 'undefined' // #9562
                    ) {
                        x = axis.nameToX(point);
                        if (typeof x !== 'undefined' && x !== point.x) {
                            point.x = x;
                            (series.xData as any)[i] = x;
                        }
                    }
                });
            });
        }
    }

    /**
     * Update translation information.
     *
     * @private
     * @function Highcharts.Axis#setAxisTranslation
     *
     * @emits Highcharts.Axis#event:afterSetAxisTranslation
     */
    public setAxisTranslation(): void {
        const axis = this,
            range = (axis.max as any) - (axis.min as any),
            linkedParent = axis.linkedParent,
            hasCategories = !!axis.categories,
            isXAxis = axis.isXAxis;

        let pointRange = axis.axisPointRange || 0,
            closestPointRange: number,
            minPointOffset = 0,
            pointRangePadding = 0,
            ordinalCorrection,
            transA = axis.transA;

        // Adjust translation for padding. Y axis with categories need to go
        // through the same (#1784).
        if (isXAxis || hasCategories || pointRange) {

            // Get the closest points
            closestPointRange = axis.getClosest();

            if (linkedParent) {
                minPointOffset = linkedParent.minPointOffset as any;
                pointRangePadding = linkedParent.pointRangePadding;
            } else {
                axis.series.forEach(function (series): void {
                    const seriesPointRange = hasCategories ?
                            1 :
                            (
                                isXAxis ?
                                    pick(
                                        series.options.pointRange,
                                        closestPointRange,
                                        0
                                    ) :
                                    (axis.axisPointRange || 0)
                            ), // #2806
                        pointPlacement = series.options.pointPlacement;

                    pointRange = Math.max(pointRange, seriesPointRange);

                    if (!axis.single || hasCategories) {
                        // TODO: series should internally set x- and y-
                        // pointPlacement to simplify this logic.
                        const isPointPlacementAxis = series.is('xrange') ?
                            !isXAxis :
                            isXAxis;

                        // minPointOffset is the value padding to the left of
                        // the axis in order to make room for points with a
                        // pointRange, typically columns. When the
                        // pointPlacement option is 'between' or 'on', this
                        // padding does not apply.
                        minPointOffset = Math.max(
                            minPointOffset,
                            isPointPlacementAxis && isString(pointPlacement) ?
                                0 :
                                seriesPointRange / 2
                        );

                        // Determine the total padding needed to the length of
                        // the axis to make room for the pointRange. If the
                        // series' pointPlacement is 'on', no padding is added.
                        pointRangePadding = Math.max(
                            pointRangePadding,
                            isPointPlacementAxis && pointPlacement === 'on' ?
                                0 :
                                seriesPointRange
                        );
                    }
                });
            }

            // Record minPointOffset and pointRangePadding
            ordinalCorrection = (
                axis.ordinal && axis.ordinal.slope && closestPointRange
            ) ?
                axis.ordinal.slope / closestPointRange :
                1; // #988, #1853
            axis.minPointOffset = minPointOffset =
                minPointOffset * ordinalCorrection;
            axis.pointRangePadding =
                pointRangePadding = pointRangePadding * ordinalCorrection;

            // pointRange means the width reserved for each point, like in a
            // column chart
            axis.pointRange = Math.min(
                pointRange,
                axis.single && hasCategories ? 1 : range
            );

            // closestPointRange means the closest distance between points. In
            // columns it is mostly equal to pointRange, but in lines pointRange
            // is 0 while closestPointRange is some other value
            if (isXAxis) {
                axis.closestPointRange = closestPointRange;
            }
        }

        // Secondary values
        axis.translationSlope = axis.transA = transA =
            axis.staticScale ||
            axis.len / ((range + pointRangePadding) || 1);

        // Translation addend
        axis.transB = axis.horiz ? axis.left : axis.bottom;
        axis.minPixelPadding = transA * minPointOffset;

        fireEvent(this, 'afterSetAxisTranslation');
    }

    /**
     * @private
     * @function Highcharts.Axis#minFromRange
     */
    public minFromRange(): (number|undefined) {
        const axis = this;
        return (axis.max as any) - (axis.range as any);
    }

    /**
     * Set the tick positions to round values and optionally extend the extremes
     * to the nearest tick.
     *
     * @private
     * @function Highcharts.Axis#setTickInterval
     *
     * @param {boolean} secondPass
     * TO-DO: parameter description
     *
     * @emits Highcharts.Axis#event:foundExtremes
     */
    public setTickInterval(secondPass?: boolean): void {
        const axis = this,
            chart = axis.chart,
            log = axis.logarithmic,
            options = axis.options,
            isXAxis = axis.isXAxis,
            isLinked = axis.isLinked,
            tickPixelIntervalOption = options.tickPixelInterval,
            categories = axis.categories,
            softThreshold = axis.softThreshold;

        let maxPadding = options.maxPadding,
            minPadding = options.minPadding,
            length,
            linkedParentExtremes,
            // Only non-negative tickInterval is valid, #12961
            tickIntervalOption =
                isNumber(options.tickInterval) && options.tickInterval >= 0 ?
                    options.tickInterval : void 0,
            threshold = isNumber(axis.threshold) ? axis.threshold : null,
            thresholdMin,
            thresholdMax,
            hardMin,
            hardMax;

        if (!axis.dateTime && !categories && !isLinked) {
            this.getTickAmount();
        }

        // Min or max set either by zooming/setExtremes or initial options
        hardMin = pick(axis.userMin, options.min);
        hardMax = pick(axis.userMax, options.max);

        // Linked axis gets the extremes from the parent axis
        if (isLinked) {
            axis.linkedParent = (chart as any)[axis.coll][
                options.linkedTo as any
            ];
            linkedParentExtremes = (axis.linkedParent as any).getExtremes();
            axis.min = pick(
                linkedParentExtremes.min,
                linkedParentExtremes.dataMin
            );
            axis.max = pick(
                linkedParentExtremes.max,
                linkedParentExtremes.dataMax
            );
            if (options.type !== (axis.linkedParent as any).options.type) {
                // Can't link axes of different type
                error(11, 1 as any, chart);
            }

        // Initial min and max from the extreme data values
        } else {

            // Adjust to hard threshold
            if (softThreshold && defined(threshold)) {
                if ((axis.dataMin as any) >= (threshold as any)) {
                    thresholdMin = threshold;
                    minPadding = 0;
                } else if ((axis.dataMax as any) <= (threshold as any)) {
                    thresholdMax = threshold;
                    maxPadding = 0;
                }
            }

            axis.min = pick(hardMin, thresholdMin, axis.dataMin as any);
            axis.max = pick(hardMax, thresholdMax, axis.dataMax as any);

        }

        if (log) {
            if (
                axis.positiveValuesOnly &&
                !secondPass &&
                Math.min(
                    axis.min as any, pick(axis.dataMin, axis.min as any)
                ) <= 0
            ) { // #978
                // Can't plot negative values on log axis
                error(10, 1 as any, chart);
            }
            // The correctFloat cures #934, float errors on full tens. But it
            // was too aggressive for #4360 because of conversion back to lin,
            // therefore use precision 15.
            axis.min = correctFloat(log.log2lin(axis.min as any), 16);
            axis.max = correctFloat(log.log2lin(axis.max as any), 16);
        }

        // handle zoomed range
        if (axis.range && defined(axis.max)) {
            // #618, #6773:
            axis.userMin = axis.min = hardMin =
                Math.max(axis.dataMin as any, axis.minFromRange() as any);
            axis.userMax = hardMax = axis.max as any;

            axis.range = null; // don't use it when running setExtremes
        }

        // Hook for Highcharts Stock Scroller.
        // Consider combining with beforePadding.
        fireEvent(axis, 'foundExtremes');

        // Hook for adjusting this.min and this.max. Used by bubble series.
        if (axis.beforePadding) {
            axis.beforePadding();
        }

        // adjust min and max for the minimum range
        axis.adjustForMinRange();

        // Pad the values to get clear of the chart's edges. To avoid
        // tickInterval taking the padding into account, we do this after
        // computing tick interval (#1337).
        if (
            !categories &&
            !axis.axisPointRange &&
            !(axis.stacking && axis.stacking.usePercentage) &&
            !isLinked &&
            defined(axis.min) &&
            defined(axis.max)
        ) {
            length = axis.max - axis.min;
            if (length) {
                if (!defined(hardMin) && minPadding) {
                    axis.min -= length * minPadding;
                }
                if (!defined(hardMax) && maxPadding) {
                    axis.max += length * maxPadding;
                }
            }
        }

        // Handle options for floor, ceiling, softMin and softMax (#6359)
        if (!isNumber(axis.userMin)) {
            if (
                isNumber(options.softMin) && options.softMin < (axis.min as any)
            ) {
                axis.min = hardMin = options.softMin; // #6894
            }
            if (isNumber(options.floor)) {
                axis.min = Math.max(axis.min as any, options.floor);
            }
        }
        if (!isNumber(axis.userMax)) {
            if (
                isNumber(options.softMax) && options.softMax > (axis.max as any)
            ) {
                axis.max = hardMax = options.softMax; // #6894
            }
            if (isNumber(options.ceiling)) {
                axis.max = Math.min(axis.max as any, options.ceiling);
            }
        }

        // When the threshold is soft, adjust the extreme value only if the data
        // extreme and the padded extreme land on either side of the threshold.
        // For example, a series of [0, 1, 2, 3] would make the yAxis add a tick
        // for -1 because of the default minPadding and startOnTick options.
        // This is prevented by the softThreshold option.
        if (softThreshold && defined(axis.dataMin)) {
            threshold = threshold || (0 as any);
            if (
                !defined(hardMin) &&
                (axis.min as any) < (threshold as any) &&
                (axis.dataMin as any) >= (threshold as any)
            ) {
                axis.min = axis.options.minRange ?
                    Math.min(threshold as any, (axis.max as any) -
                    (axis.minRange as any)) :
                    (threshold as any);

            } else if (
                !defined(hardMax) &&
                (axis.max as any) > (threshold as any) &&
                (axis.dataMax as any) <= (threshold as any)
            ) {
                axis.max = axis.options.minRange ?
                    Math.max(threshold as any, (axis.min as any) +
                    (axis.minRange as any)) :
                    (threshold as any);
            }
        }

        // If min is bigger than highest, or if max less than lowest value, the
        // chart should not render points. (#14417)
        if (
            isNumber(axis.min) &&
            isNumber(axis.max) &&
            !this.chart.polar &&
            (axis.min > axis.max)
        ) {
            if (defined(axis.options.min)) {
                axis.max = axis.min;
            } else if (defined(axis.options.max)) {
                axis.min = axis.max;
            }
        }

        // get tickInterval
        if (
            axis.min === axis.max ||
            typeof axis.min === 'undefined' ||
            typeof axis.max === 'undefined'
        ) {
            axis.tickInterval = 1;

        } else if (
            isLinked &&
            axis.linkedParent &&
            !tickIntervalOption &&
            tickPixelIntervalOption ===
                axis.linkedParent.options.tickPixelInterval
        ) {
            axis.tickInterval = tickIntervalOption =
                axis.linkedParent.tickInterval;

        } else {
            axis.tickInterval = pick(
                tickIntervalOption,
                this.tickAmount ?
                    (((axis.max as any) - (axis.min as any)) /
                    Math.max(this.tickAmount - 1, 1)) :
                    void 0,
                // For categoried axis, 1 is default, for linear axis use
                // tickPix
                categories ?
                    1 :
                    // don't let it be more than the data range
                    ((axis.max as any) - (axis.min as any)) *
                    tickPixelIntervalOption /
                    Math.max(axis.len, tickPixelIntervalOption)
            );
        }

        // Now we're finished detecting min and max, crop and group series data.
        // This is in turn needed in order to find tick positions in ordinal
        // axes.
        if (isXAxis && !secondPass) {
            const hasExtemesChanged = axis.min !== (axis.old && axis.old.min) ||
                axis.max !== (axis.old && axis.old.max);

            // First process all series assigned to that axis.
            axis.series.forEach(function (series): void {
                // Allows filtering out points outside the plot area.
                series.forceCrop = (
                    series.forceCropping &&
                    series.forceCropping()
                );
                series.processData(hasExtemesChanged);
            });

            // Then apply grouping if needed. The hasExtemesChanged helps to
            // decide if the data grouping should be skipped in the further
            // calculations #16319.
            fireEvent(this, 'postProcessData', { hasExtemesChanged });
        }

        // set the translation factor used in translate function
        axis.setAxisTranslation();

        // hook for ordinal axes and radial axes
        fireEvent(this, 'initialAxisTranslation');

        // In column-like charts, don't cramp in more ticks than there are
        // points (#1943, #4184)
        if (axis.pointRange && !tickIntervalOption) {
            axis.tickInterval = Math.max(axis.pointRange, axis.tickInterval);
        }

        // Before normalizing the tick interval, handle minimum tick interval.
        // This applies only if tickInterval is not defined.
        const minTickInterval = pick(
            options.minTickInterval,
            // In datetime axes, don't go below the data interval, except when
            // there are scatter-like series involved (#13369).
            axis.dateTime &&
            !axis.series.some((s): boolean|undefined => s.noSharedTooltip) ?
                axis.closestPointRange : 0
        );
        if (!tickIntervalOption && axis.tickInterval < minTickInterval) {
            axis.tickInterval = minTickInterval;
        }

        // For linear axes, normalize the interval
        if (!axis.dateTime && !axis.logarithmic && !tickIntervalOption) {
            axis.tickInterval = getNormalizedTickInterval(
                axis,
                axis.tickInterval
            );
        }

        // Prevent ticks from getting so close that we can't draw the labels
        if (!this.tickAmount) {
            axis.tickInterval = axis.unsquish();
        }

        this.setTickPositions();
    }

    /**
     * Now we have computed the normalized tickInterval, get the tick positions.
     *
     * @private
     * @function Highcharts.Axis#setTickPositions
     *
     * @emits Highcharts.Axis#event:afterSetTickPositions
     */
    public setTickPositions(): void {
        const axis = this,
            options = this.options,
            tickPositionsOption = options.tickPositions,
            tickPositioner = options.tickPositioner,
            minorTickIntervalOption = this.getMinorTickInterval(),
            hasVerticalPanning = this.hasVerticalPanning(),
            isColorAxis = this.coll === 'colorAxis',
            startOnTick = (
                (isColorAxis || !hasVerticalPanning) && options.startOnTick
            ),
            endOnTick = (
                (isColorAxis || !hasVerticalPanning) && options.endOnTick
            );

        let tickPositions: TickPositionsArray = [],
            tickPositionerResult: TickPositionsArray|undefined;

        // Set the tickmarkOffset
        this.tickmarkOffset = (
            this.categories &&
            options.tickmarkPlacement === 'between' &&
            this.tickInterval === 1
        ) ? 0.5 : 0; // #3202


        // get minorTickInterval
        this.minorTickInterval =
            minorTickIntervalOption === 'auto' &&
            this.tickInterval ?
                this.tickInterval / 5 :
                (minorTickIntervalOption as any);

        // When there is only one point, or all points have the same value on
        // this axis, then min and max are equal and tickPositions.length is 0
        // or 1. In this case, add some padding in order to center the point,
        // but leave it with one tick. #1337.
        this.single =
            this.min === this.max &&
            defined(this.min) &&
            !this.tickAmount &&
            (
                // Data is on integer (#6563)
                parseInt(this.min as any, 10) === this.min ||

                // Between integers and decimals are not allowed (#6274)
                options.allowDecimals !== false
            );

        /**
         * Contains the current positions that are laid out on the axis. The
         * positions are numbers in terms of axis values. In a category axis
         * they are integers, in a datetime axis they are also integers, but
         * designating milliseconds.
         *
         * This property is read only - for modifying the tick positions, use
         * the `tickPositioner` callback or [axis.tickPositions(
         * https://api.highcharts.com/highcharts/xAxis.tickPositions) option
         * instead.
         *
         * @name Highcharts.Axis#tickPositions
         * @type {Highcharts.AxisTickPositionsArray|undefined}
         */

        if (tickPositionsOption) {
            // Find the tick positions. Work on a copy (#1565)
            tickPositions = tickPositionsOption.slice();

        } else if (isNumber(this.min) && isNumber(this.max)) {

            // Too many ticks (#6405). Create a friendly warning and provide two
            // ticks so at least we can show the data series.
            if (
                (!axis.ordinal || !axis.ordinal.positions) &&
                (
                    (this.max - this.min) /
                    this.tickInterval >
                    Math.max(2 * this.len, 200)
                )
            ) {
                tickPositions = [this.min, this.max];
                error(19, false, this.chart);

            } else if (axis.dateTime) {
                tickPositions = axis.getTimeTicks(
                    axis.dateTime.normalizeTimeTickInterval(
                        this.tickInterval,
                        options.units
                    ),
                    this.min,
                    this.max,
                    options.startOfWeek,
                    axis.ordinal && axis.ordinal.positions,
                    this.closestPointRange,
                    true
                );
            } else if (axis.logarithmic) {
                tickPositions = axis.logarithmic.getLogTickPositions(
                    this.tickInterval,
                    this.min,
                    this.max
                );
            } else {
                const startingTickInterval = this.tickInterval;
                let adjustedTickInterval = startingTickInterval;
                while (adjustedTickInterval <= startingTickInterval * 2) {
                    tickPositions = this.getLinearTickPositions(
                        this.tickInterval,
                        this.min,
                        this.max
                    );

                    // If there are more tick positions than the set tickAmount,
                    // increase the tickInterval and continue until it fits.
                    // (#17100)
                    if (
                        this.tickAmount &&
                        tickPositions.length > this.tickAmount
                    ) {
                        this.tickInterval = getNormalizedTickInterval(
                            this,
                            adjustedTickInterval *= 1.1
                        );
                    } else {
                        break;
                    }
                }
            }

            // Too dense ticks, keep only the first and last (#4477)
            if (tickPositions.length > this.len) {
                tickPositions = [
                    tickPositions[0],
                    tickPositions[tickPositions.length - 1]
                ];
                // Reduce doubled value (#7339)
                if (tickPositions[0] === tickPositions[1]) {
                    tickPositions.length = 1;
                }
            }

            // Run the tick positioner callback, that allows modifying auto tick
            // positions.
            if (tickPositioner) {
                // Make it available to the positioner
                this.tickPositions = tickPositions;
                tickPositionerResult = tickPositioner.apply(
                    axis,
                    [this.min, this.max]
                );
                if (tickPositionerResult) {
                    tickPositions = tickPositionerResult;
                }
            }

        }
        this.tickPositions = tickPositions;


        // Reset min/max or remove extremes based on start/end on tick
        this.paddedTicks = tickPositions.slice(0); // Used for logarithmic minor
        this.trimTicks(tickPositions, startOnTick, endOnTick);
        if (!this.isLinked && isNumber(this.min) && isNumber(this.max)) {

            // Substract half a unit (#2619, #2846, #2515, #3390), but not in
            // case of multiple ticks (#6897)
            if (
                this.single &&
                tickPositions.length < 2 &&
                !this.categories &&
                !this.series.some((s): boolean =>
                    (s.is('heatmap') && s.options.pointPlacement === 'between')
                )
            ) {
                this.min -= 0.5;
                this.max += 0.5;
            }
            if (!tickPositionsOption && !tickPositionerResult) {
                this.adjustTickAmount();
            }
        }

        fireEvent(this, 'afterSetTickPositions');
    }

    /**
     * Handle startOnTick and endOnTick by either adapting to padding min/max or
     * rounded min/max. Also handle single data points.
     *
     * @private
     * @function Highcharts.Axis#trimTicks
     *
     * @param {Array<number>} tickPositions
     * TO-DO: parameter description
     *
     * @param {boolean} [startOnTick]
     * TO-DO: parameter description
     *
     * @param {boolean} [endOnTick]
     * TO-DO: parameter description
     */
    public trimTicks(
        tickPositions: Array<number>,
        startOnTick?: boolean,
        endOnTick?: boolean
    ): void {
        const roundedMin = tickPositions[0],
            roundedMax = tickPositions[tickPositions.length - 1],
            minPointOffset =
                (!this.isOrdinal && this.minPointOffset) || 0; // (#12716)

        fireEvent(this, 'trimTicks');

        if (!this.isLinked) {
            if (startOnTick && roundedMin !== -Infinity) { // #6502
                this.min = roundedMin;
            } else {
                while ((this.min as any) - minPointOffset > tickPositions[0]) {
                    tickPositions.shift();
                }
            }

            if (endOnTick) {
                this.max = roundedMax;
            } else {
                while ((this.max as any) + minPointOffset <
                        tickPositions[tickPositions.length - 1]) {
                    tickPositions.pop();
                }
            }

            // If no tick are left, set one tick in the middle (#3195)
            if (
                tickPositions.length === 0 &&
                defined(roundedMin) &&
                !this.options.tickPositions
            ) {
                tickPositions.push((roundedMax + roundedMin) / 2);
            }
        }
    }

    /**
     * Check if there are multiple axes in the same pane.
     *
     * @private
     * @function Highcharts.Axis#alignToOthers
     *
     * @return {boolean|undefined}
     * True if there are other axes.
     */
    public alignToOthers(): (boolean|undefined) {
        const axis = this,
            alignedAxes: Axis[] = [this],
            options = axis.options,
            alignThresholds = (
                this.coll === 'yAxis' &&
                this.chart.options.chart.alignThresholds
            ),
            thresholdAlignments: number[] = [];

        let hasOther: (boolean|undefined);
        axis.thresholdAlignment = void 0;
        if (
            (
                // Only if alignTicks or alignThresholds is true
                (
                    this.chart.options.chart.alignTicks !== false &&
                    options.alignTicks
                ) || (
                    alignThresholds
                )
            ) &&

            // Disabled when startOnTick or endOnTick are false (#7604)
            options.startOnTick !== false &&
            options.endOnTick !== false &&

            // Don't try to align ticks on a log axis, they are not evenly
            // spaced (#6021)
            !axis.logarithmic
        ) {

            // Get a key identifying which pane the axis belongs to
            const getKey = (axis: Axis): string => {
                const { horiz, options } = axis;
                return [
                    horiz ? options.left : options.top,
                    options.width,
                    options.height,
                    options.pane
                ].join(',');
            };

            const thisKey = getKey(this);
            this.chart[this.coll as 'xAxis'|'yAxis'].forEach(function (
                otherAxis: Axis
            ): void {
                const { series } = otherAxis;
                if (
                    // #4442
                    series.length &&
                    series.some((s): boolean => s.visible) &&
                    otherAxis !== axis &&
                    getKey(otherAxis) === thisKey
                ) {
                    hasOther = true; // #4201
                    alignedAxes.push(otherAxis);
                }
            });
        }

        if (hasOther && alignThresholds) {

            // Handle alignThresholds. The `thresholdAlignments` array keeps
            // records of where each axis in the group wants its threshold, from
            // 0 which is on `axis.min`, to 1 which is on `axis.max`.
            alignedAxes.forEach((otherAxis): void => {
                const threshAlign = otherAxis.getThresholdAlignment(axis);
                if (isNumber(threshAlign)) {
                    thresholdAlignments.push(threshAlign);
                }
            });

            // For each of the axes in the group, record the average
            // `thresholdAlignment`.
            const thresholdAlignment = thresholdAlignments.length > 1 ?
                thresholdAlignments.reduce(
                    (sum: number, n): number => (sum += n),
                    0
                ) / thresholdAlignments.length :
                void 0;

            alignedAxes.forEach((axis): void => {
                axis.thresholdAlignment = thresholdAlignment;
            });
        }

        return hasOther;
    }

    /**
     * Where the axis wants its threshold, from 0 which is on `axis.min`, to 1 which
     * is on `axis.max`.
     *
     * @private
     * @function Highcharts.Axis#getThresholdAlignment
     */
    public getThresholdAlignment(callerAxis: Axis): number|undefined {
        if (
            !isNumber(this.dataMin) ||
            (
                this !== callerAxis &&
                this.series.some((s): boolean|undefined => (
                    s.isDirty || s.isDirtyData
                ))
            )
        ) {
            this.getSeriesExtremes();
        }
        if (isNumber(this.threshold)) {
            let thresholdAlignment = clamp(
                (
                    (this.threshold - (this.dataMin || 0)) /
                    ((this.dataMax || 0) - (this.dataMin || 0))
                ),
                0,
                1
            );
            if (this.options.reversed) {
                thresholdAlignment = 1 - thresholdAlignment;
            }
            return thresholdAlignment;
        }
    }

    /**
     * Find the max ticks of either the x and y axis collection, and record it
     * in `this.tickAmount`.
     *
     * @private
     * @function Highcharts.Axis#getTickAmount
     */
    public getTickAmount(): void {
        const axis = this,
            options = this.options,
            tickPixelInterval = options.tickPixelInterval as any;

        let tickAmount = options.tickAmount;

        if (
            !defined(options.tickInterval) &&
            !tickAmount &&
            this.len < tickPixelInterval &&
            !this.isRadial &&
            !axis.logarithmic &&
            options.startOnTick &&
            options.endOnTick
        ) {
            tickAmount = 2;
        }

        if (!tickAmount && this.alignToOthers()) {
            // Add 1 because 4 tick intervals require 5 ticks (including first
            // and last)
            tickAmount = Math.ceil(this.len / (tickPixelInterval as any)) + 1;
        }

        // For tick amounts of 2 and 3, compute five ticks and remove the
        // intermediate ones. This prevents the axis from adding ticks that are
        // too far away from the data extremes.
        if ((tickAmount as any) < 4) {
            this.finalTickAmt = tickAmount;
            tickAmount = 5;
        }

        this.tickAmount = (tickAmount as any);
    }

    /**
     * When using multiple axes, adjust the number of ticks to match the highest
     * number of ticks in that group.
     *
     * @private
     * @function Highcharts.Axis#adjustTickAmount
     */
    public adjustTickAmount(): void {
        const axis = this,
            {
                finalTickAmt,
                max,
                min,
                options,
                tickPositions,
                tickAmount,
                thresholdAlignment
            } = axis,
            currentTickAmount = tickPositions && tickPositions.length,
            threshold = pick(axis.threshold, axis.softThreshold ? 0 : null);

        let len,
            i,
            tickInterval = axis.tickInterval,
            thresholdTickIndex: number|undefined;

        const
            // Extend the tickPositions by appending a position
            append = (): number => tickPositions.push(correctFloat(
                tickPositions[tickPositions.length - 1] +
                tickInterval
            )),

            // Extend the tickPositions by prepending a position
            prepend = (): number => tickPositions.unshift(correctFloat(
                tickPositions[0] - tickInterval
            ));

        // If `thresholdAlignment` is a number, it means the `alignThresholds`
        // option is true. The `thresholdAlignment` is a scalar value between 0
        // and 1 for where the threshold should be relative to `axis.min` and
        // `axis.max`. Now that we know the tick amount, convert this to the
        // tick index. Unless `thresholdAlignment` is exactly 0 or 1, avoid the
        // first or last tick because that would lead to series being clipped.
        if (isNumber(thresholdAlignment)) {
            thresholdTickIndex = thresholdAlignment < 0.5 ?
                Math.ceil(thresholdAlignment * (tickAmount - 1)) :
                Math.floor(thresholdAlignment * (tickAmount - 1));

            if (options.reversed) {
                thresholdTickIndex = tickAmount - 1 - thresholdTickIndex;
            }
        }

        if (axis.hasData() && isNumber(min) && isNumber(max)) { // #14769

            // Adjust extremes and translation to the modified tick positions
            const adjustExtremes = (): void => {
                axis.transA *= (currentTickAmount - 1) / (tickAmount - 1);

                // Do not crop when ticks are not extremes (#9841)
                axis.min = options.startOnTick ?
                    tickPositions[0] :
                    Math.min(min, tickPositions[0]);
                axis.max = options.endOnTick ?
                    tickPositions[tickPositions.length - 1] :
                    Math.max(
                        max,
                        tickPositions[tickPositions.length - 1]
                    );
            };

            // When the axis is subject to the alignThresholds option. Use
            // axis.threshold because the local threshold includes the
            // `softThreshold`.
            if (isNumber(thresholdTickIndex) && isNumber(axis.threshold)) {

                // Throw away the previously computed tickPositions and start
                // from scratch with only the threshold itself, then add ticks
                // below the threshold first, then fill up above the threshold.
                // If we are not able to fill up to axis.max, double the
                // tickInterval and run again.
                while (
                    tickPositions[thresholdTickIndex] !== threshold ||
                    tickPositions.length !== tickAmount ||
                    tickPositions[0] > min ||
                    tickPositions[tickPositions.length - 1] < max
                ) {
                    tickPositions.length = 0;
                    tickPositions.push(axis.threshold);

                    while (tickPositions.length < tickAmount) {

                        if (
                            // Start by prepending positions until the threshold
                            // is at the required index...
                            tickPositions[thresholdTickIndex] === void 0 ||
                            tickPositions[thresholdTickIndex] > axis.threshold
                        ) {
                            prepend();

                        } else {
                            // ... then append positions until we have the
                            // required length
                            append();

                        }
                    }

                    // Safety vent
                    if (tickInterval > axis.tickInterval * 8) {
                        break;
                    }

                    tickInterval *= 2;
                }

                adjustExtremes();

            } else if (currentTickAmount < tickAmount) {
                while (tickPositions.length < tickAmount) {

                    // Extend evenly for both sides unless we're on the
                    // threshold (#3965)
                    if (tickPositions.length % 2 || min === threshold) {
                        append();
                    } else {
                        prepend();
                    }
                }

                adjustExtremes();

            }

            // The finalTickAmt property is set in getTickAmount
            if (defined(finalTickAmt)) {
                i = len = tickPositions.length;
                while (i--) {
                    if (
                        // Remove every other tick
                        (finalTickAmt === 3 && i % 2 === 1) ||
                        // Remove all but first and last
                        ((finalTickAmt as any) <= 2 && i > 0 && i < len - 1)
                    ) {
                        tickPositions.splice(i, 1);
                    }
                }
                axis.finalTickAmt = void 0;
            }
        }
    }

    /**
     * Set the scale based on data min and max, user set min and max or options.
     *
     * @private
     * @function Highcharts.Axis#setScale
     *
     * @emits Highcharts.Axis#event:afterSetScale
     */
    public setScale(): void {
        const axis = this;

        let isDirtyData: (boolean|undefined) = false,
            isXAxisDirty = false;

        axis.series.forEach(function (series): void {
            isDirtyData = isDirtyData || series.isDirtyData || series.isDirty;

            // When x axis is dirty, we need new data extremes for y as
            // well:
            isXAxisDirty = (
                isXAxisDirty ||
                (series.xAxis && series.xAxis.isDirty) ||
                false
            );
        });

        // set the new axisLength
        axis.setAxisSize();
        const isDirtyAxisLength = axis.len !== (axis.old && axis.old.len);

        // do we really need to go through all this?
        if (
            isDirtyAxisLength ||
            isDirtyData ||
            isXAxisDirty ||
            axis.isLinked ||
            axis.forceRedraw ||
            axis.userMin !== (axis.old && axis.old.userMin) ||
            axis.userMax !== (axis.old && axis.old.userMax) ||
            axis.alignToOthers()
        ) {

            if (axis.stacking) {
                axis.stacking.resetStacks();
            }

            axis.forceRedraw = false;

            // get data extremes if needed
            axis.getSeriesExtremes();

            // get fixed positions based on tickInterval
            axis.setTickInterval();

            // Mark as dirty if it is not already set to dirty and extremes have
            // changed. #595.
            if (!axis.isDirty) {
                axis.isDirty =
                    isDirtyAxisLength ||
                    axis.min !== (axis.old && axis.old.min) ||
                    axis.max !== (axis.old && axis.old.max);
            }
        } else if (axis.stacking) {
            axis.stacking.cleanStacks();
        }

        // Recalculate panning state object, when the data
        // has changed. It is required when vertical panning is enabled.
        if (isDirtyData && axis.panningState) {
            axis.panningState.isDirty = true;
        }

        fireEvent(this, 'afterSetScale');
    }

    /**
     * Set the minimum and maximum of the axes after render time. If the
     * `startOnTick` and `endOnTick` options are true, the minimum and maximum
     * values are rounded off to the nearest tick. To prevent this, these
     * options can be set to false before calling setExtremes. Also, setExtremes
     * will not allow a range lower than the `minRange` option, which by default
     * is the range of five points.
     *
     * @sample highcharts/members/axis-setextremes/
     *         Set extremes from a button
     * @sample highcharts/members/axis-setextremes-datetime/
     *         Set extremes on a datetime axis
     * @sample highcharts/members/axis-setextremes-off-ticks/
     *         Set extremes off ticks
     * @sample stock/members/axis-setextremes/
     *         Set extremes in Highcharts Stock
     *
     * @function Highcharts.Axis#setExtremes
     *
     * @param {number} [newMin]
     * The new minimum value.
     *
     * @param {number} [newMax]
     * The new maximum value.
     *
     * @param {boolean} [redraw=true]
     * Whether to redraw the chart or wait for an explicit call to
     * {@link Highcharts.Chart#redraw}
     *
     * @param {boolean|Partial<Highcharts.AnimationOptionsObject>} [animation=true]
     * Enable or modify animations.
     *
     * @param {*} [eventArguments]
     * Arguments to be accessed in event handler.
     *
     * @emits Highcharts.Axis#event:setExtremes
     */
    public setExtremes(
        newMin?: number,
        newMax?: number,
        redraw?: boolean,
        animation?: (boolean|Partial<AnimationOptions>),
        eventArguments?: any
    ): void {
        const axis = this,
            chart = axis.chart;

        redraw = pick(redraw, true); // defaults to true

        axis.series.forEach(function (serie): void {
            delete serie.kdTree;
        });

        // Extend the arguments with min and max
        eventArguments = extend(eventArguments, {
            min: newMin,
            max: newMax
        });

        // Fire the event
        fireEvent(axis, 'setExtremes', eventArguments, function (): void {

            axis.userMin = newMin;
            axis.userMax = newMax;
            axis.eventArgs = eventArguments;

            if (redraw) {
                chart.redraw(animation);
            }
        });
    }

    /**
     * Overridable method for zooming chart. Pulled out in a separate method to
     * allow overriding in stock charts.
     *
     * @private
     * @function Highcharts.Axis#zoom
     */
    public zoom(newMin: number, newMax: number): void {
        const axis = this,
            dataMin = this.dataMin,
            dataMax = this.dataMax,
            options = this.options,
            min = Math.min(dataMin as any, pick(options.min, dataMin as any)),
            max = Math.max(dataMax as any, pick(options.max, dataMax as any)),
            evt = {
                newMin: newMin,
                newMax: newMax
            } as AnyRecord;

        fireEvent(this, 'zoom', evt, function (e: AnyRecord): void {

            // Use e.newMin and e.newMax - event handlers may have altered them
            let newMin = e.newMin,
                newMax = e.newMax;

            if (newMin !== axis.min || newMax !== axis.max) { // #5790

                // Prevent pinch zooming out of range. Check for defined is for
                // #1946. #1734.
                if (!axis.allowZoomOutside) {
                    // #6014, sometimes newMax will be smaller than min (or
                    // newMin will be larger than max).
                    if (defined(dataMin)) {
                        if (newMin < min) {
                            newMin = min;
                        }
                        if (newMin > max) {
                            newMin = max;
                        }
                    }
                    if (defined(dataMax)) {
                        if (newMax < min) {
                            newMax = min;
                        }
                        if (newMax > max) {
                            newMax = max;
                        }
                    }
                }

                // In full view, displaying the reset zoom button is not
                // required
                axis.displayBtn = (
                    typeof newMin !== 'undefined' ||
                    typeof newMax !== 'undefined'
                );

                // Do it
                axis.setExtremes(
                    newMin,
                    newMax,
                    false,
                    void 0,
                    { trigger: 'zoom' }
                );
            }
            e.zoomed = true;
        });

        return evt.zoomed;
    }

    /**
     * Update the axis metrics.
     *
     * @private
     * @function Highcharts.Axis#setAxisSize
     */
    public setAxisSize(): void {
        const chart = this.chart,
            options = this.options,
            // [top, right, bottom, left]
            offsets = options.offsets || [0, 0, 0, 0],
            horiz = this.horiz,

            // Check for percentage based input values. Rounding fixes problems
            // with column overflow and plot line filtering (#4898, #4899)
            width = this.width = Math.round(relativeLength(
                pick(
                    options.width,
                    chart.plotWidth - offsets[3] + offsets[1]
                ),
                chart.plotWidth
            )),
            height = this.height = Math.round(relativeLength(
                pick(
                    options.height,
                    chart.plotHeight - offsets[0] + offsets[2]
                ),
                chart.plotHeight
            )),
            top = this.top = Math.round(relativeLength(
                pick(options.top, chart.plotTop + offsets[0]),
                chart.plotHeight,
                chart.plotTop
            )),
            left = this.left = Math.round(relativeLength(
                pick(options.left, chart.plotLeft + offsets[3]),
                chart.plotWidth,
                chart.plotLeft
            ));

        // Expose basic values to use in Series object and navigator
        this.bottom = (chart.chartHeight as any) - height - top;
        this.right = (chart.chartWidth as any) - width - left;

        // Direction agnostic properties
        this.len = Math.max(horiz ? width : height, 0); // Math.max fixes #905
        this.pos = horiz ? left : top; // distance from SVG origin
    }

    /**
     * Get the current extremes for the axis.
     *
     * @sample highcharts/members/axis-getextremes/
     *         Report extremes by click on a button
     *
     * @function Highcharts.Axis#getExtremes
     *
     * @return {Highcharts.ExtremesObject}
     * An object containing extremes information.
     */
    public getExtremes(): Axis.ExtremesObject {
        const axis = this,
            log = axis.logarithmic;

        return {
            min: log ?
                correctFloat(log.lin2log(axis.min as any)) :
                axis.min as any,
            max: log ?
                correctFloat(log.lin2log(axis.max as any)) :
                axis.max as any,
            dataMin: axis.dataMin as any,
            dataMax: axis.dataMax as any,
            userMin: axis.userMin as any,
            userMax: axis.userMax as any
        };
    }

    /**
     * Get the zero plane either based on zero or on the min or max value.
     * Used in bar and area plots.
     *
     * @function Highcharts.Axis#getThreshold
     *
     * @param {number} threshold
     * The threshold in axis values.
     *
     * @return {number}
     * The translated threshold position in terms of pixels, and corrected to
     * stay within the axis bounds.
     */
    public getThreshold(threshold: number): number {
        const axis = this,
            log = axis.logarithmic,
            realMin = log ? log.lin2log(axis.min as any) : axis.min as any,
            realMax = log ? log.lin2log(axis.max as any) : axis.max as any;

        if (threshold === null || threshold === -Infinity) {
            threshold = realMin;
        } else if (threshold === Infinity) {
            threshold = realMax;
        } else if (realMin > threshold) {
            threshold = realMin;
        } else if (realMax < threshold) {
            threshold = realMax;
        }

        return axis.translate(
            threshold, 0 as any, 1 as any, 0 as any, 1 as any
        );
    }

    /**
     * Compute auto alignment for the axis label based on which side the axis is
     * on and the given rotation for the label.
     *
     * @private
     * @function Highcharts.Axis#autoLabelAlign
     *
     * @param {number} rotation
     * The rotation in degrees as set by either the `rotation` or `autoRotation`
     * options.
     *
     * @return {Highcharts.AlignValue}
     * Can be `"center"`, `"left"` or `"right"`.
     */
    public autoLabelAlign(rotation: number): AlignValue {
        const angle = (pick(rotation, 0) - (this.side * 90) + 720) % 360,
            evt = { align: 'center' as AlignValue };

        fireEvent(this, 'autoLabelAlign', evt, function (
            e: AnyRecord
        ): void {

            if (angle > 15 && angle < 165) {
                e.align = 'right';
            } else if (angle > 195 && angle < 345) {
                e.align = 'left';
            }
        });

        return evt.align;
    }

    /**
     * Get the tick length and width for the axis based on axis options.
     *
     * @private
     * @function Highcharts.Axis#tickSize
     *
     * @param {string} [prefix]
     * 'tick' or 'minorTick'
     *
     * @return {Array<number,number>|undefined}
     * An array of tickLength and tickWidth
     */
    public tickSize(prefix?: string): [number, number]|undefined {
        const options = this.options,
            tickWidth = pick(
                options[prefix === 'tick' ? 'tickWidth' : 'minorTickWidth'],
                // Default to 1 on linear and datetime X axes
                prefix === 'tick' && this.isXAxis && !this.categories ? 1 : 0
            );

        let tickLength = options[
                prefix === 'tick' ? 'tickLength' : 'minorTickLength'
            ],
            tickSize: ([number, number]|undefined);

        if (tickWidth && tickLength) {
            // Negate the length
            if ((options as any)[prefix + 'Position'] === 'inside') {
                tickLength = -tickLength;
            }
            tickSize = [tickLength, tickWidth];
        }

        const e = { tickSize };
        fireEvent(this, 'afterTickSize', e);

        return e.tickSize;

    }

    /**
     * Return the size of the labels.
     *
     * @private
     * @function Highcharts.Axis#labelMetrics
     */
    public labelMetrics(): FontMetricsObject {
        const index = this.tickPositions && this.tickPositions[0] || 0;

        return this.chart.renderer.fontMetrics(
            this.options.labels.style.fontSize,
            this.ticks[index] && this.ticks[index].label
        );
    }

    /**
     * Prevent the ticks from getting so close we can't draw the labels. On a
     * horizontal axis, this is handled by rotating the labels, removing ticks
     * and adding ellipsis. On a vertical axis remove ticks and add ellipsis.
     *
     * @private
     * @function Highcharts.Axis#unsquish
     */
    public unsquish(): number {
        const labelOptions = this.options.labels,
            horiz = this.horiz,
            tickInterval = this.tickInterval,
            slotSize = this.len / (
                (
                    (this.categories ? 1 : 0) +
                    (this.max as any) -
                    (this.min as any)
                ) /
                tickInterval
            ),
            rotationOption = labelOptions.rotation,
            labelMetrics = this.labelMetrics(),
            range = Math.max((this.max as any) - (this.min as any), 0),
            // Return the multiple of tickInterval that is needed to avoid
            // collision
            getStep = function (spaceNeeded: number): number {
                let step = spaceNeeded / (slotSize || 1);

                step = step > 1 ? Math.ceil(step) : 1;

                // Guard for very small or negative angles (#9835)
                if (
                    step * tickInterval > range &&
                    spaceNeeded !== Infinity &&
                    slotSize !== Infinity &&
                    range
                ) {
                    step = Math.ceil(range / tickInterval);
                }

                return correctFloat(step * tickInterval);
            };

        let newTickInterval = tickInterval,
            rotation: (number|undefined),
            step: number,
            bestScore = Number.MAX_VALUE,
            autoRotation: (Array<number>|undefined);

        if (horiz) {
            if (!labelOptions.staggerLines && !labelOptions.step) {
                if (isNumber(rotationOption)) {
                    autoRotation = [rotationOption];
                } else if (slotSize < labelOptions.autoRotationLimit) {
                    autoRotation = labelOptions.autoRotation;
                }
            }

            if (autoRotation) {

                // Loop over the given autoRotation options, and determine
                // which gives the best score. The best score is that with
                // the lowest number of steps and a rotation closest
                // to horizontal.
                autoRotation.forEach(function (rot: number): void {
                    let score;

                    if (
                        rot === rotationOption ||
                        (rot && rot >= -90 && rot <= 90)
                    ) { // #3891

                        step = getStep(
                            Math.abs(labelMetrics.h / Math.sin(deg2rad * rot))
                        );

                        score = step + Math.abs(rot / 360);

                        if (score < bestScore) {
                            bestScore = score;
                            rotation = rot;
                            newTickInterval = step;
                        }
                    }
                });
            }

        } else if (!labelOptions.step) { // #4411
            newTickInterval = getStep(labelMetrics.h);
        }

        this.autoRotation = autoRotation;
        this.labelRotation = pick(
            rotation,
            isNumber(rotationOption) ? rotationOption : 0
        );

        return newTickInterval;
    }

    /**
     * Get the general slot width for labels/categories on this axis. This may
     * change between the pre-render (from Axis.getOffset) and the final tick
     * rendering and placement.
     *
     * @private
     * @function Highcharts.Axis#getSlotWidth
     *
     * @param {Highcharts.Tick} [tick] Optionally, calculate the slot width
     * basing on tick label. It is used in highcharts-3d module, where the slots
     * has different widths depending on perspective angles.
     *
     * @return {number}
     * The pixel width allocated to each axis label.
     */
    public getSlotWidth(tick?: Tick): number {
        // #5086, #1580, #1931
        const chart = this.chart,
            horiz = this.horiz,
            labelOptions = this.options.labels,
            slotCount = Math.max(
                this.tickPositions.length - (this.categories ? 0 : 1),
                1
            ),
            marginLeft = chart.margin[3];

        // Used by grid axis
        if (tick && isNumber(tick.slotWidth)) { // #13221, can be 0
            return tick.slotWidth;
        }

        if (horiz && labelOptions.step < 2) {
            if (labelOptions.rotation) { // #4415
                return 0;
            }
            return ((this.staggerLines || 1) * this.len) / slotCount;
        }

        if (!horiz) {
            // #7028
            const cssWidth = labelOptions.style.width;
            if (cssWidth !== void 0) {
                return parseInt(String(cssWidth), 10);
            }

            if (marginLeft) {
                return marginLeft - chart.spacing[3];
            }
        }

        // Last resort, a fraction of the available size
        return chart.chartWidth * 0.33;

    }

    /**
     * Render the axis labels and determine whether ellipsis or rotation need to
     * be applied.
     *
     * @private
     * @function Highcharts.Axis#renderUnsquish
     */
    public renderUnsquish(): void {
        const chart = this.chart,
            renderer = chart.renderer,
            tickPositions = this.tickPositions,
            ticks = this.ticks,
            labelOptions = this.options.labels,
            labelStyleOptions = labelOptions.style,
            horiz = this.horiz,
            slotWidth = this.getSlotWidth(),
            innerWidth = Math.max(
                1,
                Math.round(slotWidth - 2 * labelOptions.padding)
            ),
            attr: SVGAttributes = {},
            labelMetrics = this.labelMetrics(),
            textOverflowOption = labelStyleOptions.textOverflow;

        let commonWidth: number,
            commonTextOverflow: string,
            maxLabelLength = 0,
            label,
            i,
            pos;

        // Set rotation option unless it is "auto", like in gauges
        if (!isString(labelOptions.rotation)) {
            // #4443
            attr.rotation = labelOptions.rotation || 0;
        }

        // Get the longest label length
        tickPositions.forEach(function (tickPosition): void {
            const tick = ticks[tickPosition];

            // Replace label - sorting animation
            if (tick.movedLabel) {
                tick.replaceMovedLabel();
            }

            if (
                tick &&
                tick.label &&
                tick.label.textPxLength > maxLabelLength
            ) {
                maxLabelLength = tick.label.textPxLength;
            }
        });
        this.maxLabelLength = maxLabelLength;


        // Handle auto rotation on horizontal axis
        if (this.autoRotation) {

            // Apply rotation only if the label is too wide for the slot, and
            // the label is wider than its height.
            if (
                maxLabelLength > innerWidth &&
                maxLabelLength > labelMetrics.h
            ) {
                attr.rotation = this.labelRotation;
            } else {
                this.labelRotation = 0;
            }

        // Handle word-wrap or ellipsis on vertical axis
        } else if (slotWidth) {
            // For word-wrap or ellipsis
            commonWidth = innerWidth;

            if (!textOverflowOption) {
                commonTextOverflow = 'clip';

                // On vertical axis, only allow word wrap if there is room
                // for more lines.
                i = tickPositions.length;
                while (!horiz && i--) {
                    pos = tickPositions[i];
                    label = ticks[pos].label;
                    if (label) {
                        // Reset ellipsis in order to get the correct
                        // bounding box (#4070)
                        if (
                            label.styles &&
                            label.styles.textOverflow === 'ellipsis'
                        ) {
                            label.css({ textOverflow: 'clip' });

                        // Set the correct width in order to read
                        // the bounding box height (#4678, #5034)
                        } else if (label.textPxLength > slotWidth) {
                            label.css({ width: slotWidth + 'px' });
                        }

                        if (
                            label.getBBox().height > (
                                this.len / tickPositions.length -
                                (labelMetrics.h - labelMetrics.f)
                            )
                        ) {
                            label.specificTextOverflow = 'ellipsis';
                        }
                    }
                }
            }
        }


        // Add ellipsis if the label length is significantly longer than ideal
        if (attr.rotation) {
            commonWidth = (
                maxLabelLength > (chart.chartHeight as any) * 0.5 ?
                    (chart.chartHeight as any) * 0.33 :
                    maxLabelLength
            );
            if (!textOverflowOption) {
                commonTextOverflow = 'ellipsis';
            }
        }

        // Set the explicit or automatic label alignment
        this.labelAlign = labelOptions.align ||
            this.autoLabelAlign(this.labelRotation as any);
        if (this.labelAlign) {
            attr.align = this.labelAlign;
        }

        // Apply general and specific CSS
        tickPositions.forEach(function (pos: number): void {
            const tick = ticks[pos],
                label = tick && tick.label,
                widthOption = labelStyleOptions.width,
                css: CSSObject = {};

            if (label) {
                // This needs to go before the CSS in old IE (#4502)
                label.attr(attr);

                if (tick.shortenLabel) {
                    tick.shortenLabel();
                } else if (
                    commonWidth &&
                    !widthOption &&
                    // Setting width in this case messes with the bounding box
                    // (#7975)
                    labelStyleOptions.whiteSpace !== 'nowrap' &&
                    (
                        // Speed optimizing, #7656
                        commonWidth < label.textPxLength ||
                        // Resetting CSS, #4928
                        label.element.tagName === 'SPAN'
                    )
                ) {
                    css.width = commonWidth + 'px';
                    if (!textOverflowOption) {
                        css.textOverflow = (
                            label.specificTextOverflow ||
                            commonTextOverflow
                        );
                    }
                    label.css(css);

                // Reset previously shortened label (#8210)
                } else if (
                    label.styles &&
                    label.styles.width &&
                    !css.width &&
                    !widthOption
                ) {
                    label.css({ width: null as any });
                }

                delete label.specificTextOverflow;
                tick.rotation = attr.rotation;
            }
        }, this);

        // Note: Why is this not part of getLabelPosition?
        this.tickRotCorr = renderer.rotCorr(
            labelMetrics.b,
            this.labelRotation || 0,
            this.side !== 0
        );
    }

    /**
     * Return true if the axis has associated data.
     *
     * @function Highcharts.Axis#hasData
     *
     * @return {boolean}
     * True if the axis has associated visible series and those series have
     * either valid data points or explicit `min` and `max` settings.
     */
    public hasData(): boolean {
        return this.series.some(function (s): boolean {
            return s.hasData();
        }) ||
        (
            this.options.showEmpty &&
            defined(this.min) &&
            defined(this.max)
        );
    }

    /**
     * Adds the title defined in axis.options.title.
     *
     * @function Highcharts.Axis#addTitle
     *
     * @param {boolean} [display]
     * Whether or not to display the title.
     */
    public addTitle(display?: boolean): void {
        const axis = this,
            renderer = axis.chart.renderer,
            horiz = axis.horiz,
            opposite = axis.opposite,
            options = axis.options,
            axisTitleOptions = options.title,
            styledMode = axis.chart.styledMode;

        let textAlign: (AlignValue|undefined);

        if (!axis.axisTitle) {
            textAlign = axisTitleOptions.textAlign;
            if (!textAlign) {
                textAlign = ((horiz ? {
                    low: 'left',
                    middle: 'center',
                    high: 'right'
                } : {
                    low: opposite ? 'right' : 'left',
                    middle: 'center',
                    high: opposite ? 'left' : 'right'
                }) as Record<string, AlignValue>)[
                    axisTitleOptions.align as any
                ];
            }
            axis.axisTitle = renderer
                .text(
                    axisTitleOptions.text || '',
                    0,
                    0,
                    axisTitleOptions.useHTML
                )
                .attr({
                    zIndex: 7,
                    rotation: axisTitleOptions.rotation,
                    align: textAlign
                })
                .addClass('highcharts-axis-title');

            // #7814, don't mutate style option
            if (!styledMode) {
                axis.axisTitle.css(merge(axisTitleOptions.style));
            }

            axis.axisTitle.add(axis.axisGroup);
            axis.axisTitle.isNew = true;
        }

        // Max width defaults to the length of the axis
        if (!styledMode &&
            !axisTitleOptions.style.width &&
            !axis.isRadial
        ) {
            axis.axisTitle.css({
                width: axis.len + 'px'
            });
        }

        // hide or show the title depending on whether showEmpty is set
        axis.axisTitle[display ? 'show' : 'hide'](display);
    }

    /**
     * Generates a tick for initial positioning.
     *
     * @private
     * @function Highcharts.Axis#generateTick
     *
     * @param {number} pos
     * The tick position in axis values.
     *
     * @param {number} [i]
     * The index of the tick in {@link Axis.tickPositions}.
     */
    public generateTick(pos: number): void {
        const axis = this,
            ticks = axis.ticks;

        if (!ticks[pos]) {
            ticks[pos] = new Tick(axis, pos);
        } else {
            ticks[pos].addLabel(); // update labels depending on tick interval
        }
    }

    /**
     * Render the tick labels to a preliminary position to get their sizes
     *
     * @private
     * @function Highcharts.Axis#getOffset
     *
     * @emits Highcharts.Axis#event:afterGetOffset
     */
    public getOffset(): void {
        const axis = this,
            {
                chart,
                horiz,
                options,
                side,
                ticks,
                tickPositions,
                coll,
                axisParent // Used in color axis
            } = axis,
            renderer = chart.renderer,
            invertedSide = (
                chart.inverted && !axis.isZAxis ?
                    [1, 0, 3, 2][side] :
                    side
            ),
            hasData = axis.hasData(),
            axisTitleOptions = options.title,
            labelOptions = options.labels,
            axisOffset = chart.axisOffset,
            clipOffset = chart.clipOffset,
            directionFactor = [-1, 1, 1, -1][side],
            className = options.className;

        let showAxis,
            titleOffset = 0,
            titleOffsetOption,
            titleMargin = 0,
            labelOffset = 0, // reset
            labelOffsetPadded,
            lineHeightCorrection;

        // For reuse in Axis.render
        axis.showAxis = showAxis = hasData || options.showEmpty;

        // Set/reset staggerLines
        axis.staggerLines = (axis.horiz && labelOptions.staggerLines) || void 0;

        // Create the axisGroup and gridGroup elements on first iteration
        if (!axis.axisGroup) {
            const createGroup = (
                name: string,
                suffix: string,
                zIndex: number
            ): SVGElement => renderer.g(name)
                .attr({ zIndex })
                .addClass(
                    `highcharts-${coll.toLowerCase()}${suffix} ` +
                    (this.isRadial ? `highcharts-radial-axis${suffix} ` : '') +
                    (className || '')
                )
                .add(axisParent);

            axis.gridGroup = createGroup(
                'grid',
                '-grid',
                options.gridZIndex
            );
            axis.axisGroup = createGroup(
                'axis',
                '',
                options.zIndex
            );
            axis.labelGroup = createGroup(
                'axis-labels',
                '-labels',
                labelOptions.zIndex
            );
        }

        if (hasData || axis.isLinked) {

            // Generate ticks
            tickPositions.forEach(function (pos: number): void {
                // i is not used here, but may be used in overrides
                axis.generateTick(pos);
            });

            axis.renderUnsquish();


            // Left side must be align: right and right side must
            // have align: left for labels
            axis.reserveSpaceDefault = (
                side === 0 ||
                side === 2 ||
                ({ 1: 'left', 3: 'right' } as any)[side] === axis.labelAlign
            );
            if (pick(
                labelOptions.reserveSpace,
                axis.labelAlign === 'center' ? true : null,
                axis.reserveSpaceDefault
            )) {
                tickPositions.forEach(function (pos: number): void {
                    // get the highest offset
                    labelOffset = Math.max(
                        ticks[pos].getLabelSize(),
                        labelOffset
                    );
                });
            }

            if (axis.staggerLines) {
                labelOffset *= axis.staggerLines;
            }
            axis.labelOffset = labelOffset * (axis.opposite ? -1 : 1);

        } else { // doesn't have data
            objectEach(ticks, function (tick, n): void {
                tick.destroy();
                delete ticks[n];
            });
        }

        if (
            axisTitleOptions &&
            axisTitleOptions.text &&
            axisTitleOptions.enabled !== false
        ) {
            axis.addTitle(showAxis);

            if (showAxis && axisTitleOptions.reserveSpace !== false) {
                axis.titleOffset = titleOffset =
                    (axis.axisTitle as any).getBBox()[
                        horiz ? 'height' : 'width'
                    ];
                titleOffsetOption = axisTitleOptions.offset;
                titleMargin = defined(titleOffsetOption) ?
                    0 :
                    pick(axisTitleOptions.margin, horiz ? 5 : 10);
            }
        }

        // Render the axis line
        axis.renderLine();

        // handle automatic or user set offset
        axis.offset = directionFactor * pick(
            options.offset,
            axisOffset[side] ? axisOffset[side] + (options.margin || 0) : 0
        );

        axis.tickRotCorr = axis.tickRotCorr || { x: 0, y: 0 }; // polar
        if (side === 0) {
            lineHeightCorrection = -axis.labelMetrics().h;
        } else if (side === 2) {
            lineHeightCorrection = axis.tickRotCorr.y;
        } else {
            lineHeightCorrection = 0;
        }

        // Find the padded label offset
        labelOffsetPadded = Math.abs(labelOffset) + titleMargin;
        if (labelOffset) {
            labelOffsetPadded -= lineHeightCorrection;
            labelOffsetPadded += directionFactor * (
                horiz ?
                    pick(
                        labelOptions.y,
                        axis.tickRotCorr.y + directionFactor * 8
                    ) :
                    labelOptions.x
            );
        }

        axis.axisTitleMargin = pick(titleOffsetOption, labelOffsetPadded);

        if (axis.getMaxLabelDimensions) {
            axis.maxLabelDimensions = axis.getMaxLabelDimensions(
                ticks,
                tickPositions
            );
        }

        // Due to GridAxis.tickSize, tickSize should be calculated after ticks
        // has rendered.
        if (coll !== 'colorAxis') {
            const tickSize = this.tickSize('tick');

            axisOffset[side] = Math.max(
                axisOffset[side],
                (axis.axisTitleMargin || 0) + titleOffset +
                directionFactor * axis.offset,
                labelOffsetPadded, // #3027
                tickPositions && tickPositions.length && tickSize ?
                    tickSize[0] + directionFactor * axis.offset :
                    0 // #4866
            );

            // Decide the clipping needed to keep the graph inside
            // the plot area and axis lines
            const clip = !axis.axisLine || options.offset ?
                0 :
                // #4308, #4371:
                Math.floor(axis.axisLine.strokeWidth() / 2) * 2;
            (clipOffset as any)[invertedSide] =
                Math.max((clipOffset as any)[invertedSide], clip);
        }

        fireEvent(this, 'afterGetOffset');
    }

    /**
     * Internal function to get the path for the axis line. Extended for polar
     * charts.
     *
     * @function Highcharts.Axis#getLinePath
     *
     * @param {number} lineWidth
     * The line width in pixels.
     *
     * @return {Highcharts.SVGPathArray}
     * The SVG path definition in array form.
     */
    public getLinePath(lineWidth: number): SVGPath {
        const chart = this.chart,
            opposite = this.opposite,
            offset = this.offset,
            horiz = this.horiz,
            lineLeft = this.left + (opposite ? this.width : 0) + offset,
            lineTop = (chart.chartHeight as any) - this.bottom -
                (opposite ? this.height : 0) + offset;

        if (opposite) {
            lineWidth *= -1; // crispify the other way - #1480, #1687
        }

        return chart.renderer
            .crispLine([
                [
                    'M',
                    horiz ?
                        this.left :
                        lineLeft,
                    horiz ?
                        lineTop :
                        this.top
                ],
                [
                    'L',
                    horiz ?
                        (chart.chartWidth as any) - this.right :
                        lineLeft,
                    horiz ?
                        lineTop :
                        (chart.chartHeight as any) - this.bottom
                ]
            ], lineWidth);
    }

    /**
     * Render the axis line. Called internally when rendering and redrawing the
     * axis.
     *
     * @function Highcharts.Axis#renderLine
     */
    public renderLine(): void {
        if (!this.axisLine) {
            this.axisLine = this.chart.renderer.path()
                .addClass('highcharts-axis-line')
                .add(this.axisGroup);

            if (!this.chart.styledMode) {
                this.axisLine.attr({
                    stroke: this.options.lineColor,
                    'stroke-width': this.options.lineWidth,
                    zIndex: 7
                });
            }
        }
    }

    /**
     * Position the axis title.
     *
     * @private
     * @function Highcharts.Axis#getTitlePosition
     *
     * @return {Highcharts.PositionObject}
     * X and Y positions for the title.
     */
    public getTitlePosition(): PositionObject {
        // compute anchor points for each of the title align options
        const horiz = this.horiz,
            axisLeft = this.left,
            axisTop = this.top,
            axisLength = this.len,
            axisTitleOptions = this.options.title,
            margin = horiz ? axisLeft : axisTop,
            opposite = this.opposite,
            offset = this.offset,
            xOption = axisTitleOptions.x,
            yOption = axisTitleOptions.y,
            axisTitle = this.axisTitle,
            fontMetrics = this.chart.renderer.fontMetrics(
                axisTitleOptions.style.fontSize,
                axisTitle
            ),
            // The part of a multiline text that is below the baseline of the
            // first line. Subtract 1 to preserve pixel-perfectness from the
            // old behaviour (v5.0.12), where only one line was allowed.
            textHeightOvershoot = axisTitle ? Math.max(
                axisTitle.getBBox(false, 0).height - fontMetrics.h - 1,
                0
            ) : 0,

            // the position in the length direction of the axis
            alongAxis = ({
                low: margin + (horiz ? 0 : axisLength),
                middle: margin + axisLength / 2,
                high: margin + (horiz ? axisLength : 0)
            })[axisTitleOptions.align],

            // the position in the perpendicular direction of the axis
            offAxis = (horiz ? axisTop + this.height : axisLeft) +
                (horiz ? 1 : -1) * // horizontal axis reverses the margin
                (opposite ? -1 : 1) * // so does opposite axes
                (this.axisTitleMargin || 0) +
                [
                    -textHeightOvershoot, // top
                    textHeightOvershoot, // right
                    fontMetrics.f, // bottom
                    -textHeightOvershoot // left
                ][this.side],
            titlePosition = {
                x: horiz ?
                    alongAxis + xOption :
                    offAxis + (opposite ? this.width : 0) + offset + xOption,
                y: horiz ?
                    offAxis + yOption - (opposite ? this.height : 0) + offset :
                    alongAxis + yOption
            };

        fireEvent(
            this,
            'afterGetTitlePosition',
            { titlePosition: titlePosition }
        );

        return titlePosition;
    }

    /**
     * Render a minor tick into the given position. If a minor tick already
     * exists in this position, move it.
     *
     * @function Highcharts.Axis#renderMinorTick
     *
     * @param {number} pos
     * The position in axis values.
     *
     * @param {boolean} slideIn
     * Whether the tick should animate in from last computed position
     */
    public renderMinorTick(pos: number, slideIn?: boolean): void {
        const axis = this;
        const minorTicks = axis.minorTicks;

        if (!minorTicks[pos]) {
            minorTicks[pos] = new Tick(axis, pos, 'minor');
        }

        // Render new ticks in old position
        if (slideIn && minorTicks[pos].isNew) {
            minorTicks[pos].render(null as any, true);
        }

        minorTicks[pos].render(null as any, false, 1);
    }

    /**
     * Render a major tick into the given position. If a tick already exists
     * in this position, move it.
     *
     * @function Highcharts.Axis#renderTick
     *
     * @param {number} pos
     * The position in axis values.
     *
     * @param {number} i
     * The tick index.
     *
     * @param {boolean} slideIn
     * Whether the tick should animate in from last computed position
     */
    public renderTick(pos: number, i: number, slideIn?: boolean): void {
        const axis = this,
            isLinked = axis.isLinked,
            ticks = axis.ticks;

        // Linked axes need an extra check to find out if
        if (
            !isLinked ||
            (pos >= (axis.min as any) && pos <= (axis.max as any)) ||
            (axis.grid && axis.grid.isColumn)
        ) {

            if (!ticks[pos]) {
                ticks[pos] = new Tick(axis, pos);
            }
            // NOTE this seems like overkill. Could be handled in tick.render by
            // setting old position in attr, then set new position in animate.
            // render new ticks in old position
            if (slideIn && ticks[pos].isNew) {
                // Start with negative opacity so that it is visible from
                // halfway into the animation
                ticks[pos].render(i, true, -1);
            }

            ticks[pos].render(i);
        }
    }

    /**
     * Render the axis.
     *
     * @private
     * @function Highcharts.Axis#render
     *
     * @emits Highcharts.Axis#event:afterRender
     */
    public render(): void {
        const axis = this,
            chart = axis.chart,
            log = axis.logarithmic,
            renderer = chart.renderer,
            options = axis.options,
            isLinked = axis.isLinked,
            tickPositions = axis.tickPositions,
            axisTitle = axis.axisTitle,
            ticks = axis.ticks,
            minorTicks = axis.minorTicks,
            alternateBands = axis.alternateBands,
            stackLabelOptions = (options as YAxisOptions).stackLabels,
            alternateGridColor = options.alternateGridColor,
            tickmarkOffset = axis.tickmarkOffset,
            axisLine = axis.axisLine,
            showAxis = axis.showAxis,
            animation = animObject(renderer.globalAnimation);

        let from: number,
            to: number;

        // Reset
        axis.labelEdge.length = 0;
        axis.overlap = false;

        // Mark all elements inActive before we go over and mark the active ones
        [ticks, minorTicks, alternateBands].forEach(function (
            coll: (Record<string, PlotLineOrBand>|Record<string, Tick>)
        ): void {
            objectEach(coll, function (tick): void {
                tick.isActive = false;
            });
        });

        // If the series has data draw the ticks. Else only the line and title
        if (axis.hasData() || isLinked) {

            const slideInTicks = axis.chart.hasRendered &&
                axis.old && isNumber(axis.old.min);

            // minor ticks
            if (axis.minorTickInterval && !axis.categories) {
                axis.getMinorTickPositions().forEach(function (
                    pos: number
                ): void {
                    axis.renderMinorTick(pos, slideInTicks);
                });
            }

            // Major ticks. Pull out the first item and render it last so that
            // we can get the position of the neighbour label. #808.
            if (tickPositions.length) { // #1300
                tickPositions.forEach(function (pos: number, i: number): void {
                    axis.renderTick(pos, i, slideInTicks);
                });
                // In a categorized axis, the tick marks are displayed
                // between labels. So we need to add a tick mark and
                // grid line at the left edge of the X axis.
                if (tickmarkOffset && (axis.min === 0 || axis.single)) {
                    if (!ticks[-1]) {
                        ticks[-1] = new Tick(axis, -1, null as any, true);
                    }
                    ticks[-1].render(-1);
                }

            }

            // alternate grid color
            if (alternateGridColor) {
                tickPositions.forEach(function (pos: number, i: number): void {
                    to = typeof tickPositions[i + 1] !== 'undefined' ?
                        tickPositions[i + 1] + tickmarkOffset :
                        (axis.max as any) - tickmarkOffset;

                    if (
                        i % 2 === 0 &&
                        pos < (axis.max as any) &&
                        to <= (axis.max as any) + (
                            chart.polar ?
                                -tickmarkOffset :
                                tickmarkOffset
                        )
                    ) { // #2248, #4660
                        if (!alternateBands[pos]) {
                            // Should be imported from PlotLineOrBand.js, but
                            // the dependency cycle with axis is a problem
                            alternateBands[pos] = new (H as any).PlotLineOrBand(
                                axis
                            );
                        }
                        from = pos + tickmarkOffset; // #949
                        alternateBands[pos].options = {
                            from: log ? log.lin2log(from) : from,
                            to: log ? log.lin2log(to) : to,
                            color: alternateGridColor,
                            className: 'highcharts-alternate-grid'
                        };
                        alternateBands[pos].render();
                        alternateBands[pos].isActive = true;
                    }
                });
            }

            // custom plot lines and bands
            if (!axis._addedPlotLB) { // only first time
                axis._addedPlotLB = true;
                (options.plotLines || [])
                    .concat((options.plotBands as any) || [])
                    .forEach(
                        function (plotLineOptions: any): void {
                            (axis as unknown as PlotLineOrBand.Axis)
                                .addPlotBandOrLine(plotLineOptions);
                        }
                    );
            }

        } // end if hasData

        // Remove inactive ticks
        [ticks, minorTicks, alternateBands].forEach(function (
            coll: (Record<string, PlotLineOrBand>|Record<string, Tick>)
        ): void {
            const forDestruction: Array<number> = [],
                delay = animation.duration,
                destroyInactiveItems = function (): void {
                    let i = forDestruction.length;
                    while (i--) {
                        // When resizing rapidly, the same items
                        // may be destroyed in different timeouts,
                        // or the may be reactivated
                        if (
                            coll[forDestruction[i]] &&
                            !coll[forDestruction[i]].isActive
                        ) {
                            coll[forDestruction[i]].destroy();
                            delete coll[forDestruction[i]];
                        }
                    }

                };

            objectEach(coll, function (tick, pos): void {
                if (!tick.isActive) {
                    // Render to zero opacity
                    tick.render(pos as any, false, 0);
                    tick.isActive = false;
                    forDestruction.push(pos as any);
                }
            });

            // When the objects are finished fading out, destroy them
            syncTimeout(
                destroyInactiveItems,
                coll === alternateBands ||
                    !chart.hasRendered ||
                    !delay ?
                    0 :
                    delay
            );
        });

        // Set the axis line path
        if (axisLine) {
            axisLine[axisLine.isPlaced ? 'animate' : 'attr']({
                d: this.getLinePath(axisLine.strokeWidth())
            });
            axisLine.isPlaced = true;

            // Show or hide the line depending on options.showEmpty
            axisLine[showAxis ? 'show' : 'hide'](showAxis);
        }

        if (axisTitle && showAxis) {
            const titleXy = axis.getTitlePosition();
            axisTitle[axisTitle.isNew ? 'attr' : 'animate'](titleXy);
            axisTitle.isNew = false;
        }


        // Stacked totals:
        if (stackLabelOptions && stackLabelOptions.enabled && axis.stacking) {
            axis.stacking.renderStackTotals();
        }
        // End stacked totals

        // Record old scaling for updating/animation
        axis.old = {
            len: axis.len,
            max: axis.max,
            min: axis.min,
            transA: axis.transA,
            userMax: axis.userMax,
            userMin: axis.userMin
        };
        axis.isDirty = false;

        fireEvent(this, 'afterRender');
    }

    /**
     * Redraw the axis to reflect changes in the data or axis extremes. Called
     * internally from Highcharts.Chart#redraw.
     *
     * @private
     * @function Highcharts.Axis#redraw
     */
    public redraw(): void {

        if (this.visible) {
            // render the axis
            this.render();

            // move plot lines and bands
            this.plotLinesAndBands.forEach(function (plotLine): void {
                plotLine.render();
            });
        }

        // mark associated series as dirty and ready for redraw
        this.series.forEach(function (series): void {
            series.isDirty = true;
        });

    }

    /**
     * Returns an array of axis properties, that should be untouched during
     * reinitialization.
     *
     * @private
     * @function Highcharts.Axis#getKeepProps
     */
    public getKeepProps(): Array<string> {
        return (this.keepProps || Axis.keepProps);
    }

    /**
     * Destroys an Axis instance. See {@link Axis#remove} for the API endpoint
     * to fully remove the axis.
     *
     * @private
     * @function Highcharts.Axis#destroy
     *
     * @param {boolean} [keepEvents]
     * Whether to preserve events, used internally in Axis.update.
     */
    public destroy(keepEvents?: boolean): void {
        const axis = this,
            plotLinesAndBands = axis.plotLinesAndBands,
            eventOptions = this.eventOptions;

        fireEvent(this, 'destroy', { keepEvents: keepEvents });

        // Remove the events
        if (!keepEvents) {
            removeEvent(axis);
        }

        // Destroy collections
        [axis.ticks, axis.minorTicks, axis.alternateBands].forEach(
            function (
                coll: (
                    Record<string, PlotLineOrBand>|
                    Record<string, Tick>
                )
            ): void {
                destroyObjectProperties(coll);
            }
        );
        if (plotLinesAndBands) {
            let i = plotLinesAndBands.length;
            while (i--) { // #1975
                plotLinesAndBands[i].destroy();
            }
        }

        // Destroy elements
        ['axisLine', 'axisTitle', 'axisGroup',
            'gridGroup', 'labelGroup', 'cross', 'scrollbar'].forEach(
            function (prop: string): void {
                if ((axis as any)[prop]) {
                    (axis as any)[prop] = (axis as any)[prop].destroy();
                }
            }
        );

        // Destroy each generated group for plotlines and plotbands
        for (const plotGroup in axis.plotLinesAndBandsGroups) { // eslint-disable-line guard-for-in
            axis.plotLinesAndBandsGroups[plotGroup] =
                axis.plotLinesAndBandsGroups[plotGroup].destroy() as any;
        }

        // Delete all properties and fall back to the prototype.
        objectEach(axis, function (val: any, key: string): void {
            if (axis.getKeepProps().indexOf(key) === -1) {
                delete (axis as any)[key];
            }
        });
        this.eventOptions = eventOptions;
    }

    /**
     * Internal function to draw a crosshair.
     *
     * @function Highcharts.Axis#drawCrosshair
     *
     * @param {Highcharts.PointerEventObject} [e]
     * The event arguments from the modified pointer event, extended with
     * `chartX` and `chartY`
     *
     * @param {Highcharts.Point} [point]
     * The Point object if the crosshair snaps to points.
     *
     * @emits Highcharts.Axis#event:afterDrawCrosshair
     * @emits Highcharts.Axis#event:drawCrosshair
     */
    public drawCrosshair(e?: PointerEvent, point?: Point): void {

        const options = this.crosshair,
            snap = pick(options && options.snap, true),
            chart = this.chart;

        let path,
            pos,
            categorized,
            graphic = this.cross,
            crossOptions: PlotLineOptions;

        fireEvent(this, 'drawCrosshair', { e: e, point: point });

        // Use last available event when updating non-snapped crosshairs without
        // mouse interaction (#5287)
        if (!e) {
            e = this.cross && this.cross.e;
        }

        if (
            // Disabled in options
            !options ||
            // Snap
            ((defined(point) || !snap) === false)
        ) {
            this.hideCrosshair();
        } else {

            // Get the path
            if (!snap) {
                pos = e &&
                    (
                        this.horiz ?
                            e.chartX - (this.pos as any) :
                            this.len - e.chartY + (this.pos as any)
                    );
            } else if (defined(point)) {
                // #3834
                pos = pick(
                    this.coll !== 'colorAxis' ?
                        (point as any).crosshairPos : // 3D axis extension
                        null,
                    this.isXAxis ?
                        (point as any).plotX :
                        this.len - (point as any).plotY
                );
            }

            if (defined(pos)) {
                crossOptions = {
                    // value, only used on radial
                    value: point && (this.isXAxis ?
                        point.x :
                        pick(point.stackY, point.y)) as any,
                    translatedValue: pos
                };

                if (chart.polar) {
                    // Additional information required for crosshairs in
                    // polar chart
                    extend(crossOptions, {
                        isCrosshair: true,
                        chartX: e && e.chartX,
                        chartY: e && e.chartY,
                        point: point
                    });
                }

                path = this.getPlotLinePath(crossOptions) ||
                    null; // #3189
            }

            if (!defined(path)) {
                this.hideCrosshair();
                return;
            }

            categorized = this.categories && !this.isRadial;

            // Draw the cross
            if (!graphic) {
                this.cross = graphic = chart.renderer
                    .path()
                    .addClass(
                        'highcharts-crosshair highcharts-crosshair-' +
                        (categorized ? 'category ' : 'thin ') +
                        (options.className || '')
                    )
                    .attr({
                        zIndex: pick(options.zIndex, 2)
                    })
                    .add();

                // Presentational attributes
                if (!chart.styledMode) {
                    graphic.attr({
                        stroke: options.color ||
                            (
                                categorized ?
                                    Color
                                        .parse(Palette.highlightColor20)
                                        .setOpacity(0.25)
                                        .get() :
                                    Palette.neutralColor20
                            ),
                        'stroke-width': pick(options.width, 1)
                    }).css({
                        'pointer-events': 'none'
                    });
                    if (options.dashStyle) {
                        graphic.attr({
                            dashstyle: options.dashStyle
                        });
                    }
                }
            }

            graphic.show().attr({
                d: path
            });

            if (categorized && !(options as any).width) {
                graphic.attr({
                    'stroke-width': this.transA
                });
            }
            (this.cross as any).e = e;
        }

        fireEvent(this, 'afterDrawCrosshair', { e: e, point: point });
    }

    /**
     * Hide the crosshair if visible.
     *
     * @function Highcharts.Axis#hideCrosshair
     */
    public hideCrosshair(): void {
        if (this.cross) {
            this.cross.hide();
        }
        fireEvent(this, 'afterHideCrosshair');
    }

    /**
     * Check whether the chart has vertical panning ('y' or 'xy' type).
     *
     * @private
     * @function Highcharts.Axis#hasVerticalPanning
     */
    public hasVerticalPanning(): boolean {
        const panningOptions = this.chart.options.chart.panning;
        return Boolean(
            panningOptions &&
            panningOptions.enabled && // #14624
            /y/.test(panningOptions.type)
        );
    }

    /**
    * Check whether the given value is a positive valid axis value.
    *
    * @private
    * @function Highcharts.Axis#validatePositiveValue
    *
    * @param {unknown} value
    * The axis value
    */
    public validatePositiveValue(value: unknown): boolean {
        return isNumber(value) && value > 0;
    }

    /**
     * Update an axis object with a new set of options. The options are merged
     * with the existing options, so only new or altered options need to be
     * specified.
     *
     * @sample highcharts/members/axis-update/
     *         Axis update demo
     *
     * @function Highcharts.Axis#update
     *
     * @param {Highcharts.AxisOptions} options
     * The new options that will be merged in with existing options on the axis.
     *
     * @param {boolean} [redraw=true]
     * Whether to redraw the chart after the axis is altered. If doing more
     * operations on the chart, it is a good idea to set redraw to false and
     * call {@link Chart#redraw} after.
     */
    public update(
        options: DeepPartial<AxisTypeOptions>,
        redraw?: boolean
    ): void {
        const chart = this.chart;

        options = merge(this.userOptions, options);

        this.destroy(true);
        this.init(chart, options);

        chart.isDirtyBox = true;
        if (pick(redraw, true)) {
            chart.redraw();
        }
    }

    /**
     * Remove the axis from the chart.
     *
     * @sample highcharts/members/chart-addaxis/
     *         Add and remove axes
     *
     * @function Highcharts.Axis#remove
     *
     * @param {boolean} [redraw=true]
     * Whether to redraw the chart following the remove.
     */
    public remove(redraw?: boolean): void {
        const chart = this.chart,
            coll = this.coll,
            axisSeries = this.series;

        let i = axisSeries.length;

        // Remove associated series (#2687)
        while (i--) {
            if (axisSeries[i]) {
                axisSeries[i].remove(false);
            }
        }

        // Remove the axis
        erase(chart.axes, this);
        erase(chart[coll] || [], this);

        chart.orderItems(coll);
        this.destroy();
        chart.isDirtyBox = true;

        if (pick(redraw, true)) {
            chart.redraw();
        }
    }

    /**
     * Update the axis title by options after render time.
     *
     * @sample highcharts/members/axis-settitle/
     *         Set a new Y axis title
     *
     * @function Highcharts.Axis#setTitle
     *
     * @param {Highcharts.AxisTitleOptions} titleOptions
     * The additional title options.
     *
     * @param {boolean} [redraw=true]
     * Whether to redraw the chart after setting the title.
     */
    public setTitle(
        titleOptions: AxisTitleOptions,
        redraw?: boolean
    ): void {
        this.update({ title: titleOptions }, redraw);
    }

    /**
     * Set new axis categories and optionally redraw.
     *
     * @sample highcharts/members/axis-setcategories/
     *         Set categories by click on a button
     *
     * @function Highcharts.Axis#setCategories
     *
     * @param {Array<string>} categories
     * The new categories.
     *
     * @param {boolean} [redraw=true]
     * Whether to redraw the chart.
     */
    public setCategories(
        categories: Array<string>,
        redraw?: boolean
    ): void {
        this.update({ categories: categories }, redraw);
    }

}

/* *
 *
 *  Class Prototype
 *
 * */

interface Axis extends AxisComposition, AxisLike {
    // nothing here yet
}

/* *
 *
 *  Class Namespace
 *
 * */

namespace Axis {
    export interface ExtremesObject {
        dataMax: number;
        dataMin: number;
        max: number;
        min: number;
        userMax: number;
        userMin: number;
    }
    export interface PanningState {
        startMin: (number);
        startMax: (number);
        isDirty?: boolean;
    }
    export interface PlotLinePathOptions {
        acrossPanes?: boolean;
        force?: (boolean|string);
        lineWidth?: number;
        old?: boolean;
        reverse?: boolean;
        translatedValue?: number;
        value?: number;
    }
}

/* *
 *
 *  Default Export
 *
 * */

export default Axis;

/* *
 *
 *  API Declarations
 *
 * */

/**
 * Options for the path on the Axis to be calculated.
 * @interface Highcharts.AxisPlotLinePathOptionsObject
 *//**
 * Axis value.
 * @name Highcharts.AxisPlotLinePathOptionsObject#value
 * @type {number|undefined}
 *//**
 * Line width used for calculation crisp line coordinates. Defaults to 1.
 * @name Highcharts.AxisPlotLinePathOptionsObject#lineWidth
 * @type {number|undefined}
 *//**
 * If `false`, the function will return null when it falls outside the axis
 * bounds. If `true`, the function will return a path aligned to the plot area
 * sides if it falls outside. If `pass`, it will return a path outside.
 * @name Highcharts.AxisPlotLinePathOptionsObject#force
 * @type {string|boolean|undefined}
 *//**
 * Used in Highcharts Stock. When `true`, plot paths
 * (crosshair, plotLines, gridLines)
 * will be rendered on all axes when defined on the first axis.
 * @name Highcharts.AxisPlotLinePathOptionsObject#acrossPanes
 * @type {boolean|undefined}
 *//**
 * Use old coordinates (for resizing and rescaling).
 * If not set, defaults to `false`.
 * @name Highcharts.AxisPlotLinePathOptionsObject#old
 * @type {boolean|undefined}
 *//**
 * If given, return the plot line path of a pixel position on the axis.
 * @name Highcharts.AxisPlotLinePathOptionsObject#translatedValue
 * @type {number|undefined}
 *//**
 * Used in Polar axes. Reverse the positions for concatenation of polygonal
 * plot bands
 * @name Highcharts.AxisPlotLinePathOptionsObject#reverse
 * @type {boolean|undefined}
 */

/**
 * Options for crosshairs on axes.
 *
 * @product highstock
 *
 * @typedef {Highcharts.XAxisCrosshairOptions|Highcharts.YAxisCrosshairOptions} Highcharts.AxisCrosshairOptions
 */

/**
 * @typedef {"navigator"|"pan"|"rangeSelectorButton"|"rangeSelectorInput"|"scrollbar"|"traverseUpButton"|"zoom"} Highcharts.AxisExtremesTriggerValue
 */

/**
 * @callback Highcharts.AxisEventCallbackFunction
 *
 * @param {Highcharts.Axis} this
 */

/**
 * @callback Highcharts.AxisLabelsFormatterCallbackFunction
 *
 * @param {Highcharts.AxisLabelsFormatterContextObject} this
 *
 * @param {Highcharts.AxisLabelsFormatterContextObject} ctx
 *
 * @return {string}
 */

/**
 * @interface Highcharts.AxisLabelsFormatterContextObject
 *//**
 * The axis item of the label
 * @name Highcharts.AxisLabelsFormatterContextObject#axis
 * @type {Highcharts.Axis}
 *//**
 * The chart instance.
 * @name Highcharts.AxisLabelsFormatterContextObject#chart
 * @type {Highcharts.Chart}
 *//**
 * Whether the label belongs to the first tick on the axis.
 * @name Highcharts.AxisLabelsFormatterContextObject#isFirst
 * @type {boolean}
 *//**
 * Whether the label belongs to the last tick on the axis.
 * @name Highcharts.AxisLabelsFormatterContextObject#isLast
 * @type {boolean}
 *//**
 * The position on the axis in terms of axis values. For category axes, a
 * zero-based index. For datetime axes, the JavaScript time in milliseconds
 * since 1970.
 * @name Highcharts.AxisLabelsFormatterContextObject#pos
 * @type {number}
 *//**
 * The preformatted text as the result of the default formatting. For example
 * dates will be formatted as strings, and numbers with language-specific comma
 * separators, thousands separators and numeric symbols like `k` or `M`.
 * @name Highcharts.AxisLabelsFormatterContextObject#text
 * @type {string}
 *//**
 * The Tick instance.
 * @name Highcharts.AxisLabelsFormatterContextObject#tick
 * @type {Highcharts.Tick}
 *//**
 * This can be either a numeric value or a category string.
 * @name Highcharts.AxisLabelsFormatterContextObject#value
 * @type {number|string}
 */

/**
 * Options for axes.
 *
 * @typedef {Highcharts.XAxisOptions|Highcharts.YAxisOptions|Highcharts.ZAxisOptions} Highcharts.AxisOptions
 */

/**
 * @callback Highcharts.AxisPointBreakEventCallbackFunction
 *
 * @param {Highcharts.Axis} this
 *
 * @param {Highcharts.AxisPointBreakEventObject} evt
 */

/**
 * @interface Highcharts.AxisPointBreakEventObject
 *//**
 * @name Highcharts.AxisPointBreakEventObject#brk
 * @type {Highcharts.Dictionary<number>}
 *//**
 * @name Highcharts.AxisPointBreakEventObject#point
 * @type {Highcharts.Point}
 *//**
 * @name Highcharts.AxisPointBreakEventObject#preventDefault
 * @type {Function}
 *//**
 * @name Highcharts.AxisPointBreakEventObject#target
 * @type {Highcharts.SVGElement}
 *//**
 * @name Highcharts.AxisPointBreakEventObject#type
 * @type {"pointBreak"|"pointInBreak"}
 */

/**
 * @callback Highcharts.AxisSetExtremesEventCallbackFunction
 *
 * @param {Highcharts.Axis} this
 *
 * @param {Highcharts.AxisSetExtremesEventObject} evt
 */

/**
 * @interface Highcharts.AxisSetExtremesEventObject
 * @extends Highcharts.ExtremesObject
 *//**
 * @name Highcharts.AxisSetExtremesEventObject#preventDefault
 * @type {Function}
 *//**
 * @name Highcharts.AxisSetExtremesEventObject#target
 * @type {Highcharts.SVGElement}
 *//**
 * @name Highcharts.AxisSetExtremesEventObject#trigger
 * @type {Highcharts.AxisExtremesTriggerValue|string}
 *//**
 * @name Highcharts.AxisSetExtremesEventObject#type
 * @type {"setExtremes"}
 */

/**
 * @callback Highcharts.AxisTickPositionerCallbackFunction
 *
 * @param {Highcharts.Axis} this
 *
 * @return {Highcharts.AxisTickPositionsArray}
 */

/**
 * @interface Highcharts.AxisTickPositionsArray
 * @augments Array<number>
 */

/**
 * @typedef {"high"|"low"|"middle"} Highcharts.AxisTitleAlignValue
 */

/**
 * @typedef {Highcharts.XAxisTitleOptions|Highcharts.YAxisTitleOptions|Highcharts.ZAxisTitleOptions} Highcharts.AxisTitleOptions
 */

/**
 * @typedef {"linear"|"logarithmic"|"datetime"|"category"|"treegrid"} Highcharts.AxisTypeValue
 */

/**
 * The returned object literal from the {@link Highcharts.Axis#getExtremes}
 * function.
 *
 * @interface Highcharts.ExtremesObject
 *//**
 * The maximum value of the axis' associated series.
 * @name Highcharts.ExtremesObject#dataMax
 * @type {number}
 *//**
 * The minimum value of the axis' associated series.
 * @name Highcharts.ExtremesObject#dataMin
 * @type {number}
 *//**
 * The maximum axis value, either automatic or set manually. If the `max` option
 * is not set, `maxPadding` is 0 and `endOnTick` is false, this value will be
 * the same as `dataMax`.
 * @name Highcharts.ExtremesObject#max
 * @type {number}
 *//**
 * The minimum axis value, either automatic or set manually. If the `min` option
 * is not set, `minPadding` is 0 and `startOnTick` is false, this value will be
 * the same as `dataMin`.
 * @name Highcharts.ExtremesObject#min
 * @type {number}
 *//**
 * The user defined maximum, either from the `max` option or from a zoom or
 * `setExtremes` action.
 * @name Highcharts.ExtremesObject#userMax
 * @type {number}
 *//**
 * The user defined minimum, either from the `min` option or from a zoom or
 * `setExtremes` action.
 * @name Highcharts.ExtremesObject#userMin
 * @type {number}
 */

/**
 * Formatter function for the text of a crosshair label.
 *
 * @callback Highcharts.XAxisCrosshairLabelFormatterCallbackFunction
 *
 * @param {Highcharts.Axis} this
 * Axis context
 *
 * @param {number} value
 * Y value of the data point
 *
 * @return {string}
 */


''; // keeps doclets above in JS file<|MERGE_RESOLUTION|>--- conflicted
+++ resolved
@@ -208,11 +208,7 @@
     public categories?: Array<string>;
     public chart: Chart = void 0 as any;
     public closestPointRange: number = void 0 as any;
-<<<<<<< HEAD
     public coll: AxisCollectionKey = void 0 as any;
-=======
-    public coll: ('colorAxis'|'xAxis'|'yAxis'|'zAxis') = void 0 as any;
->>>>>>> 5e5299d4
     public cross?: SVGElement;
     public crosshair?: AxisCrosshairOptions;
     public dataMax?: (null|number);
