--- conflicted
+++ resolved
@@ -1771,11 +1771,8 @@
 
         delete chart.pointer.chartPosition;
 
-<<<<<<< HEAD
         // Width and height checks for display:none. Target is doc in Opera
         // and win in Firefox, Chrome and IE9.
-=======
->>>>>>> 57b89e75
         if (
             !hasUserSize &&
             !chart.isPrinting &&
