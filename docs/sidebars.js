module.exports = {
    docs: {
        Highcharts: ['index'],
        'Getting started': [
            'getting-started/system-requirements',
            'getting-started/installation',
            'getting-started/installation-with-esm',
            'getting-started/install-from-npm',
            'getting-started/installation-with-amd-commonjs',
            'getting-started/your-first-chart',
            'getting-started/how-to-set-options',
            'getting-started/frequently-asked-questions',
            'getting-started/how-to-create-custom-highcharts-packages',
            'getting-started/optional-dependencies'
        ],
        'Chart concepts': [
            'chart-concepts/understanding-highcharts',
            'chart-concepts/title-and-subtitle',
            'chart-concepts/axes',
            'chart-concepts/bubble-legend',
            'chart-concepts/series',
            'chart-concepts/tooltip',
            'chart-concepts/legend',
            'chart-concepts/scrollbar',
            'chart-concepts/plot-bands-and-plot-lines',
            'chart-concepts/zooming',
            'chart-concepts/labels-and-string-formatting',
            'chart-concepts/templating',
            'chart-concepts/drilldown',
            'chart-concepts/3d-charts',
            'chart-concepts/responsive',
            'chart-concepts/security'
        ],
        'Stock': [
            'stock/getting-started-stock',
            'stock/understanding-highcharts-stock',
            'stock/stock-tools',
            'stock/candlestick-chart',
            'stock/compare',
            'stock/cumulative-sum',
            'stock/hollow-candlestick-chart',
            'stock/heikinashi',
            'stock/data-grouping',
            'stock/depth-chart',
            'stock/flag-series',
            'stock/navigator',
            'stock/hlc-chart',
            'stock/ohlc-chart',
            'stock/range-selector',
            'stock/axis-resizer',
            'stock/technical-indicator-series',
            'stock/custom-technical-indicators'
        ],
        'Maps': [
            'maps/getting-started',
            'maps/mapview-and-projection',
            'maps/map-navigation',
            'maps/color-axis',
            'maps/map-collection',
            'maps/create-custom-maps',
            'maps/custom-geojson-maps',
            'maps/adding-points-and-lines',
            'maps/map-series',
            'maps/mapline-series',
            'maps/mappoint-series',
            'maps/tiledwebmap',
            'maps/flowmap-series',
            'maps/mapbubble-series',
            'maps/marker-clusters',
            'maps/tilemap-series',
            'maps/geoheatmap-series'
        ],
        'Gantt': [
            'gantt/getting-started-gantt',
            'gantt/gantt-grouping-tasks',
            'gantt/gantt-task-dependencies',
            'gantt/gantt-axis-grid',
            'gantt/gantt-task-config'
        ],
        'Dashboards': [
            'dashboards/installation',
            'dashboards/your-first-dashboard',
            'dashboards/dashboards-with-angular',
            'dashboards/dashboards-with-react',
            'dashboards/dashboards-with-vue',
            'dashboards/layout-description',
            'dashboards/edit-mode',
            'dashboards/types-of-components',
<<<<<<< HEAD
            'dashboards/datagrid-component',
=======
            'dashboards/highcharts-component',
            'dashboards/html-component',
>>>>>>> 10c0c2fe
            'dashboards/light-dark-theme',
            'dashboards/data-handling',
            'dashboards/custom-component',
            'dashboards/installation-with-es-modules',
            'dashboards/frequently-asked-questions',
        ],
        'Chart and series types': [
            'chart-and-series-types/chart-types',
            'chart-and-series-types/combining-chart-types',
            'chart-and-series-types/3d-cylinder',
            'chart-and-series-types/funnel-3d',
            'chart-and-series-types/pyramid-3d',
            'chart-and-series-types/angular-gauges',
            'chart-and-series-types/arc-diagram',
            'chart-and-series-types/area-chart',
            'chart-and-series-types/areaspline-chart',
            'chart-and-series-types/bar-chart',
            'chart-and-series-types/bell-curve-series',
            'chart-and-series-types/box-plot-series',
            'chart-and-series-types/bubble-series',
            'chart-and-series-types/bullet-chart',
            'chart-and-series-types/column-chart',
            'chart-and-series-types/column-pyramid',
            'chart-and-series-types/dependency-wheel',
            'chart-and-series-types/dumbbell-series',
            'chart-and-series-types/error-bar-series',
            'chart-and-series-types/funnel-series',
            'chart-and-series-types/heatmap',
            'chart-and-series-types/histogram-series',
            'chart-and-series-types/item-chart',
            'chart-and-series-types/line-chart',
            'chart-and-series-types/lollipop-series',
            'chart-and-series-types/network-graph',
            'chart-and-series-types/organization-chart',
            'chart-and-series-types/packed-bubble',
            'chart-and-series-types/parallel-coordinates-chart',
            'chart-and-series-types/pareto-chart',
            'chart-and-series-types/pictorial',
            'chart-and-series-types/pie-chart',
            'chart-and-series-types/polar-chart',
            'chart-and-series-types/radial-bar-chart',
            'chart-and-series-types/range-series',
            'chart-and-series-types/sankey-diagram',
            'chart-and-series-types/scatter-chart',
            'chart-and-series-types/spline-chart',
            'chart-and-series-types/stream-graph',
            'chart-and-series-types/sunburst-series',
            'chart-and-series-types/timeline-series',
            'chart-and-series-types/treegraph-chart',
            'chart-and-series-types/treemap',
            'chart-and-series-types/variable-radius-pie-chart',
            'chart-and-series-types/variwide-chart',
            'chart-and-series-types/vector-plot',
            'chart-and-series-types/venn-series',
            'chart-and-series-types/waterfall-series',
            'chart-and-series-types/wind-barbs-series',
            'chart-and-series-types/word-cloud-series',
            'chart-and-series-types/x-range-series'

        ],
        'Advanced chart features': [
            'advanced-chart-features/annotations-module',
            'advanced-chart-features/annotations-and-fibonacci-retracements',
            'advanced-chart-features/boost-module',
            'advanced-chart-features/breadcrumbs',
            'advanced-chart-features/data-sorting',
            'advanced-chart-features/marker-clusters',
            'chart-concepts/bubble-legend',
            'advanced-chart-features/debugger-mode',
            'advanced-chart-features/freeform-drawing',
            'advanced-chart-features/internationalization',
            'advanced-chart-features/pie-datalabels-alignment',
            'advanced-chart-features/stacking-charts',
            'advanced-chart-features/highcharts-typescript-declarations'
        ],
        'Export module': [
            'export-module/export-module-overview',
            'export-module/client-side-export',
            'export-module/setting-up-the-server',
            'export-module/render-charts-serverside',
            'export-module/privacy-disclaimer-export'
        ],
        'Working with data': [
            'working-with-data/data-intro',
            'working-with-data/data-compression',
            'working-with-data/data-module',
            'working-with-data/custom-preprocessing',
            'working-with-data/live-data',
            'working-with-data/data-from-a-database',
            'working-with-data/getting-data-across-domains-jsonp',
            'working-with-data/server-side-data-grouping'
        ],
        'Chart design and style': [
            'chart-design-and-style/design-and-style',
            'chart-design-and-style/colors',
            'chart-design-and-style/pattern-fills',
            'chart-design-and-style/themes',
            'chart-design-and-style/style-by-css',
            'chart-design-and-style/custom-themes-in-styled-mode',
            'chart-design-and-style/gradients-shadows-and-patterns'
        ],
        'Accessibility': [
            'accessibility/accessibility-module',
            'accessibility/accessibility-module-feature-overview',
            'accessibility/configure-the-accessibility-module',
            'accessibility/accessible-dynamic-data',
            'accessibility/patterns-and-contrast',
            'accessibility/tables',
            'accessibility/compliance'
        ],
        'Audio charts': [
            'sonification/getting-started',
            'sonification/mapping',
            'sonification/advanced-mapping',
            'sonification/instruments',
            'sonification/speech',
            'sonification/conditional-tracks',
            'sonification/notifications',
            'sonification/context-cues',
            'sonification/navigation'
        ],
        'Extending Highcharts': [
            'extending-highcharts/extending-highcharts'
        ]
    }
};<|MERGE_RESOLUTION|>--- conflicted
+++ resolved
@@ -86,12 +86,9 @@
             'dashboards/layout-description',
             'dashboards/edit-mode',
             'dashboards/types-of-components',
-<<<<<<< HEAD
             'dashboards/datagrid-component',
-=======
             'dashboards/highcharts-component',
             'dashboards/html-component',
->>>>>>> 10c0c2fe
             'dashboards/light-dark-theme',
             'dashboards/data-handling',
             'dashboards/custom-component',
