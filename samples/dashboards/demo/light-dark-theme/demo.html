<script src="https://code.highcharts.com/dashboards/dashboards.js"></script>
<script src="https://code.highcharts.com/dashboards/datagrid.js"></script>
<script src="https://code.highcharts.com/highcharts.js"></script>
<script src="https://code.highcharts.com/dashboards/modules/dashboards-plugin.js"></script>
<script src="https://code.highcharts.com/modules/item-series.js"></script>
<script src="https://code.highcharts.com/highcharts-more.js"></script>

<script src="https://code.highcharts.com/modules/treemap.js"></script>

<div id="container"></div>
<<<<<<< HEAD
<p class="highcharts-description">
    This demo uses a tri-state theme selector, where the "Light" option
    applies default colors, and the "Dark" option applies CSS variables for
    dark colors. The "System default" option applies those color variables
    only if <a href="https://developer.mozilla.org/en-US/docs/Web/CSS/@media/prefers-color-scheme">
    prefers-color-scheme</a> is <code>dark</code>.
</p>
<h4>Color theme</h4>
<label>
    <input type="radio" name="color-mode" value="none" checked>
    System default
</label>
<label>
    <input type="radio" name="color-mode" value="light">
    Light
</label>
<label>
    <input type="radio" name="color-mode" value="dark">
    Dark
</label>
=======

<div class="inputs">
    <div class="highcharts-description">
        This demo uses a tri-state theme selector, where the "Light" option
        applies default colors, and the "Dark" option applies CSS variables for
        dark colors. The "System default" option applies those color variables
        only if <a href="https://developer.mozilla.org/en-US/docs/Web/CSS/@media/prefers-color-scheme">
        prefers-color-scheme</a> is <code>dark</code>.
    </div>

    <h4>Color theme</h4>
    <label>
        <input type="radio" name="color-mode" value="none" checked>
        System default
    </label>
    <label>
        <input type="radio" name="color-mode" value="light">
        Light
    </label>
    <label>
        <input type="radio" name="color-mode" value="dark">
        Dark
    </label>
</div>


>>>>>>> 64415f6a
<pre id="csv">Food,Vitamin A
Beef Liver,6421
Lamb Liver, 2122
Cod Liver Oil, 1350
Mackerel, 388
Tuna, 214</pre><|MERGE_RESOLUTION|>--- conflicted
+++ resolved
@@ -8,29 +8,6 @@
 <script src="https://code.highcharts.com/modules/treemap.js"></script>
 
 <div id="container"></div>
-<<<<<<< HEAD
-<p class="highcharts-description">
-    This demo uses a tri-state theme selector, where the "Light" option
-    applies default colors, and the "Dark" option applies CSS variables for
-    dark colors. The "System default" option applies those color variables
-    only if <a href="https://developer.mozilla.org/en-US/docs/Web/CSS/@media/prefers-color-scheme">
-    prefers-color-scheme</a> is <code>dark</code>.
-</p>
-<h4>Color theme</h4>
-<label>
-    <input type="radio" name="color-mode" value="none" checked>
-    System default
-</label>
-<label>
-    <input type="radio" name="color-mode" value="light">
-    Light
-</label>
-<label>
-    <input type="radio" name="color-mode" value="dark">
-    Dark
-</label>
-=======
-
 <div class="inputs">
     <div class="highcharts-description">
         This demo uses a tri-state theme selector, where the "Light" option
@@ -54,9 +31,6 @@
         Dark
     </label>
 </div>
-
-
->>>>>>> 64415f6a
 <pre id="csv">Food,Vitamin A
 Beef Liver,6421
 Lamb Liver, 2122
