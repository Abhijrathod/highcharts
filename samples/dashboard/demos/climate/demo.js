/* eslint-disable prefer-const, jsdoc/require-description */
const dataPool = new Dashboard.DataOnDemand();
const dataScopes = {
    FD: 'Days with Fog',
    ID: 'Days with Ice',
    RR: 'Days with Rain',
    TN: 'Average Temperature',
    TX: 'Maximal Temperature'
};
const dataTemperatures = {
    C: 'Celsius',
    F: 'Farenheit',
    K: 'Kelvin'
};
const initialMin = Date.UTC(2010);
const minRange = 30 * 24 * 3600 * 1000;
const maxRange = 365 * 24 * 3600 * 1000;
const defaultCity = 'New York';
const defaultData = 'TXC';

let citiesData;
let citiesMap;
let citiesTable;
let cityGrid;
let cityScope = defaultCity;
let citySeries;
let dataScope = defaultData;
let navigatorSeries;
let worldDate = new Date(Date.UTC(2010, 11, 25));
let kpis = {};
let darkMode = false;
let temperatureScale = 'C';

async function setupDashboard() {

    citiesData = await buildCitiesData();
    buildSymbols();

    const defaultCityStore = await dataPool.getStore(defaultCity);

    const dashboard = new Dashboard.Dashboard('container', {
        components: [{
            cell: 'time-range-selector',
            type: 'Highcharts',
            chartOptions: {
                chart: {
                    height: '80px',
                    styledMode: true
                },
                credits: {
                    enabled: false
                },
                legend: {
                    enabled: false
                },
                title: {
                    text: ''
                },
                tooltip: {
                    enabled: false
                },
                series: [{
                    type: 'spline',
                    name: 'Timeline',
                    data: buildDates(),
                    showInNavigator: false,
                    marker: {
                        enabled: false
                    },
                    states: {
                        hover: {
                            enabled: false
                        }
                    }
                }],
                navigator: {
                    enabled: true,
                    handles: {
                        symbols: ['leftarrow', 'rightarrow'],
                        lineWidth: 0,
                        width: 8,
                        height: 14
                    },
                    series: [{
                        name: defaultCity,
                        data: defaultCityStore.table.modified.getRows(
                            void 0,
                            void 0,
                            ['time', dataScope]
                        )
                    }],
                    xAxis: {
                        endOnTick: true,
                        gridZIndex: 4,
                        labels: {
                            x: 1,
                            y: 22
                        },
                        opposite: true,
                        showFirstLabel: true,
                        showLastLabel: true,
                        startOnTick: true,
                        tickPosition: 'inside'
                    },
                    yAxis: {
                        maxPadding: 0.5
                    }
                },
                scrollbar: {
                    enabled: true,
                    barBorderRadius: 0,
                    barBorderWidth: 0,
                    buttonBorderWidth: 0,
                    buttonBorderRadius: 0,
                    height: 14,
                    trackBorderWidth: 0,
                    trackBorderRadius: 0
                },
                xAxis: {
                    visible: false,
                    min: initialMin,
                    minRange: minRange,
                    maxRange: maxRange,
                    events: {
                        afterSetExtremes: async function (e) {
                            const min = e.min || e.target.min,
                                max = e.max || e.target.max;

                            dataPool
                                .getStore(cityScope)
                                .then(store => {
                                    const data = store.table.modified
                                            .getRows(
                                                void 0,
                                                void 0,
                                                ['time', dataScope]
                                            ),
                                        chartData = data.filter(el =>
                                            el[0] >= min && el[0] <= max
                                        ),
                                        lastPoint =
                                            chartData[chartData.length - 1];

                                    citySeries.update({
                                        data: chartData
                                    });

                                    worldDate = lastPoint[0];
                                    const startIndex = data.indexOf(
                                        chartData[0]
                                    );

                                    cityGrid.scrollToRow(startIndex);
                                    cityGrid.update(); // Force redraw;
                                    buildCitiesMap().then(
                                        data => citiesMap.setData(data)
                                    );

                                    updateKPI(store.table, lastPoint[0]);
                                    updateKPIData();
                                });
                        }
                    }
                },
                yAxis: {
                    visible: false
                }
            },
            events: {
                mount: function () {
                    navigatorSeries = this.chart.series[1];
                }
            }
        }, {
            cell: 'world-map',
            type: 'Highcharts',
            chartConstructor: 'mapChart',
            chartOptions: {
                chart: {
                    map: await fetch(
                        'https://code.highcharts.com/mapdata/' +
                        'custom/world.topo.json'
                    ).then(response => response.json()),
                    styledMode: true
                },
                colorAxis: buildColorAxis(),
                legend: {
                    enabled: false
                },
                mapNavigation: {
                    buttonOptions: {
                        verticalAlign: 'bottom'
                    },
                    enabled: true,
                    enableMouseWheelZoom: false
                },
                mapView: {
                    maxZoom: 4
                },
                series: [{
                    type: 'map',
                    name: 'World Map'
                }, {
                    type: 'mappoint',
                    name: 'Cities',
                    data: await buildCitiesMap(),
                    allowPointSelect: true,
                    dataLabels: [{
                        align: 'left',
                        animation: false,
                        crop: false,
                        enabled: true,
                        format: '{point.name}',
                        padding: 0,
                        verticalAlign: 'top',
                        x: -2,
                        y: 2
                    }, {
                        animation: false,
                        crop: false,
                        enabled: true,
                        formatter: function () {
                            return Math.round(this.y);
                        },
                        inside: true,
                        padding: 0,
                        verticalAlign: 'bottom',
                        y: -16
                    }],
                    events: {
                        click: function (e) {

                            if (!cityGrid || !citySeries) {
                                return; // not ready
                            }

                            const point = e.point;
                            const city = point.name;

                            cityScope = city;
                            dataPool
                                .getStore(city)
                                .then(store => {

                                    syncRefreshCharts(
                                        store,
                                        dataScope,
                                        city
                                    );

                                    // Update DataGrid
                                    cityGrid.dataTable = store.table;
                                    cityGrid.update(); // force redraw

                                    updateKPIData();
                                });
                        }
                    },
                    marker: {
                        enabled: true,
                        lineWidth: 2,
                        radius: 12,
                        states: {
                            hover: {
                                lineWidthPlus: 4,
                                radiusPlus: 0
                            },
                            select: {
                                lineWidthPlus: 4,
                                radiusPlus: 0
                            }
                        },
                        symbol: 'mapmarker'
                    },
                    tooltip: {
                        footerFormat: '',
                        headerFormat: '',
                        pointFormatter: function () {
                            const point = this;

                            return (
                                `<b>${point.name}</b><br>` +
                                tooltipFormatter(point.y, point.name)
                            );
                        }
                    }
                }],
                title: {
                    text: void 0
                },
                tooltip: {
                    enabled: true,
                    positioner: function (width, _height, axisInfo) {
                        return {
                            x: (
                                axisInfo.plotX -
                                this.options.padding
                            ),
                            y: (
                                axisInfo.plotY +
                                this.options.padding +
                                5
                            )
                        };
                    },
                    shape: 'rect',
                    useHTML: true
                }
            },
            events: {
                mount: function () {
                    // call action
                    citiesMap = this.chart.series[1];
                }
            }
        }, {
            cell: 'city-chart',
            type: 'Highcharts',
            store: defaultCityStore,
            sync: {
                tooltip: true
            },
            chartOptions: {
                chart: {
                    spacing: [40, 40, 40, 10],
                    styledMode: true
                },
                credits: {
                    enabled: false
                },
                colorAxis: buildColorAxis(),
                series: [{
                    type: 'scatter',
                    name: defaultCity,
                    data: defaultCityStore.table.modified.getRows(
                        void 0,
                        void 0,
                        ['time', dataScope]
                    ),
                    legend: {
                        enabled: false
                    },
                    marker: {
                        enabledThreshold: 0.5
                    },
                    tooltip: {
                        footerFormat: '',
                        headerFormat: '',
                        pointFormatter: function () {
                            return tooltipFormatter(this.y);
                        }
                    }
                }],
                title: {
                    margin: 20,
                    text: dataScopes[dataScope.substring(0, 2)],
                    x: 15,
                    y: 5
                },
                tooltip: {
                    enabled: true
                },
                xAxis: {
                    type: 'datetime',
                    labels: {
                        formatter: function () {
                            return Highcharts.time.dateFormat(
                                '%e. %b',
                                this.value
                            );
                        }
                    }
                },
                yAxis: {
                    title: {
                        text: dataTemperatures[dataScope[2] || 'K']
                    }
                }
            },
            events: {
                mount: function () {
                    citySeries = this.chart.series[0];
                }
            }
        }, {
            cell: 'selection-grid',
            type: 'DataGrid',
            dataGridOptions: {
                cellHeight: 38,
                editable: false
            },
            editable: true,
            events: {
                mount: function () {
                    // call action
                    cityGrid = this.dataGrid;
                }
            },
            store: defaultCityStore,
            sync: {
                tooltip: true
            }
        }, {
            cell: 'kpi-data',
            type: 'kpi',
            dimensions: {
                height: 150
            },
            title: cityScope,
            value: 10,
            valueFormatter: v => `${v.toFixed(0)}m`,
            events: {
                mount: function () {
                    kpis.data = this;
                    updateKPIData();
                }
            }
        }, {
            cell: 'kpi-temperature',
            type: 'kpi',
            subtitle: dataScopes.TN,
            value: (() => {
                const table = defaultCityStore.table.modified;
                return table.getCellAsNumber(
                    'TN' + temperatureScale,
                    table.getRowIndexBy('time', worldDate.getTime()),
                    true
                );
            })(),
            valueFormatter: v => `${v.toFixed(0)}°`,
            events: {
                mount: function () {
                    kpis.TN = this;
                },
                click: function () {
                    dataScope = 'TN' + temperatureScale;

                    syncRefreshCharts(
                        citiesData[cityScope].store,
                        dataScope,
                        cityScope
                    );
                }
            },
            states: {
                active: {
                    enabled: true
                },
                hover: {
                    enabled: true
                }
            }
        }, {
            cell: 'kpi-max-temperature',
            type: 'kpi',
            subtitle: dataScopes.TX,
            value: (() => {
                const table = defaultCityStore.table.modified;
                return table.getCellAsNumber(
                    'TX' + temperatureScale,
                    table.getRowIndexBy('time', worldDate.getTime()),
                    true
                );
            })(),
            valueFormatter: v => `${v.toFixed(0)}°`,
            events: {
                mount: function () {
                    kpis.TX = this;
                },
                click: function () {
                    dataScope = 'TX' + temperatureScale;

                    syncRefreshCharts(
                        citiesData[cityScope].store,
                        dataScope,
                        cityScope
                    );
                },
                afterLoad: function () {
                    this.parentCell.setActiveState();
                }
            },
            states: {
                active: {
                    enabled: true
                },
                hover: {
                    enabled: true
                }
            }
        }, {
            cell: 'kpi-rain',
            type: 'kpi',
            subtitle: dataScopes.RR,
            value: (() => {
                const table = defaultCityStore.table.modified;
                return table.getCellAsNumber('RR1', table.getRowIndexBy('time', worldDate.getTime()), true);
            })(),
            events: {
                mount: function () {
                    kpis.RR1 = this;
                },
                click: function () {
                    dataScope = 'RR1';

                    syncRefreshCharts(
                        citiesData[cityScope].store,
                        dataScope,
                        cityScope
                    );
                }
            },
            states: {
                active: {
                    enabled: true
                },
                hover: {
                    enabled: true
                }
            }
        }, {
            cell: 'kpi-ice',
            type: 'kpi',
            subtitle: dataScopes.ID,
            value: (() => {
                const table = defaultCityStore.table.modified;
                return table.getCellAsNumber('ID', table.getRowIndexBy('time', worldDate.getTime()), true);
            })(),
            events: {
                mount: function () {
                    kpis.ID = this;
                },
                click: function () {
                    dataScope = 'ID';

                    syncRefreshCharts(
                        citiesData[cityScope].store,
                        dataScope,
                        cityScope
                    );
                }
            },
            states: {
                active: {
                    enabled: true
                },
                hover: {
                    enabled: true
                }
            }
        }, {
            cell: 'kpi-fog',
            type: 'kpi',
            subtitle: dataScopes.FD,
            value: (() => {
                const table = defaultCityStore.table.modified;
                return table.getCellAsNumber('FD', table.getRowIndexBy('time', worldDate.getTime()), true);
            })(),
            events: {
                mount: function () {
                    kpis.FD = this;
                },
                click: function () {
                    dataScope = 'FD';

                    syncRefreshCharts(
                        citiesData[cityScope].store,
                        dataScope,
                        cityScope
                    );
                }
            },
            states: {
                active: {
                    enabled: true
                },
                hover: {
                    enabled: true
                }
            }
<<<<<<< HEAD
        },
        {
            cell: 'kpi-data',
            type: 'kpi',
            title: 'Data',
            value: (() => cityScope +
                    '<br>lat: ' + citiesData[cityScope].lat +
                    '<br>lon: ' + citiesData[cityScope].lon
            )(),
            events: {
                mount: function () {
                    kpi.data = this;
                }
            }
        }, {
            cell: 'city-chart',
            type: 'Highcharts',
            store: defaultCityStore,
            sync: {
                tooltip: true
            },
            chartOptions: {
                chart: {
                    spacing: 40,
                    styledMode: true
                },
                credits: {
                    enabled: false
                },
                colorAxis: buildColorAxis(),
                series: [{
                    name: defaultCity,
                    data: defaultCityStore.table.modified.getRows(
                        void 0,
                        void 0,
                        ['time', dataScope]
                    ),
                    legend: {
                        enabled: false
                    },
                    marker: {
                        enabledThreshold: 0.5
                    },
                    tooltip: {
                        footerFormat: '',
                        headerFormat: '',
                        pointFormatter: function () {
                            return tooltipFormatter(this.y);
                        }
                    }
                }],
                title: {
                    text: defaultCity
                },
                tooltip: {
                    enabled: true
                },
                xAxis: {
                    type: 'datetime',
                    labels: {
                        format: '{value:%Y-%m-%d}'
                    }
                },
                yAxis: {
                    title: {
                        text: ''
                    }
                }
            },
            events: {
                mount: function () {
                    citySeries = this.chart.series[0];
                }
            }
        },
        {
            cell: 'selection-grid',
            type: 'DataGrid',
            dataGridOptions: {
                editable: false
            },
            store: defaultCityStore,
            sync: {
                tooltip: true
            },
            title: 'Selection Grid',
            events: {
                mount: function () {
                    // call action
                    cityGrid = this.dataGrid;
                }
            }
=======
>>>>>>> 833e05f3
        }],
        editMode: {
            enabled: true,
            contextMenu: {
                enabled: true,
                icon: (
                    'https://code.highcharts.com/gfx/dashboard-icons/menu.svg'
                ),
                items: [
                    'editMode',
                    {
                        id: 'dark-mode',
                        type: 'toggle',
                        text: 'Dark mode',
                        events: {
                            click: function () {
                                const dashboard = this.menu.editMode.dashboard,
                                    darModeClass =
                                        Dashboard.classNamePrefix + 'dark-mode';

                                darkMode = !darkMode;

                                if (darkMode) {
                                    dashboard.container.classList
                                        .add(darModeClass);
                                } else {
                                    dashboard.container.classList
                                        .remove(darModeClass);
                                }
                            }
                        }
                    }, {
                        id: 'fahrenheit',
                        type: 'toggle',
                        text: 'Fahrenheit',
                        events: {
                            click: function () {
                                // Change temperature scale.
                                temperatureScale = temperatureScale === 'C' ? 'F' : 'C';
                                dataScope = 'TX' + temperatureScale;

                                // Update the dashboard.
                                syncRefreshCharts(
                                    citiesData[cityScope].store,
                                    dataScope,
                                    cityScope
                                );
                                updateKPI(
                                    citiesData[cityScope].store.table.modified,
                                    worldDate
                                );
                            }
                        }
                    }
                ]
            }
        },
        gui: {
            enabled: true,
            layouts: [{
                id: 'layout-1', // mandatory
                rows: [{
                    cells: [{
                        id: 'time-range-selector',
                        width: '100%'
                    }]
                }, {
                    cells: [{
                        id: 'world-map',
                        width: '50%'
                    }, {
                        id: 'kpi-layout',
                        width: '50%',
                        layout: {
                            rows: [{
                                cells: [{
                                    id: 'kpi-data',
                                    width: '33.333%'
                                }, {
                                    id: 'kpi-temperature',
                                    width: '33.333%'
                                }, {
                                    id: 'kpi-max-temperature',
                                    width: '33.333%'
                                }]
                            }, {
                                cells: [{
                                    id: 'kpi-rain',
                                    width: '33.333%'
                                }, {
                                    id: 'kpi-ice',
                                    width: '33.333%'
                                }, {
                                    id: 'kpi-fog',
                                    width: '33.333%'
                                }]
                            }],
                            style: {
                                height: '204px'
                            }
                        }
                    }]
                }, {
                    cells: [{
                        id: 'selection-grid',
                        width: '50%'
                    }, {
                        id: 'city-chart',
                        width: '50%'
                    }],
                    style: {
                        height: '414px'
                    }
                }]
            }]
        }
    });

    console.log(dashboard);
}

async function setupDataPool() {

    dataPool.setStoreOptions({
        name: 'cities',
        storeOptions: {
            csvURL: 'https://www.highcharts.com/samples/data/climate-cities.csv'
        },
        storeType: 'CSVStore'
    });

    citiesTable = await dataPool.getStoreTable('cities');

    for (const row of citiesTable.getRowObjects()) {
        dataPool.setStoreOptions({
            name: row.city,
            storeOptions: {
                csvURL: row.csv
            },
            storeType: 'CSVStore'
        });
    }
}

// Calculate the average and max temperature in C and F from K.
async function convertTemperature(city) {
    const cityDataTable = (await dataPool.getStoreTable(city)).modified,
        columns = ['TN', 'TX'], // Average, Maximal temperature
        scales = ['C', 'F'];

    columns.forEach(column => {
        scales.forEach(scale => {
            const newColumn = column + scale;
            let temperatureColumn = cityDataTable.getColumn(newColumn);

            if (!temperatureColumn) {
                cityDataTable.setColumns({
                    [newColumn]: cityDataTable
                        .getColumn(column)
                        .map(kelvin => Highcharts.correctFloat(
                            scale === 'C' ?
                                (kelvin - 273.15) :
                                (kelvin * 1.8 - 459.67),
                            3
                        ))
                });
            }
        });
    });
}

async function main() {
    await setupDataPool();
    await setupDashboard();
}

main().catch(e => console.error(e));

/* *
 *
 *  Helper Functions
 *
 * */

async function buildCitiesData() {
    const cities = citiesTable.modified;
    const initialCity = defaultCity;
    const tables = {};

    const initialRow = await cities.getRow(
        cities.getRowIndexBy('city', defaultCity),
        ['lat', 'lon', 'city', 'country', 'elevation']
    );

    await convertTemperature(defaultCity);

    tables[initialCity] = {
        country: initialRow[3],
        elevation: initialRow[4],
        lat: initialRow[0],
        lon: initialRow[1],
        name: initialRow[2],
        store: await dataPool.getStore(initialRow[2])
    };

    // lazy promise without leading await for the rest
    (async function () {
        const rows = cities.getRows(
            void 0,
            void 0,
            ['lat', 'lon', 'city', 'country', 'elevation']
        );

        for (const row of rows) {
            const city = row[2];

            if (typeof tables[city] === 'undefined') {
                await convertTemperature(city);

                tables[city] = {
                    country: row[3],
                    elevation: row[4],
                    lat: row[0],
                    lon: row[1],
                    name: row[2],
                    store: await dataPool.getStore(city)
                };

                if (citiesMap) {
                    citiesMap.setData(await buildCitiesMap());
                }
            }
        }
    }());

    return tables;
}

async function buildCitiesMap() {
    return Object
        .keys(citiesData)
        .map(city => {
            const data = citiesData[city];
            const table = data.store.table.modified;
            const y = table.getCellAsNumber(
                dataScope,
                table.getRowIndexBy('time', worldDate),
                true
            );

            return {
                lat: data.lat,
                lon: data.lon,
                name: data.name,
                selected: city === cityScope,
                y
            };
        })
        .sort(city => city.lat);
}

function buildColorAxis() {

    // temperature
    if (dataScope[0] === 'T') {
        return {
            visible: false,
            startOnTick: false,
            endOnTick: false,
            max: dataScope[2] === 'C' ? 50 : 122,
            min: dataScope[2] === 'C' ? 0 : 32,
            stops: [
                [0.0, '#4CAFFE'],
                [0.3, '#53BB6C'],
                [0.5, '#DDCE16'],
                [0.6, '#DF7642'],
                [0.7, '#DD2323']
            ]
        };
    }

    // days
    return {
        max: 10,
        min: 0,
        visible: false,
        stops: [
            [0.0, '#C2CAEB'],
            [1.0, '#162870']
        ]
    };
}

function buildDates() {
    const dates = [];

    for (let date = new Date(Date.UTC(1951, 0, 5)),
        dateEnd = new Date(Date.UTC(2010, 11, 25));
        date <= dateEnd;
        date = date.getUTCDate() >= 25 ?
            new Date(Date.UTC(
                date.getFullYear(),
                date.getUTCMonth() + 1,
                5
            )) :
            new Date(Date.UTC(
                date.getFullYear(),
                date.getUTCMonth(),
                date.getUTCDate() + 10
            ))
    ) {
        dates.push([date.getTime(), 0]);
    }

    return dates;
}

function buildSymbols() {
    // left arrow
    Highcharts.SVGRenderer.prototype.symbols.leftarrow = (x, y, w, h) => [
        'M', x + w / 2 - 1, y,
        'L', x + w / 2 - 1, y + h,
        x - w / 2 - 1, y + h / 2,
        'Z'
    ];
    // right arrow
    Highcharts.SVGRenderer.prototype.symbols.rightarrow = (x, y, w, h) => [
        'M', x + w / 2 + 1, y,
        'L', x + w / 2 + 1, y + h,
        x + w + w / 2 + 1, y + h / 2,
        'Z'
    ];
}

function tooltipFormatter(value, city) {
    let tooltip = '';

    if (city) {
        tooltip += `Elevation: ${citiesData[city].elevation}m<br>`;
    }

    // temperature values (original Kelvin)
    if (dataScope[0] === 'T') {

        if (dataScope[2] === 'C') {
            tooltip += value + '˚C<br>';
        }

        if (dataScope[2] === 'F') {
            tooltip += value + '˚F<br>';
        }

    // rain days
    } else if (dataScope === 'RR1') {
        tooltip += Highcharts.correctFloat(value, 0) + ' rainy days';

    // ice days
    } else if (dataScope === 'ID') {
        tooltip += Highcharts.correctFloat(value, 0) + ' icy days';

    // fog days
    } else if (dataScope === 'FD') {
        tooltip += Highcharts.correctFloat(value, 0) + ' foggy days';

    // fallback
    } else {
        tooltip += Highcharts.correctFloat(value, 4);
    }

    return tooltip;
}

function updateKPI(table, time) {
    for (
        const [key, kpi] of Object.entries(kpis)
    ) {
        // set active state on current temperature KPI
        if (key === 'TNC') {
            kpi.parentCell.setActiveState();
        }

        kpi.update({
            value: table.getCellAsNumber(
                key + (key[0] === 'T' ? temperatureScale : ''),
                table.getRowIndexBy('time', time),
                true
            )
        });
    }
}

function updateKPIData() {
    const data = citiesData[cityScope];

    // update KPI data
    kpis.data.update({
        title: data.name,
        value: data.elevation,
        subtitle: 'Elevation'
    });
}

function syncRefreshCharts(store, dataScope, cityScope) {
    const data = store.table.modified.getRows(
        void 0, void 0,
        ['time', dataScope]
    );
    const isColumnSeries = ['RR1', 'FD', 'ID'].indexOf(dataScope) >= 0;
    const columnSeriesOptions = {
        type: isColumnSeries ? 'column' : 'spline',
        threshold: isColumnSeries ? 0 : null
    };

    // update navigator
    navigatorSeries.update({
        name: cityScope,
        minPointLength: 1, // workaround
        pointPadding: 0,
        groupPadding: 0,
        crisp: false,
        data,
        ...columnSeriesOptions
    });

    // update chart
    citySeries.chart.update({
        title: {
            text: cityScope
        }
    }, false);

    citySeries.update(columnSeriesOptions);

    // Update the main chart
    Highcharts.fireEvent(
        navigatorSeries.chart.xAxis[0],
        'afterSetExtremes'
    );

    // update colorAxis
    citiesMap.chart.update({
        colorAxis: buildColorAxis()
    });

    citySeries.chart.update({
        colorAxis: buildColorAxis(),
        title: {
            text: dataScopes[dataScope.substring(0, 2)]
        },
        yAxis: {
            title: {
                text: (
                    dataScope[0] === 'T' ?
                        dataTemperatures[dataScope[2] || 'K'] :
                        'Days'
                )
            }
        }
    });

    buildCitiesMap().then(data => {
        citiesMap.setData(data);
    });
}<|MERGE_RESOLUTION|>--- conflicted
+++ resolved
@@ -578,101 +578,6 @@
                     enabled: true
                 }
             }
-<<<<<<< HEAD
-        },
-        {
-            cell: 'kpi-data',
-            type: 'kpi',
-            title: 'Data',
-            value: (() => cityScope +
-                    '<br>lat: ' + citiesData[cityScope].lat +
-                    '<br>lon: ' + citiesData[cityScope].lon
-            )(),
-            events: {
-                mount: function () {
-                    kpi.data = this;
-                }
-            }
-        }, {
-            cell: 'city-chart',
-            type: 'Highcharts',
-            store: defaultCityStore,
-            sync: {
-                tooltip: true
-            },
-            chartOptions: {
-                chart: {
-                    spacing: 40,
-                    styledMode: true
-                },
-                credits: {
-                    enabled: false
-                },
-                colorAxis: buildColorAxis(),
-                series: [{
-                    name: defaultCity,
-                    data: defaultCityStore.table.modified.getRows(
-                        void 0,
-                        void 0,
-                        ['time', dataScope]
-                    ),
-                    legend: {
-                        enabled: false
-                    },
-                    marker: {
-                        enabledThreshold: 0.5
-                    },
-                    tooltip: {
-                        footerFormat: '',
-                        headerFormat: '',
-                        pointFormatter: function () {
-                            return tooltipFormatter(this.y);
-                        }
-                    }
-                }],
-                title: {
-                    text: defaultCity
-                },
-                tooltip: {
-                    enabled: true
-                },
-                xAxis: {
-                    type: 'datetime',
-                    labels: {
-                        format: '{value:%Y-%m-%d}'
-                    }
-                },
-                yAxis: {
-                    title: {
-                        text: ''
-                    }
-                }
-            },
-            events: {
-                mount: function () {
-                    citySeries = this.chart.series[0];
-                }
-            }
-        },
-        {
-            cell: 'selection-grid',
-            type: 'DataGrid',
-            dataGridOptions: {
-                editable: false
-            },
-            store: defaultCityStore,
-            sync: {
-                tooltip: true
-            },
-            title: 'Selection Grid',
-            events: {
-                mount: function () {
-                    // call action
-                    cityGrid = this.dataGrid;
-                }
-            }
-=======
->>>>>>> 833e05f3
         }],
         editMode: {
             enabled: true,
