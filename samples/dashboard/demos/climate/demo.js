/* eslint-disable prefer-const, jsdoc/require-description */
const dataPool = new Dashboard.DataOnDemand();
const dataScopes = {
    FD: 'Days with fog',
    ID: 'Days with ice',
    RR1: 'Days with rain',
    TN: 'Average temperature',
    TX: 'Maximal temperature'
};
const initialMin = Date.UTC(2010);
const minRange = 30 * 24 * 3600 * 1000;
const maxRange = 365 * 24 * 3600 * 1000;
const defaultCity = 'New York';
const defaultData = 'TX';

let citiesData;
let citiesMap;
let cityGrid;
let cityScope = defaultCity;
let citySeries;
let dataScope = defaultData;
let navigatorSeries;
let worldDate = new Date(Date.UTC(2010, 11, 25));
let kpi = {};

async function setupDashboard() {

    citiesData = await buildCitiesData();

    const defaultCityStore = await dataPool.getStore(defaultCity);

    const dashboard = new Dashboard.Dashboard('container', {
        components: [{
            cell: 'time-range-selector',
            type: 'Highcharts',
            chartOptions: {
                chart: {
                    height: '80px',
                    styledMode: true
                },
                credits: {
                    enabled: false
                },
                legend: {
                    enabled: false
                },
                title: {
                    text: ''
                },
                tooltip: {
                    enabled: false
                },
                series: [{
                    type: 'scatter',
                    name: 'Timeline',
                    data: buildDates(),
                    showInNavigator: false,
                    marker: {
                        enabled: false
                    },
                    states: {
                        hover: {
                            enabled: false
                        }
                    }
                }],
                navigator: {
                    enabled: true,
                    series: [{
                        name: defaultCity,
                        data: defaultCityStore.table.modified.getRows(
                            void 0,
                            void 0,
                            ['time', dataScope]
                        )
                    }]
                },
                scrollbar: {
                    enabled: true,
                    barBackgroundColor: 'gray',
                    barBorderRadius: 7,
                    barBorderWidth: 0,
                    buttonBackgroundColor: 'gray',
                    buttonBorderWidth: 0,
                    buttonBorderRadius: 7,
                    trackBackgroundColor: 'none',
                    trackBorderWidth: 1,
                    trackBorderRadius: 8,
                    trackBorderColor: '#CCC'
                },
                xAxis: {
                    visible: false,
                    min: initialMin,
                    minRange: minRange,
                    maxRange: maxRange,
                    events: {
                        afterSetExtremes(e) {
                            const min = e.min || e.target.min,
                                max = e.max || e.target.max,
                                city = citySeries.chart.title.textStr;

                            dataPool
                                .getStore(city)
                                .then(store => {
<<<<<<< HEAD
                                    const data = store.table.modified
=======
                                    const chartData = store.table.modified
>>>>>>> f03b38be
                                            .getRows(
                                                void 0,
                                                void 0,
                                                ['time', dataScope]
<<<<<<< HEAD
                                            ),
                                        chartData = data.filter(el =>
                                            el[0] >= min && el[0] <= max
                                        );
=======
                                            ).filter(el =>
                                                el[0] >= min && el[0] <= max
                                            ),
                                        lastPoint =
                                            chartData[chartData.length - 1];
>>>>>>> f03b38be

                                    citySeries.update({
                                        data: chartData
                                    });

                                    worldDate = chartData[0][0];
                                    const startIndex = data.indexOf(
                                        chartData[0]
                                    );

                                    cityGrid.scrollToRow(startIndex);
                                    cityGrid.update(); // Force redraw;
                                    buildCitiesMap().then(
                                        data => citiesMap.setData(data)
                                    );

                                    updateKPI(store.table, lastPoint[0]);
                                    updateKPIData(city);

                                });
                        }
                    }
                },
                yAxis: {
                    visible: false
                }
            },
            events: {
                mount: function () {
                    navigatorSeries = this.chart.series[1];
                }
            }
        }, {
            cell: 'world-map',
            type: 'Highcharts',
            chartConstructor: 'mapChart',
            chartOptions: {
                chart: {
                    map: await fetch(
                        'https://code.highcharts.com/mapdata/' +
                        'custom/world.topo.json'
                    ).then(response => response.json()),
                    styledMode: true
                },
                colorAxis: buildColorAxis(),
                legend: {
                    enabled: false
                },
                mapNavigation: {
                    enabled: true,
                    enableMouseWheelZoom: false
                },
                mapView: {
                    maxZoom: 4,
                    zoom: 1.6
                },
                series: [{
                    type: 'map',
                    name: 'World Map'
                }, {
                    type: 'mappoint',
                    name: 'Cities',
                    data: await buildCitiesMap(),
                    allowPointSelect: true,
                    dataLabels: [{
                        align: 'center',
                        animation: false,
                        crop: false,
                        enabled: true,
                        format: '{point.name}',
                        padding: 0,
                        verticalAlign: 'top',
                        y: 2
                    }, {
                        animation: false,
                        crop: false,
                        enabled: true,
                        formatter: function () {
                            return labelFormatter(this.y);
                        },
                        inside: true,
                        padding: 0,
                        verticalAlign: 'bottom',
                        y: -16
                    }],
                    events: {
                        click: function (e) {

                            if (!cityGrid || !citySeries) {
                                return; // not ready
                            }

                            const point = e.point;
                            const city = point.name;

                            cityScope = city;
                            dataPool
                                .getStore(city)
                                .then(store => {
                                    dataScope = 'TX';

                                    syncRefreshCharts(
                                        store,
                                        dataScope,
                                        city
                                    );

                                    // Update DataGrid
                                    cityGrid.dataTable = store.table;
                                    cityGrid.update(); // force redraw

                                    updateKPIData(city);
                                });
                        }
                    },
                    marker: {
                        enabled: true,
                        radius: 12,
                        state: {
                            hover: {
                                radiusPlus: 0
                            },
                            select: {
                                radius: 12
                            }
                        },
                        symbol: 'mapmarker'
                    },
                    tooltip: {
                        footerFormat: '',
                        headerFormat: '',
                        pointFormatter: function () {
                            const point = this;

                            return (
                                `<b>${point.name}</b><br>` +
                                tooltipFormatter(point.y)
                            );
                        }
                    }
                }],
                title: {
                    text: void 0
                },
                tooltip: {
                    enabled: true,
                    positioner: function (width, _height, axisInfo) {
                        return {
                            x: (
                                axisInfo.plotX -
                                width / 2 +
                                this.options.padding
                            ),
                            y: (
                                axisInfo.plotY +
                                this.options.padding * 2
                            )
                        };
                    },
                    useHTML: true
                }
            },
            events: {
                mount: function () {
                    // call action
                    citiesMap = this.chart.series[1];
                }
            }
        },
        {
            cell: 'kpi-max-temperature',
            type: 'kpi',
            title: 'Maximum temperature',
            value: (() => {
                const table = defaultCityStore.table.modified;
                return table.getCellAsNumber('TX', table.getRowIndexBy('time', worldDate.getTime()), true);
            })(),
            valueFormatter: v => `${v.toFixed(0)}°`,
            events: {
                mount: function () {
                    kpi.TX = this;
                },
                click: function () {
                    dataScope = 'TX';

                    syncRefreshCharts(
                        citiesData[cityScope].store,
                        dataScope,
                        cityScope
                    );
                },
                afterLoad: function () {
                    this.parentCell.setActiveState();
                }
            },
            states: {
                active: {
                    enabled: true
                },
                hover: {
                    enabled: true
                }
            }
        },
        {
            cell: 'kpi-temperature',
            type: 'kpi',
            title: 'Average temperature',
            value: (() => {
                const table = defaultCityStore.table.modified;
                return table.getCellAsNumber('TN', table.getRowIndexBy('time', worldDate.getTime()), true);
            })(),
            valueFormatter: v => `${v.toFixed(0)}°`,
            events: {
                mount: function () {
                    kpi.TN = this;
                },
                click: function () {
                    dataScope = 'TN';

                    syncRefreshCharts(
                        citiesData[cityScope].store,
                        dataScope,
                        cityScope
                    );
                }
            },
            states: {
                active: {
                    enabled: true
                },
                hover: {
                    enabled: true
                }
            }
        },
        {
            cell: 'kpi-fog',
            type: 'kpi',
            title: 'Fog',
            value: (() => {
                const table = defaultCityStore.table.modified;
                return table.getCellAsNumber('FD', table.getRowIndexBy('time', worldDate.getTime()), true);
            })(),
            valueFormatter: v => `${v} days`,
            events: {
                mount: function () {
                    kpi.FD = this;
                },
                click: function () {
                    dataScope = 'FD';

                    syncRefreshCharts(
                        citiesData[cityScope].store,
                        dataScope,
                        cityScope
                    );
                }
            },
            states: {
                active: {
                    enabled: true
                },
                hover: {
                    enabled: true
                }
            }
        },
        {
            cell: 'kpi-ice',
            type: 'kpi',
            title: 'Ice',
            value: (() => {
                const table = defaultCityStore.table.modified;
                return table.getCellAsNumber('ID', table.getRowIndexBy('time', worldDate.getTime()), true);
            })(),
            valueFormatter: v => `${v} days`,
            events: {
                mount: function () {
                    kpi.ID = this;
                },
                click: function () {
                    dataScope = 'ID';

                    syncRefreshCharts(
                        citiesData[cityScope].store,
                        dataScope,
                        cityScope
                    );
                }
            },
            states: {
                active: {
                    enabled: true
                },
                hover: {
                    enabled: true
                }
            }
        },
        {
            cell: 'kpi-rain',
            type: 'kpi',
            title: 'Rain',
            value: (() => {
                const table = defaultCityStore.table.modified;
                return table.getCellAsNumber('RR1', table.getRowIndexBy('time', worldDate.getTime()), true);
            })(),
            valueFormatter: v => `${v} days`,
            events: {
                mount: function () {
                    kpi.RR1 = this;
                },
                click: function () {
                    dataScope = 'RR1';

                    syncRefreshCharts(
                        citiesData[cityScope].store,
                        dataScope,
                        cityScope
                    );
                }
            },
            states: {
                active: {
                    enabled: true
                },
                hover: {
                    enabled: true
                }
            }
        },
        {
            cell: 'kpi-data',
            type: 'kpi',
            title: 'Data',
            value: (() => cityScope +
                    '<br>lat: ' + citiesData[cityScope].lat +
                    '<br>lon: ' + citiesData[cityScope].lon
            )(),
            events: {
                mount: function () {
                    kpi.data = this;
                }
            }
        }, {
            cell: 'city-chart',
            type: 'Highcharts',
            chartOptions: {
                chart: {
                    spacing: 40,
                    styledMode: true
                },
                credits: {
                    enabled: false
                },
                colorAxis: buildColorAxis(),
                series: [{
                    type: 'scatter',
                    name: defaultCity,
                    data: defaultCityStore.table.modified.getRows(
                        void 0,
                        void 0,
                        ['time', dataScope]
                    ),
                    legend: {
                        enabled: false
                    },
                    marker: {
                        enabledThreshold: 0.5
                    },
                    tooltip: {
                        footerFormat: '',
                        headerFormat: '',
                        pointFormatter: function () {
                            return tooltipFormatter(this.y);
                        }
                    }
                }],
                title: {
                    text: defaultCity
                },
                tooltip: {
                    enabled: true
                },
                xAxis: {
                    type: 'datetime',
                    visible: false,
                    labels: {
                        format: '{value:%Y-%m-%d}'
                    }
                },
                yAxis: {
                    title: {
                        text: ''
                    }
                }
            },
            events: {
                mount: function () {
                    citySeries = this.chart.series[0];
                }
            }
        },
        {
            cell: 'selection-grid',
            type: 'DataGrid',
            store: defaultCityStore,
            editable: true,
            // syncEvents: ['tooltip'],
            title: 'Selection Grid',
            events: {
                mount: function () {
                    // call action
                    cityGrid = this.dataGrid;
                }
            }
        }],
        editMode: {
            enabled: true,
            contextMenu: {
                enabled: true,
                icon: (
                    'https://code.highcharts.com/gfx/dashboard-icons/menu.svg'
                )
            }
        },
        gui: {
            enabled: true,
            layouts: [{
                id: 'layout-1', // mandatory
                rows: [{
                    cells: [{
                        id: 'time-range-selector',
                        width: '100%'
                    }]
                }, {
                    cells: [{
                        id: 'world-map',
                        width: '60%'
                    }, {
                        id: 'selection-grid',
                        width: '40%'
                    }]
                }, {
                    cells: [{
                        id: 'kpi-layout',
                        width: '60%',
                        layout: {
                            rows: [{
                                cells: [{
                                    id: 'kpi-max-temperature',
                                    // width: '50%'
                                    width: '33.333%'
                                }, {
                                    id: 'kpi-temperature',
                                    // width: '50%'
                                    width: '33.333%'
                                }, {
                                    id: 'kpi-fog',
                                    width: '33.333%'
                                }]
                            }, {
                                cells: [{
                                    id: 'kpi-ice',
                                    // width: '50%'
                                    width: '33.333%'
                                }, {
                                    id: 'kpi-rain',
                                    // width: '50%'
                                    width: '33.333%'
                                }, {
                                    id: 'kpi-data',
                                    width: '33.333%'
                                }]
                            }]
                        }
                    }, {
                        id: 'city-chart',
                        width: '40%'
                    }]
                }]
            }]
        }
    });
    console.log(dashboard);

}

async function setupDataPool() {

    dataPool.setStoreOptions({
        name: 'cities',
        storeOptions: {
            googleAPIKey: 'AIzaSyCQ0Jh8OFRShXam8adBbBcctlbeeA-qJOk',
            googleSpreadsheetKey: '1gIScpvn6aO8jeN_fxOkJKJWA1KTVzQUQZUsZr0V8TOY'
        },
        storeType: 'GoogleSheetsStore'
    });

    let csvReferences = await dataPool.getStoreTable('cities');

    for (const row of csvReferences.getRowObjects()) {
        dataPool.setStoreOptions({
            name: row.city,
            storeOptions: {
                csvURL: row.csv
            },
            storeType: 'CSVStore'
        });
    }

    console.log(dataPool);
}

async function main() {
    await setupDataPool();
    await setupDashboard();
}

main().catch(e => console.error(e));

/* *
 *
 *  Helper Functions
 *
 * */

async function buildCitiesData() {
    const cities = (await dataPool.getStoreTable('cities')).modified;
    const initialCity = defaultCity;
    const tables = {};

    const initialRow = await cities.getRow(
        cities.getRowIndexBy('city', defaultCity),
        ['lat', 'lon', 'city']
    );

    tables[initialCity] = {
        lat: initialRow[0],
        lon: initialRow[1],
        name: initialRow[2],
        store: await dataPool.getStore(initialRow[2])
    };

    // lazy promise without leading await for the rest
    (async function () {
        const rows = cities.getRows(void 0, void 0, ['lat', 'lon', 'city']);

        for (const row of rows) {
            if (typeof tables[row[2]] === 'undefined') {

                tables[row[2]] = {
                    lat: row[0],
                    lon: row[1],
                    name: row[2],
                    store: await dataPool.getStore(row[2])
                };

                if (citiesMap) {
                    citiesMap.setData(await buildCitiesMap());
                }
            }
        }
    }());

    return tables;
}

async function buildCitiesMap() {
    return Object
        .keys(citiesData)
        .map(city => {
            const data = citiesData[city];
            const table = data.store.table.modified;
            const y = table.getCellAsNumber(
                dataScope,
                table.getRowIndexBy('time', worldDate),
                true
            );

            return {
                lat: data.lat,
                lon: data.lon,
                name: data.name,
                selected: city === cityScope,
                y
            };
        })
        .sort(city => city.lat);
}

function buildColorAxis() {

    // temperature
    if (dataScope[0] === 'T') {
        return {
            max: 325,
            min: 275,
            visible: false,
            stops: [
                [0.0, '#39F'],
                [0.4, '#6C0'],
                [0.8, '#F00']
            ]
        };
    }

    // days
    return {
        max: 10,
        min: 0,
        visible: false,
        stops: [
            [0.0, '#F00'],
            [0.4, '#6C0'],
            [0.8, '#39F']
        ]
    };
}

function buildDates() {
    const dates = [];

    for (let date = new Date(Date.UTC(1951, 0, 5)),
        dateEnd = new Date(Date.UTC(2010, 11, 25));
        date <= dateEnd;
        date = date.getUTCDate() >= 25 ?
            new Date(Date.UTC(
                date.getFullYear(),
                date.getUTCMonth() + 1,
                5
            )) :
            new Date(Date.UTC(
                date.getFullYear(),
                date.getUTCMonth(),
                date.getUTCDate() + 10
            ))
    ) {
        dates.push([date.getTime(), 0]);
    }

    return dates;
}

function labelFormatter(value) {

    // temperature values
    if (dataScope[0] === 'T') {
        return '' + Math.round((value - 273.15));
    }

    return Highcharts.correctFloat(value, 0);
}

function tooltipFormatter(value) {

    // temperature values (original Kelvin)
    if (dataScope[0] === 'T') {
        return [
            Highcharts.correctFloat(
                (value - 273.15), 3
            ) + '˚C',
            Highcharts.correctFloat(
                (value * 1.8 - 459.67), 3
            ) + '˚F'
        ].join('<br>');
    }

    // rain days
    if (dataScope === 'RR1') {
        return Highcharts.correctFloat(value, 0) + ' rainy days';
    }

    // ice days
    if (dataScope === 'ID') {
        return Highcharts.correctFloat(value, 0) + ' icy days';
    }

    // fog days
    if (dataScope === 'FD') {
        return Highcharts.correctFloat(value, 0) + ' foggy days';
    }

    // fallback
    return '' + Highcharts.correctFloat(value, 4);
}

function updateKPI(table, time) {
    for (
        const [key, ind] of Object.entries(kpi)
    ) {
        // set active state on current temperature KPI
        if (key === 'TN') {
            ind.parentCell.setActiveState();
        }

        ind.update({
            value: table.getCellAsNumber(
                key,
                table.getRowIndexBy('time', time),
                true
            )
        });
    }
}

function updateKPIData(city) {
    // update KPI data
    kpi.data.update({
        value: city +
            '<br>lat: ' + citiesData[city].lat +
            '<br>lon: ' + citiesData[city].lon
    });
}

function syncRefreshCharts(store, dataScope, cityScope) {
    const data = store.table.modified.getRows(
        void 0, void 0,
        ['time', dataScope]
    );

    // update navigator
    navigatorSeries.update({
        name: cityScope,
        data
    });

    // Update the main chart
    Highcharts.fireEvent(
        navigatorSeries.chart.xAxis[0],
        'afterSetExtremes'
    );

    // update chart
    citySeries.chart.update({
        title: {
            text: cityScope
        }
    });

    // update colorAxis
    citiesMap.chart.update({
        colorAxis: buildColorAxis()
    });
}<|MERGE_RESOLUTION|>--- conflicted
+++ resolved
@@ -102,27 +102,17 @@
                             dataPool
                                 .getStore(city)
                                 .then(store => {
-<<<<<<< HEAD
                                     const data = store.table.modified
-=======
-                                    const chartData = store.table.modified
->>>>>>> f03b38be
                                             .getRows(
                                                 void 0,
                                                 void 0,
                                                 ['time', dataScope]
-<<<<<<< HEAD
                                             ),
                                         chartData = data.filter(el =>
                                             el[0] >= min && el[0] <= max
-                                        );
-=======
-                                            ).filter(el =>
-                                                el[0] >= min && el[0] <= max
-                                            ),
+                                        ),
                                         lastPoint =
                                             chartData[chartData.length - 1];
->>>>>>> f03b38be
 
                                     citySeries.update({
                                         data: chartData
