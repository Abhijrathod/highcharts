@import "https://code.highcharts.com/css/highcharts.css";

body {
    margin: 0 !important;

    /* background: linear-gradient(180deg, #201836 0%, #46465C 100%); */
    background-color: transparent !important;
}

.hero-container {
    background: transparent;
    width: 1;
    height: 450px;
}

.chart-container .highcharts-container {
    position: relative;
    overflow: hidden;
    width: 1;
    opacity: 1;
    text-align: left;
    line-height: normal;
    z-index: 0;
    -webkit-tap-highlight-color: rgb(0 0 0 / 0%);
    font-family: "IBM Plex Sans", sans-serif;
    font-size: 12px;
    user-select: none;
    touch-action: manipulation;
    outline: none;
}

#hero {
    width: 1;
}

#hero .highcharts-data-labels {
    transition: opacity 2s;
}

#hero .highcharts-background {
    fill: #1f1836;
    fill: transparent;
}

#hero .highcharts-axis-labels {
    fill: #999;
    font-size: 1em;
}

#hero .highcharts-label text {
    fill: #fff;
}

#hero .highcharts-range-selector-buttons {
    opacity: 0;
}

#hero .highcharts-range-selector-buttons .highcharts-button.highcharts-button-pressed {
    font-weight: bold;
    fill: #a3edba;
    stroke: #a3edba;
    stroke-width: 3px;
}

#hero .highcharts-area-series.cover {
    fill: url("#bg-gradient");
    fill-opacity: 1;
    opacity: 0;
    stroke: transparent;
}

#hero .highcharts-area-series.cover .highcharts-area {
    fill-opacity: 1;
}

#hero .highcharts-grid-line {
    fill: none;
    stroke: transparent;
    z-index: 40;
    stroke-width: 1px;
}

#hero .highcharts-tooltip {
    filter: drop-shadow(5px 7px 13px rgb(0 0 0 / 14%)) !important;
}

#hero .highcharts-tooltip-box {
    stroke-width: 0;
    fill: #fff;
    fill-opacity: 1;
}

#hero .highcharts-tooltip .highcharts-header {
    font-size: 14px;
    font-weight: 700;
}

#hero .highcharts-tooltip text {
    fill: #333;
    font-size: 14px;
    font-weight: 500;
}

#hero .highcharts-data-label-color-0 {
    fill: transparent;
    stroke: transparent;
}

#hero .highcharts-title {
    fill: #fff;
    font-size: 2em;
    font-weight: 700;
    opacity: 1;
}

#hero .highcharts-plot-line {
    fill: none;
    stroke: #3f3e57;
    stroke-width: 1px;
    opacity: 0;
    transform-origin: top;
    transition: transform 1s;
    transform: rotate(0deg);
}

#hero .highcharts-data-label text {
    fill: #dedede;
    font-weight: 300;
}

#hero .highcharts-candlestick-series .highcharts-point {
    stroke: #8187e2;
    fill: #8187e2;
    fill-opacity: 0;
}

#hero .highcharts-candlestick-series .highcharts-point-up {
    stroke: #da6d85;
    fill: #da6d85;
    fill-opacity: 0;
}

<<<<<<< HEAD
#hero .highcharts-bubble-series .highcharts-point.bubble-green {
    fill: #a3edba;
    fill-opacity: 0.5;
    stroke: transparent;
    transform-origin: center;
    transition: transform 1s;
}

#hero .highcharts-bubble-series .highcharts-point.bubble-purple {
    fill: #8087e8;
    fill-opacity: 0.8;
    stroke: transparent;
    transform-origin: center;
    transition: transform 1s;
}

#hero .highcharts-bubble-series .highcharts-point.bubble-dpurple {
    fill: #8087e8;
    fill-opacity: 0.3;
    stroke: transparent;
    transform-origin: center;
    transition: transform 1s;
}

#hero .highcharts-bubble-series .highcharts-point.bubble-black {
    fill: #fff;
    fill-opacity: 0.1;
    stroke: transparent;
    transform-origin: center;
    transition: transform 1s;
}

#hero .highcharts-bubble-series .highcharts-point.bubble-gray {
    fill: #ceced4;
    fill-opacity: 0.6;
    stroke: transparent;
    transform-origin: center;
    transition: transform 1s;
}

#hero .highcharts-bubble-series .highcharts-point.bubble-brown {
    fill: #cd8519;
    fill-opacity: 0.3;
    stroke: transparent;
    transform-origin: center;
    transition: transform 1s;
}

#hero .highcharts-bubble-series .highcharts-point.bubble-orange {
    fill: #cd8519;
    fill-opacity: 1;
    stroke: transparent;
    transform-origin: center;
    transition: transform 1s;
}

#hero .highcharts-bubble-series.bubble2-gray .highcharts-point.transparent,
#hero .highcharts-bubble-series.bubble2-dgray .highcharts-point.transparent {
    fill: transparent;
    stroke: transparent;
}

#hero .highcharts-bubble-series .highcharts-point.bubble2-green {
    fill: #a3edba;
    fill-opacity: 0.5;
    stroke: #fff;
}

#hero .highcharts-bubble-series .highcharts-point.bubble2-purple {
    fill: #8087e8;
    fill-opacity: 0.8;
    stroke: #fff;
}

#hero .highcharts-bubble-series .highcharts-point.bubble2-dpurple {
    fill: #8087e8;
    fill-opacity: 0.3;
    stroke: #fff;
}

#hero .highcharts-bubble-series .highcharts-point.bubble2-yellow {
    fill: #e1d369;
    fill-opacity: 0.7;
    stroke: #fff;
}

#hero .highcharts-bubble-series.bubble2-gray .highcharts-point {
    fill: #ceced4;
    fill-opacity: 0.6;
    stroke: #fff;
}

#hero .highcharts-bubble-series.bubble2-dgray .highcharts-point {
    fill: #ceced4;
    fill-opacity: 0.3;
    stroke: #fff;
}

#hero .highcharts-bubble-series .highcharts-point.bubble2-white {
    fill: #fff;
    fill-opacity: 0.8;
    stroke: #fff;
}

#hero .highcharts-bubble-series .highcharts-point.bubble2-brown {
    fill: #cd8519;
    fill-opacity: 0.3;
    stroke: #fff;
}

#hero .highcharts-bubble-series .highcharts-point.bubble2-orange {
    fill: #cd8519;
    fill-opacity: 0.8;
    stroke: #fff;
}

#hero .highcharts-bubble-series .highcharts-point.bubble2-white {
    fill: #fff;
    fill-opacity: 0.8;
    stroke: #fff;
}

#hero .highcharts-bubble-series .highcharts-point.bubble2-blue {
    fill: #87b4e7;
    fill-opacity: 0.8;
    stroke: #fff;
}

#hero .highcharts-bubble-series .highcharts-point.bubble2-gray {
    fill: #ceced4;
    fill-opacity: 0.6;
    stroke: #fff;
}

#hero .highcharts-link.highcharts-color-0,
#hero .highcharts-link.highcharts-color-1,
#hero .highcharts-link.highcharts-color-2,
#hero .highcharts-link.highcharts-color-3,
#hero .highcharts-link.highcharts-color-4,
#hero .highcharts-link.highcharts-color-5,
#hero .highcharts-link.highcharts-color-6,
#hero .highcharts-link.highcharts-color-7,
#hero .highcharts-link.highcharts-color-8,
#hero .highcharts-link.highcharts-color-9 {
    fill: url("#sankey-gradient");
    stroke: transparent;
    transition: opacity 2s;
    opacity: 100%;
}

#hero .highcharts-node {
    fill: #364b63;
    stroke: transparent;
}

#hero .highcharts-node:nth-of-type(4),
#hero .highcharts-node:nth-of-type(6) {
    fill: #005195;
}

#hero .highcharts-node:nth-of-type(5) {
    fill: #006bb8;
}

#hero .highcharts-node:nth-of-type(7) {
    fill: #39a0ff;
}

#hero .highcharts-node:nth-of-type(8) {
    fill: #8dc6ff;
}

#hero .highcharts-node:nth-of-type(11) {
    fill: #c7e3ff;
}

#hero .highcharts-node:nth-of-type(2) {
    fill: #0d8a6a;
}

#hero .highcharts-node:nth-of-type(9) {
    fill: #00b081;
}

#hero .highcharts-node:nth-of-type(12) {
    fill: #90e8e0;
}

#hero .highcharts-node:nth-of-type(13) {
    fill: #43e7c6;
}

#hero .highcharts-node:nth-of-type(14) {
    fill: #acf3e3;
}

#hero .highcharts-sankey-series .highcharts-data-label text {
    fill: white;
    text-shadow: none;
    font-size: 1.4em;
    transform: translateX(30px);
}

=======
>>>>>>> 6c2952ee
#hero .highcharts-data-label {
    font-size: 1.2em;
}

#hero .highcharts-button {
    transition: none;
}

#hero .highcharts-navigator-series {
    fill: #acf3e3;
    stroke: #acf3e3;
}

#hero .highcharts-candlestick-series.candlestick {
    transform-origin: center;
    transform: scaleX(20) rotate(90deg);
    transition: transform 1s;
}

#hero .highcharts-candlestick-series.candlestick.h {
    transform: rotate(0deg);
}

@media (prefers-reduced-motion: reduce) {
    #hero .highcharts-candlestick-series.candlestick {
        transform-origin: center;
        transform: none;
        transition: transform 1s !important;
    }
}<|MERGE_RESOLUTION|>--- conflicted
+++ resolved
@@ -140,7 +140,6 @@
     fill-opacity: 0;
 }
 
-<<<<<<< HEAD
 #hero .highcharts-bubble-series .highcharts-point.bubble-green {
     fill: #a3edba;
     fill-opacity: 0.5;
@@ -288,7 +287,7 @@
     fill: url("#sankey-gradient");
     stroke: transparent;
     transition: opacity 2s;
-    opacity: 100%;
+    opacity: 1;
 }
 
 #hero .highcharts-node {
@@ -344,8 +343,6 @@
     transform: translateX(30px);
 }
 
-=======
->>>>>>> 6c2952ee
 #hero .highcharts-data-label {
     font-size: 1.2em;
 }
