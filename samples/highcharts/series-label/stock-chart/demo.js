<<<<<<< HEAD
const seriesOptions = [],
    names = ['MSFT', 'AAPL', 'GOOG'];

let seriesCounter = 0;

/**
 * Create the chart when all data is loaded
 * @return {undefined}
 */
function createChart() {

    Highcharts.stockChart('container', {

        rangeSelector: {
            selected: 4
        },

        yAxis: {
            labels: {
                formatter: function () {
                    return (this.value > 0 ? ' + ' : '') + this.value + '%';
=======
(async () => {
    var seriesOptions = [],
        seriesCounter = 0,
        names = ['MSFT', 'AAPL', 'GOOG'];

    /**
     * Create the chart when all data is loaded
     * @return {undefined}
     */
    function createChart() {

        Highcharts.stockChart('container', {

            rangeSelector: {
                selected: 4
            },

            yAxis: {
                labels: {
                    formatter: function () {
                        return (this.value > 0 ? ' + ' : '') + this.value + '%';
                    }
                },
                plotLines: [{
                    value: 0,
                    width: 2,
                    color: 'silver'
                }]
            },

            xAxis: {
                gridLineWidth: 1
            },

            plotOptions: {
                series: {
                    compare: 'percent'
>>>>>>> f378da09
                }
            },

            navigator: {
                series: {
                    label: {
                        enabled: false
                    }
                }
<<<<<<< HEAD
            }
        },

        tooltip: {
            pointFormat: '<span style="color:{series.color}">{series.name}</span>: <b>{point.y}</b> ({point.change}%)<br/>',
            valueDecimals: 2
        },

        series: seriesOptions
    });
}

function success(data) {
    const name = this.url.match(/(msft|aapl|goog)/)[0].toUpperCase();
    const i = names.indexOf(name);
    seriesOptions[i] = {
        name: name,
        data: data
    };

    // As we're loading the data asynchronously, we don't know what order it
    // will arrive. So we keep a counter and create the chart when all the data is loaded.
    seriesCounter += 1;

    if (seriesCounter === names.length) {
        createChart();
=======
            },

            tooltip: {
                pointFormat: '<span style="color:{series.color}">{series.name}</span>: <b>{point.y}</b> ({point.change}%)<br/>',
                valueDecimals: 2
            },

            series: seriesOptions
        });
>>>>>>> f378da09
    }

    function success(name, data) {
        name = name.match(/(msft|aapl|goog)/)[0].toUpperCase();
        const i = names.indexOf(name);
        seriesOptions[i] = {
            name: name,
            data: data
        };

        // As we're loading the data asynchronously, we don't know what order it
        // will arrive. So we keep a counter and create the chart when all the data is loaded.
        seriesCounter += 1;

        if (seriesCounter === names.length) {
            createChart();
        }
    }


    const promises = ['msft', 'aapl', 'goog'].map(name => new Promise((resolve, reject) => {
        (async () => {
            const data = await fetch(
                'https://cdn.jsdelivr.net/gh/highcharts/highcharts@v7.0.0/samples/data/' + name + '-c.json'
            )
                .then(response => response.json());
            resolve({
                name,
                data
            });
        })();
    }));

    const series = await Promise.all(promises);
    series.forEach(obj => success(obj.name, obj.data));

})();<|MERGE_RESOLUTION|>--- conflicted
+++ resolved
@@ -1,26 +1,4 @@
-<<<<<<< HEAD
-const seriesOptions = [],
-    names = ['MSFT', 'AAPL', 'GOOG'];
 
-let seriesCounter = 0;
-
-/**
- * Create the chart when all data is loaded
- * @return {undefined}
- */
-function createChart() {
-
-    Highcharts.stockChart('container', {
-
-        rangeSelector: {
-            selected: 4
-        },
-
-        yAxis: {
-            labels: {
-                formatter: function () {
-                    return (this.value > 0 ? ' + ' : '') + this.value + '%';
-=======
 (async () => {
     var seriesOptions = [],
         seriesCounter = 0,
@@ -58,7 +36,6 @@
             plotOptions: {
                 series: {
                     compare: 'percent'
->>>>>>> f378da09
                 }
             },
 
@@ -68,34 +45,6 @@
                         enabled: false
                     }
                 }
-<<<<<<< HEAD
-            }
-        },
-
-        tooltip: {
-            pointFormat: '<span style="color:{series.color}">{series.name}</span>: <b>{point.y}</b> ({point.change}%)<br/>',
-            valueDecimals: 2
-        },
-
-        series: seriesOptions
-    });
-}
-
-function success(data) {
-    const name = this.url.match(/(msft|aapl|goog)/)[0].toUpperCase();
-    const i = names.indexOf(name);
-    seriesOptions[i] = {
-        name: name,
-        data: data
-    };
-
-    // As we're loading the data asynchronously, we don't know what order it
-    // will arrive. So we keep a counter and create the chart when all the data is loaded.
-    seriesCounter += 1;
-
-    if (seriesCounter === names.length) {
-        createChart();
-=======
             },
 
             tooltip: {
@@ -105,7 +54,6 @@
 
             series: seriesOptions
         });
->>>>>>> f378da09
     }
 
     function success(name, data) {
