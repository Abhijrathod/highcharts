// Define custom series type for displaying low/med/high values using boxplot as a base
Highcharts.seriesType('lowmedhigh', 'boxplot', {
    keys: ['low', 'median', 'high']
}, {
    // Change point shape to a line with three crossing lines for low/median/high
    // Stroke width is hardcoded to 1 for simplicity
    drawPoints: function () {
        var series = this;
        Highcharts.each(this.points, function (point) {
            var graphic = point.graphic,
                verb = graphic ? 'animate' : 'attr',
                shapeArgs = point.shapeArgs,
                width = shapeArgs.width,
                left = Math.floor(shapeArgs.x) + 0.5,
                right = left + width,
                crispX = left + Math.round(width / 2) + 0.5,
                highPlot = Math.floor(point.highPlot) + 0.5,
                medianPlot = Math.floor(point.medianPlot) + 0.5,
                lowPlot = Math.floor(point.lowPlot) + 0.5 - (point.low === 0 ? 1 : 0); // Sneakily draw low marker even if 0

            if (point.isNull) {
                return;
            }

            if (!graphic) {
                point.graphic = graphic = series.chart.renderer.path('point').add(series.group);
            }

            graphic.attr({
                stroke: point.color || series.color,
                "stroke-width": 1
            });

            graphic[verb]({
                d: [
                    'M', left, highPlot,
                    'H', right,
                    'M', left, medianPlot,
                    'H', right,
                    'M', left, lowPlot,
                    'H', right,
                    'M', crispX, highPlot,
                    'V', lowPlot
                ]
            });
        });
    }
});

// Create chart
var chart = Highcharts.chart('container', {
    chart: {
        type: 'lowmedhigh'
    },

<<<<<<< HEAD
    title: {
        text: 'Daily company fruit consumption 2015'
    },

    caption: {
        text: 'Chart demonstrating more advanced accessibility configuration. The chart is depicting fictional fruit consumption data, with the minimum, maximum and median values for each month of 2015. Most plums were eaten in spring, and none at all in July or August. Bananas and apples were both consumed in smaller numbers and steadily throughout the year.'
    },

=======
>>>>>>> b77c39b3
    accessibility: {
        pointDescriptionFormatter: function (point) {
            // Use default formatter for null points
            if (point.isNull) {
                return false;
            }

            return point.category + ', low ' + point.low + ', median ' + point.median + ', high ' + point.high;
        },

        seriesDescriptionFormatter: function (series) {
            return series.name + ', series ' + (series.index + 1) + ' of ' + series.chart.series.length + ' with ' + series.points.length + ' data points.';
        },

        typeDescription: 'Low, median, high. Each data point has a low, median and high value, depicted vertically as small ticks.' // Describe the chart type to screen reader users, since this is not a traditional boxplot chart
    },

<<<<<<< HEAD
    xAxis: [{
=======
    title: {
        text: 'Daily company fruit consumption 2015'
    },

    caption: {
        text: 'Chart depicting fictional fruit consumption data, with the minimum, maximum and median values for each month of 2015. Most plums were eaten in spring, and none at all in July or August. Bananas and apples were both consumed in smaller numbers and steadily throughout the year.'
    },

    xAxis: [{
        crosshair: true,
>>>>>>> b77c39b3
        accessibility: {
            description: 'Months of the year'
        },
        categories: ['January', 'February', 'March', 'April', 'May', 'June', 'July', 'August', 'September', 'October', 'November', 'December']
    }],

    yAxis: {
        title: {
            text: 'Fruits consumed'
        },
        min: 0
    },

    plotOptions: {
        series: {
            stickyTracking: true,
            whiskerWidth: 5
        }
    },

    tooltip: {
        pointFormat: '<span style="color:{point.color}">\u25CF</span> {series.name}:<br/>Low: <b>{point.low}</b><br/>Median: <b>{point.median}</b><br/>High: <b>{point.high}</b><br/>'
    },

    series: [{
        name: 'Plums',
        data: [
            [0, 8, 19],
            [1, 11, 23],
            [3, 16, 28],
            [2, 15, 28],
            [1, 15, 27],
            [0, 9, 21],
            null,
            null,
            [1, 6, 19],
            [2, 8, 21],
            [2, 9, 22],
            [1, 11, 19]
        ]
    }, {
        name: 'Bananas',
        data: [
            [0, 3, 6],
            [1, 2, 4],
            [0, 2, 5],
            [2, 2, 5],
            [1, 3, 6],
            [0, 1, 3],
            [1, 1, 2],
            [0, 1, 3],
            [1, 1, 3],
            [0, 2, 4],
            [1, 2, 5],
            [1, 3, 5]
        ]
    }, {
        name: 'Apples',
        data: [
            [1, 4, 6],
            [2, 4, 5],
            [1, 3, 6],
            [2, 3, 6],
            [1, 3, 4],
            [0, 2, 4],
            [0, 1, 2],
            [0, 1, 2],
            [0, 1, 2],
            [0, 2, 4],
            [1, 2, 4],
            [1, 3, 4]
        ]
    }]
});

// Remove click events on container to avoid having "clickable" announced by AT
// These events are needed for custom click events, drag to zoom, and navigator
// support.
chart.container.onmousedown = null;
chart.container.onclick = null;<|MERGE_RESOLUTION|>--- conflicted
+++ resolved
@@ -53,7 +53,6 @@
         type: 'lowmedhigh'
     },
 
-<<<<<<< HEAD
     title: {
         text: 'Daily company fruit consumption 2015'
     },
@@ -62,39 +61,31 @@
         text: 'Chart demonstrating more advanced accessibility configuration. The chart is depicting fictional fruit consumption data, with the minimum, maximum and median values for each month of 2015. Most plums were eaten in spring, and none at all in July or August. Bananas and apples were both consumed in smaller numbers and steadily throughout the year.'
     },
 
-=======
->>>>>>> b77c39b3
     accessibility: {
-        pointDescriptionFormatter: function (point) {
-            // Use default formatter for null points
-            if (point.isNull) {
-                return false;
+        point: {
+            descriptionFormatter: function (point) {
+                // Use default formatter for null points
+                if (point.isNull) {
+                    return false;
+                }
+
+                return point.category + ', low ' + point.low + ', median ' +
+                    point.median + ', high ' + point.high;
             }
-
-            return point.category + ', low ' + point.low + ', median ' + point.median + ', high ' + point.high;
         },
 
-        seriesDescriptionFormatter: function (series) {
-            return series.name + ', series ' + (series.index + 1) + ' of ' + series.chart.series.length + ' with ' + series.points.length + ' data points.';
+        series: {
+            descriptionFormatter: function (series) {
+                return series.name + ', series ' + (series.index + 1) + ' of ' +
+                    series.chart.series.length + ' with ' + series.points.length +
+                    ' data points.';
+            }
         },
 
         typeDescription: 'Low, median, high. Each data point has a low, median and high value, depicted vertically as small ticks.' // Describe the chart type to screen reader users, since this is not a traditional boxplot chart
     },
 
-<<<<<<< HEAD
     xAxis: [{
-=======
-    title: {
-        text: 'Daily company fruit consumption 2015'
-    },
-
-    caption: {
-        text: 'Chart depicting fictional fruit consumption data, with the minimum, maximum and median values for each month of 2015. Most plums were eaten in spring, and none at all in July or August. Bananas and apples were both consumed in smaller numbers and steadily throughout the year.'
-    },
-
-    xAxis: [{
-        crosshair: true,
->>>>>>> b77c39b3
         accessibility: {
             description: 'Months of the year'
         },
