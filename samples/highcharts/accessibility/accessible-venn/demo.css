body {
    margin: 0;
}

.visually-hidden {
    width: 1px;
    height: 1px;
    position: absolute;
    overflow: hidden;
    white-space: nowrap;
    clip: rect(1px, 1px, 1px, 1px);
    margin-top: -3px;
<<<<<<< HEAD
    filter: opacity(1);
    opacity: 0.01;
=======
    opacity: 1%;
>>>>>>> ea2e33fc
}

.btn {
    font-family: "IBM Plex Sans", sans-serif;
    white-space: normal;
    background-color: #5749ad;
    border: 1px solid #5749ad;
    cursor: pointer;
    color: #fff;
    min-height: 90px;
    max-width: 200px;
    width: 100%;
    border-radius: 4px;
    font-size: 1.1rem;
    font-weight: 700;
    text-align: center;
    padding: 0.375rem 0.75rem;
    margin: 0.25rem 35% 0.25rem 35;
    box-shadow: 0 0 5px rgb(0 0 0 / 40%);
    transition: font-size 0.15s;
}

.btn:hover,
.btn:focus {
    filter: brightness(80%);
    font-size: 1.12rem;
}

#outer {
    min-width: 360px;
    max-width: 800px;
    margin: 0 auto;
    position: relative;
}

#overlay {
    display: flex;
    align-items: center;
    justify-content: center;
    position: absolute;
    margin-top: 5px;
    margin-bottom: 5px;
    top: 0;
    bottom: 0;
    right: 0;
    left: 0;
    z-index: 999;
}

.highcharts-figure {
    max-width: 600px;
    margin: 0 auto;
}

#container {
    width: 100%;
    height: 450px;
    margin-bottom: -20px;
    margin-top: -20px;
}

.caption-arrow {
    width: 0;
    height: 0;
    border-left: 8px solid transparent;
    border-right: 8px solid transparent;
    border-bottom: 8px solid #eee;
    position: absolute;
    top: -8px;
    left: calc(50% - 4px);
}

#dyncaption {
    display: none;
    position: relative;
    font-family: Roboto, sans-serif;
    margin: 0;
    border: 2px solid #eee;
    border-left: none;
    border-right: none;
    border-radius: 3px;
    padding: 5px 10px;
}

.data-label h4.closed,
#innovation h4.closed {
    display: none;
}

#dyncaption h4.closed,
#dyncaption i {
    display: none;
}

@media screen and (max-width: 480px) {
    #dyncaption.visible {
        display: block;
    }
}

#dyncaption.content-innovation {
    border-color: #d9dbfb;
}

.content-innovation > .caption-arrow {
    border-bottom-color: #8085ef;
}

#dyncaption.content-brand {
    border-color: #d9fae6;
}

.content-brand > .caption-arrow {
    border-bottom-color: #8bf0b6;
}

#dyncaption.content-reach {
    border-color: #ddebed;
}

.content-reach > .caption-arrow {
    border-bottom-color: #569ba3;
}

#dyncaption.content-legal {
    border-color: #e1f3ff;
}

.content-legal > .caption-arrow {
    border-bottom-color: #7cb5ec;
}

.data-label {
    font-family: "IBM Plex Sans", sans-serif;
    position: absolute;
    border: 0 solid #000;
    width: 300px;
    top: 0;
    left: 0;
}

.data-label a {
    color: #5a62d3;
    font-size: 16px;
}

.data-label.over {
    opacity: 1;
    z-index: 1000;
}

.data-label h4 {
    font-weight: normal;
    display: none;
    font-size: 16px;
    margin: 0 0 5px;
}

.data-label.over h4 {
    display: unset;
    font-weight: bold;
    color: #000;
}

.data-label p {
    display: none;
    margin: 0;
    padding: 0;
    white-space: normal;
}

.data-label .info {
    font-family: "IBM Plex Sans", sans-serif;
    font-weight: normal;
    font-size: 16px;
    line-height: 22px;
    color: #000;
    opacity: 0;
    white-space: normal;
    grid-column: 1 /span 2;
}

.data-label.over .info {
    opacity: 1;
}

.data-label.over p,
.data-label.over ul {
    color: #000;
    display: block;
}

#innovation p {
    opacity: 0;
    margin-bottom: 45px;
    height: fit-content;
}

#brand p {
    margin-top: 0;
    margin-left: 30px;
    color: #000;
    width: 80%;
    text-align: center;
}

#brand.over a {
    color: #000;
    text-decoration: underline;
}

#innovation.over a {
    color: #fff;
    text-decoration: underline;
}

#reach.over a {
    color: #fff;
    text-decoration: underline;
}

#brand i {
    left: 35px;
    top: 15px;
}

#brand h4 {
    margin-top: -45px;
    margin-left: 70px;
    margin-bottom: 0;
    color: #252525;
    width: 100px;
    white-space: normal;
    text-align: right;
}

#legal h4 {
    width: 100px;
    white-space: normal;
    text-align: left;
    margin-left: 20px;
}

#legal-icon {
    left: -30px;
    position: absolute;
    width: 50px;
    height: 50px;
    background-image: url(https://cdn.rawgit.com/highcharts/highcharts/41c01aa756da48ce175cd11466c790470d32cd75/samples/graphics/accessible-venn-images/risk.png);
    background-position: 0 0;
    background-repeat: no-repeat;
}

#legal.over #legal-icon {
    animation: rain 3s steps(5, end);
    left: 140px;
    top: 10px;
    height: 100px;
    width: 100px;
    transform: translate(-30px, -10px);
    background-image: url(https://cdn.rawgit.com/highcharts/highcharts/c922f9992ff5ac6598a8f3e61c84189869754bf3/samples/graphics/accessible-venn-images/risk-s.png);
    background-position: 0 -600;
}

#legal.over {
    background-color: #30426b;
    clip-path: ellipse(150px 117px at 50% 27.5%);
    height: 340px;
    top: -125px;
    left: -255px;
    padding-left: 10px;
    padding-top: 100px;
}

#legal.over p {
    /* margin-top: -250px; */
    margin-left: 50px;
    width: 200px;
    color: #fff;
    text-align: center;
}

#legal.over h4 {
    margin-top: 105px;
    color: #fff;
    width: 200px;
    text-align: center;
    white-space: normal;
    margin-left: 70px;
}

#legal.over a {
    color: #fff;
    text-decoration: underline;
}

#legal.over a:hover {
    color: fff0;
}

#legal {
    top: -40px;
    left: 0;
    grid-template-columns: 40px 1fr;
    justify-items: left;
}

#innovation {
    top: -230px;
    left: -150px;
    text-align: center;
    background-color: transparent;
    clip-path: unset;
    height: unset;
}

#innovation h4.open {
    opacity: 0;
    margin-top: 20px;
    font-weight: bold;
}

#innovation h4.closed {
    opacity: 1;
}

#innovation.over h4.open {
    opacity: 1;
    margin-top: 70px;
    color: #fff;
}

#innovation.over h4.closed {
    opacity: 0;
}

#reach.over a:hover {
    color: #fff;
}

#innovation.over {
    background-color: #5749ad;
    clip-path: ellipse(150px 116px at 50% 34%);
    height: 340px;
    padding-top: 70px;
}

#innovation.over p {
    margin-bottom: 30px;
    opacity: 1;
    display: block;
    color: #fff;
}

#innovation.over a:hover {
    color: #000;
}

#innovation-icon {
    left: 130px;
    top: 170px;
    position: absolute;
    width: 50px;
    height: 50px;
    background-image: url(https://cdn.rawgit.com/highcharts/highcharts/41c01aa756da48ce175cd11466c790470d32cd75/samples/graphics/accessible-venn-images/innovation.png);
    background-repeat: no-repeat;
    background-position: 0 0;
}

#innovation.over #innovation-icon {
    animation: rocket 0.8s steps(4, jump-none) forwards;
    transform: translate(-30px, -12px);
    background-image: url(https://cdn.rawgit.com/highcharts/highcharts/c922f9992ff5ac6598a8f3e61c84189869754bf3/samples/graphics/accessible-venn-images/innovation-s.png);
    background-position: 0 -600px;
    background-repeat: no-repeat;
    height: 94px;
    width: 100px;
    position: absolute;
}

#brand {
    align-items: center;
    top: -140px;
    left: -20px;
}

#brand.over {
    background-color: #a3edba;
    clip-path: ellipse(150px 117px at 50% 28.81%);
    height: 340px;
    left: -5px;
    top: -230px;
    padding-top: 80px;
}

#brand.over a:hover {
    color: #000;
}

#brand-icon {
    content: "";
    left: 40px;
    position: absolute;
    width: 50px;
    height: 50px;
    background-image: url(https://cdn.rawgit.com/highcharts/highcharts/41c01aa756da48ce175cd11466c790470d32cd75/samples/graphics/accessible-venn-images/brand.png);
    background-repeat: no-repeat;
    background-position: 0 0;
}

#brand.over #brand-icon {
    animation: gem 3s steps(12, end);
    left: 130px;
    top: 10px;
    height: 100px;
    width: 100px;
    transform: translate(-24px, 0) scale(0.8);
    background-image: url(https://cdn.rawgit.com/highcharts/highcharts/c922f9992ff5ac6598a8f3e61c84189869754bf3/samples/graphics/accessible-venn-images/brand-s.png);
    background-position: 0 -1200px;
}

#brand.over h4 {
    width: 200px;
    text-align: left;
    margin-top: 100px;
}

#reach {
    top: -30px;
    left: -140px;
    text-align: center;
}

#reach.over {
    background-color: #00766f;
    clip-path: ellipse(150px 120px at 50% 36%);
    height: 355px;
    top: -60px;
    left: -150px;
    padding-top: 150px;
}

#reach.over h4 {
    margin-bottom: 5px;
    margin-top: 0;
    color: #fff;
}

#reach-icon {
    left: 125px;
    top: 40px;
    position: absolute;
    width: 50px;
    height: 50px;
    background: url(https://cdn.rawgit.com/highcharts/highcharts/41c01aa756da48ce175cd11466c790470d32cd75/samples/graphics/accessible-venn-images/reach.png);
    background-repeat: no-repeat;
    background-position: 0 0;
}

#reach.over #reach-icon {
    animation: globe 1s steps(5, end);
    transform: translate(-20px, -15px);
    top: 70px;
    width: 100px;
    height: 100px;
    background-image: url(https://cdn.rawgit.com/highcharts/highcharts/c922f9992ff5ac6598a8f3e61c84189869754bf3/samples/graphics/accessible-venn-images/reach-s.png);
    background-position: 0 -500;
}

#reach.over p {
    width: 70%;
    margin-left: 40px;
    color: #fff;
}

#aicon {
    position: absolute;
}

#aicon.over {
    color: transparent;
}

#aicon::before {
    content: "";
    width: 160px;
    height: 160px;
    left: -30px;
    top: -40px;
    position: absolute;
    transform: scale(0.9);
    background-image: url(https://cdn.rawgit.com/highcharts/highcharts/41c01aa756da48ce175cd11466c790470d32cd75/samples/graphics/accessible-venn-images/a11y.png);
    background-position: 0 0;
    background-repeat: no-repeat;
}

/* #aicon.over #aicon-icon::before {
    transform: translateY(10px) scale(1.4);
    background: url(eye.png) no-repeat;
} */

#container svg {
    transform: scale(1, 0.8);
    opacity: 0.6;
}

.fas,
.far {
    font-size: 30px;
    cursor: pointer;
    position: absolute;
    z-index: 100;
}

.over .fas,
.over .far {
    font-size: 30px;
    cursor: pointer;
    position: absolute;
    z-index: 100;
    color: #252525;
}

@media (max-width: 575px) {
    .btn {
        min-width: 140px;
    }
}

@keyframes rocket {
    from {
        background-position: 0 -600;
    }

    to {
        background-position: 0 0;
    }
}

@keyframes gem {
    0% {
        background-position: 0 -1200px;
    }

    100% {
        background-position: 0 0;
    }
}

@keyframes rain {
    0% {
        background-position: 0 -500px;
    }

    100% {
        background-position: 0 0;
    }
}

@keyframes globe {
    0% {
        background-position: 0 -500px;
    }

    100% {
        background-position: 0 0;
    }
}<|MERGE_RESOLUTION|>--- conflicted
+++ resolved
@@ -10,12 +10,8 @@
     white-space: nowrap;
     clip: rect(1px, 1px, 1px, 1px);
     margin-top: -3px;
-<<<<<<< HEAD
     filter: opacity(1);
-    opacity: 0.01;
-=======
     opacity: 1%;
->>>>>>> ea2e33fc
 }
 
 .btn {
