$(function () {
    var chart = Highcharts.chart('container', {

        chart: {
            type: 'bubble'
        },

        title: {
            text: 'Size by absolute value'
        },

        subtitle: {
            text: 'Size is computed by absolute value on negative bubbles'
        },

        series: [{
            data: [
                [-5, 0, -5],
                [-4, 0, -4],
                [-3, 0, -3],
                [-2, 0, -2],
                [-1, 0, -1],
                [0, 0, 0],
                [1, 0, 1],
                [2, 0, 2],
                [3, 0, 3],
                [4, 0, 4],
                [5, 0, 5]
            ],
            sizeByAbsoluteValue: true,
            negativeColor: '#FF0000'
        }]

    });


    // Add the slider to view changes
<<<<<<< HEAD
    $('input#zthreshold').bind('input', function () {
        chart.series[0].update({
=======
    $('input#zthreshold').on('input', function () {
        $('#container').highcharts().series[0].update({
>>>>>>> 61a48114
            zThreshold: parseInt(this.value, 10)
        });
    });
});<|MERGE_RESOLUTION|>--- conflicted
+++ resolved
@@ -35,13 +35,8 @@
 
 
     // Add the slider to view changes
-<<<<<<< HEAD
-    $('input#zthreshold').bind('input', function () {
+    $('input#zthreshold').on('input', function () {
         chart.series[0].update({
-=======
-    $('input#zthreshold').on('input', function () {
-        $('#container').highcharts().series[0].update({
->>>>>>> 61a48114
             zThreshold: parseInt(this.value, 10)
         });
     });
