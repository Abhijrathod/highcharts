<<<<<<< HEAD
QUnit.test('Test different minSize and maxSize per series.(#4396)', function (assert) {
=======
QUnit.test('Distinct min and max for bubble padding.(#4313)', function (assert) {
>>>>>>> f1dc0e45
    var chart = $('#container').highcharts({
            chart: {
                type: 'bubble'
            },
<<<<<<< HEAD
            series: [{
                minSize: 5,
                maxSize: 8,
                data: [[97, 36, 79], [94, 74, 60], [68, 76, 58], [64, 87, 56], [68, 27, 73], [74, 99, 42], [7, 93, 87], [51, 69, 40], [38, 23, 33], [57, 86, 31]]
            }, {
                minSize: 10,
                maxSize: 35,
                data: [[25, 10, 87], [2, 75, 59], [11, 54, 8], [86, 55, 93], [5, 3, 58], [90, 63, 44], [91, 33, 17], [97, 3, 56], [15, 67, 48], [54, 25, 81]]
            }, {
                minSize: 20,
                maxSize: 40,
                data: [[47, 47, 21], [20, 12, 4], [6, 76, 91], [38, 30, 60], [57, 98, 64], [61, 17, 80], [83, 60, 13], [67, 78, 75], [64, 12, 10], [30, 77, 82]]
            }]
        }).highcharts(),
        radius;

    $.each(chart.series, function (i, s) {
        $.each(s.points, function (j, p) {
            radius = p.graphic.width;
            assert.strictEqual(
                radius <= s.options.maxSize && radius >= s.options.minSize,
                true,
                'Radius within range'
            );
        });
    });


=======
            xAxis: {
                gridLineWidth: 1,
                min: 0
            },
            yAxis: {
                startOnTick: false,
                endOnTick: false,
                min: 0
            },
            series: [{
                data: [
                    [9, 81, 63],
                    [98, 10, 189],
                    [51, 50, 73],
                    [41, 22, 14]
                ]
            }]
        }).highcharts(),
        topPoint = chart.series[0].points[0],
        rightPoint = chart.series[0].points[1];

    assert.strictEqual(
        topPoint.graphic.y > 0,
        true,
        'Proper padding for yAxis.max'
    );
    assert.strictEqual(
        chart.plotWidth > rightPoint.graphic.x + rightPoint.graphic.width,
        true,
        'Proper padding for xAxis.max'
    );
>>>>>>> f1dc0e45
});

QUnit.test('Set min/max size', function (assert) {
    var chart = Highcharts.chart('container', {
        chart: {
            type: 'bubble',
            animation: false,
            width: 200,
            height: 200
        },

        series: [{
            minSize: 30,
            maxSize: '1%',
            animation: false,
            data: [
                [0, 0, 0],
                [1, 0, 1],
                [2, 0, 2],
                [3, 0, 3],
                [4, 0, 4],
                [5, 0, 5]
            ]
        }]
    });

    assert.strictEqual(
        chart.series[0].points[0].marker.radius,
        15,
        'Bubble size is minSize for lowest value, despite maxSize being computed smaller'
    );
    assert.strictEqual(
        chart.series[0].points[5].marker.radius,
        15,
        'Bubble size is minSize for highest value, despite maxSize being computed smaller'
    );
});<|MERGE_RESOLUTION|>--- conflicted
+++ resolved
@@ -1,13 +1,8 @@
-<<<<<<< HEAD
 QUnit.test('Test different minSize and maxSize per series.(#4396)', function (assert) {
-=======
-QUnit.test('Distinct min and max for bubble padding.(#4313)', function (assert) {
->>>>>>> f1dc0e45
     var chart = $('#container').highcharts({
             chart: {
                 type: 'bubble'
             },
-<<<<<<< HEAD
             series: [{
                 minSize: 5,
                 maxSize: 8,
@@ -34,9 +29,12 @@
             );
         });
     });
-
-
-=======
+});
+QUnit.test('Distinct min and max for bubble padding.(#4313)', function (assert) {
+    var chart = $('#container').highcharts({
+            chart: {
+                type: 'bubble'
+            },
             xAxis: {
                 gridLineWidth: 1,
                 min: 0
@@ -68,7 +66,6 @@
         true,
         'Proper padding for xAxis.max'
     );
->>>>>>> f1dc0e45
 });
 
 QUnit.test('Set min/max size', function (assert) {
