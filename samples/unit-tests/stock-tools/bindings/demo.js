QUnit.test('Bindings general tests', function (assert) {
    var chart = Highcharts.stockChart('container', {
            chart: {
                width: 800
            },
            yAxis: {
                labels: {
                    align: 'left'
                }
            },
            series: [
                {
                    type: 'ohlc',
                    id: 'aapl',
                    name: 'AAPL Stock Price',
                    data: [
                        [0, 12, 15, 10, 13],
                        [1, 13, 16, 9, 15],
                        [2, 15, 15, 11, 12],
                        [3, 12, 12, 11, 12],
                        [4, 12, 15, 12, 15],
                        [5, 11, 11, 10, 10],
                        [6, 10, 16, 10, 12],
                        [7, 12, 17, 12, 17],
                        [8, 17, 18, 15, 15],
                        [9, 15, 19, 12, 12]
                    ]
                }
            ],
            stockTools: {
                gui: {
                    enabled: true
                }
            }
        }),
        plotLeft = chart.plotLeft,
        plotTop = chart.plotTop,
        points = chart.series[0].points,
        controller = new TestController(chart),
        annotationsCounter = 0;

    // CSS Styles are not loaded, so hide left bar. If we don't hide the bar,
    // chart will be rendered outside the visible page and events will not be
    // fired (TestController issue)
    document.getElementsByClassName(
        'highcharts-stocktools-wrapper'
    )[0].style.display = 'none';

    // Number of tests is so high that events are not triggered on a chart,
    // temporary hide it:
    var qunitContainer = document.getElementById('qunit');
    if (qunitContainer) {
        qunitContainer.style.display = 'none';
    }
    delete chart.pointer.chartPosition;

    // Shorthand for selecting a button
    function selectButton(name) {
        var button = document.getElementsByClassName('highcharts-' + name)[0];
        // Bind annotation to the chart events:
        chart.navigationBindings.bindingsButtonClick(
            button,
            chart.navigationBindings.boundClassNames['highcharts-' + name],
            {
                target: {
                    parentNode: button,
                    classList: {
                        contains: Highcharts.noop
                    }
                }
            }
        );
    }

    // Annotations with multiple steps:
    Highcharts.each(
        [
            'circle-annotation',
            'rectangle-annotation',
            'segment',
            'arrow-segment',
            'ray',
            'arrow-ray',
            'infinity-line',
            'arrow-infinity-line',
            'crooked3',
            'crooked5',
            'elliott3',
            'elliott5',
            'pitchfork',
            'fibonacci',
            'parallel-channel',
            'measure-xy',
            'measure-y',
            'measure-x'
        ],
        function (name) {
            selectButton(name);
            // Start and steps: annotations, run each step
            controller.click(
                points[2].plotX + plotLeft - 5,
                points[2].plotY + plotTop - 5
            );
            Highcharts.each(
                chart.navigationBindings.boundClassNames['highcharts-' + name]
                    .steps,
                function (step, index) {
                    controller.click(
                        points[4 + index].plotX + plotLeft - 5,
                        points[4 + index].plotY + plotTop - 5
                    );
                }
            );

            assert.strictEqual(
                chart.annotations.length,
                ++annotationsCounter,
                'Annotation: ' + name + ' added without errors.'
            );
        }
    );

    // Annotations with just one "start" event:
    Highcharts.each(
        [
            'label-annotation',
            'vertical-line',
            'horizontal-line',
            'vertical-counter',
            'vertical-label',
            'vertical-arrow'
            // 'vertical-double-arrow'
        ],
        function (name) {
            selectButton(name);

            controller.click(points[2].plotX, points[2].plotY);

            assert.strictEqual(
                chart.annotations.length,
                ++annotationsCounter,
                'Annotation: ' + name + ' added without errors.'
            );
        }
    );

    // Test control points, measure-y annotation
    controller.click(
        chart.plotLeft + chart.plotWidth / 2,
        chart.plotTop + chart.plotHeight / 2
    );

    controller.mouseDown(
        chart.plotLeft + chart.plotWidth / 2,
        chart.plotTop +
            chart.plotHeight / 2 +
            chart.annotations[16].shapes[1].graphic.getBBox().height / 2
    );

    controller.mouseMove(
        chart.plotLeft + chart.plotWidth / 2,
        chart.plotTop + chart.plotHeight / 2 + 10
    );

    controller.mouseUp(
        chart.plotLeft + chart.plotWidth / 2,
        chart.plotTop + chart.plotHeight / 2 + 10
    );

    assert.close(
        chart.annotations[16].yAxisMax,
        chart.yAxis[0].toValue(chart.plotHeight / 2 + 10),
        1,
        "Annotation should updated after control point's drag&drop (#12459)"
    );

    // Individual button events:

    // Current Price Indicator
    selectButton('current-price-indicator');
    assert.strictEqual(
        chart.series[0].lastVisiblePrice &&
            chart.series[0].lastVisiblePrice.visibility,
        'visible',
        'Last price in the range visible.'
    );
    assert.strictEqual(
        chart.series[0].lastPrice && chart.series[0].lastPrice.visibility,
        'visible',
        'Last price in the dataset visible.'
    );

    selectButton('current-price-indicator');
    assert.strictEqual(
        chart.series[0].lastVisiblePrice &&
            chart.series[0].lastVisiblePrice.visibility,
        Highcharts.UNDEFINED,
        'Last price in the range hidden.'
    );
    assert.strictEqual(
        chart.series[0].lastPrice && chart.series[0].lastPrice.visibility,
        Highcharts.UNDEFINED,
        'Last price in the dataset hidden.'
    );

    // Annotations:
    var visibleAnnotations = false;
    // Hide all:
    selectButton('toggle-annotations');

    Highcharts.each(chart.annotations, function (annotation) {
        if (annotation.options.visible) {
            visibleAnnotations = true;
        }
    });

    assert.strictEqual(
        visibleAnnotations,
        false,
        'All annotations are hidden.'
    );

    // Show all:
    selectButton('toggle-annotations');

    visibleAnnotations = true;
    Highcharts.each(chart.annotations, function (annotation) {
        if (!annotation.options.visible) {
            visibleAnnotations = false;
        }
    });

    assert.strictEqual(
        visibleAnnotations,
        true,
        'All annotations are visible.'
    );

    // Series types change:
    Highcharts.each(['line', 'ohlc', 'candlestick'], function (type) {
        selectButton('series-type-' + type);
        assert.strictEqual(
            chart.series[0].type,
            type,
            'Series type changed to ' + type + '.'
        );
    });

    // Saving chart in the local storage
    selectButton('save-chart');
    assert.strictEqual(
        Highcharts.defined(localStorage.getItem('highcharts-chart')),
        true,
        'Chart saved in the local storage'
    );
    // Restore basic annotations
    JSON.parse(localStorage['highcharts-chart']).annotations.forEach(
        annotation => {
            if (!annotation.typeOptions) {
                chart.addAnnotation(annotation);

                assert.ok(
                    1,
                    'No errors should be thrown after setting the basic' +
                    'annotations (#12054)'
                );
                ++annotationsCounter;
            }
        }
    );

    localStorage.removeItem('highcharts-chart');

    // Test annotation events:
    points = chart.series[0].points;
    chart.navigationBindings.popup.closePopup();
    controller.click(
        points[2].plotX + plotLeft + 15,
        points[2].plotY + plotTop + 25
    );
    // Styles in Karma are not loaded!
    chart.navigationBindings.popup.container.style.position = 'absolute';

    var button = document.querySelectorAll(
            '.highcharts-popup .highcharts-annotation-edit-button'
        )[0],
        buttonOffset = Highcharts.offset(button);

    controller.click(buttonOffset.left + 5, buttonOffset.top + 5);

    var popupEditor = document.querySelectorAll('.highcharts-popup-lhs-col');
    assert.strictEqual(
        popupEditor[0].children.length > 0,
        true,
        'The popup should includes the edit elements #13532'
    );

    assert.strictEqual(
        popupEditor[0].children[0].textContent,
        'Shape options',
        'The labels should be in the correct order in Firefox #14691'
    );

    // Point out the other point to close the editor popup
    controller.click(points[9].plotX + plotLeft, points[9].plotY + plotTop);

    controller.click(
        points[2].plotX + plotLeft + 15,
        points[2].plotY + plotTop + 25
    );

    assert.strictEqual(
        chart.navigationBindings.popup.container.classList.contains(
            'highcharts-annotation-toolbar'
        ),
        true,
        'Annotations toolbar rendered.'
    );

    assert.strictEqual(
        chart.navigationBindings.popup.container.style.display,
        'block',
        'Annotations toolbar visible.'
    );

    // Styles in Karma are not loaded!
    chart.navigationBindings.popup.container.style.position = 'absolute';

    button = document.querySelectorAll(
        '.highcharts-popup .highcharts-annotation-remove-button'
    )[0];
    buttonOffset = Highcharts.offset(button);

    controller.click(buttonOffset.left + 5, buttonOffset.top + 5);
    assert.strictEqual(
        chart.annotations.length,
        --annotationsCounter,
        'Annotation removed through popup.'
    );
    assert.strictEqual(
        chart.navigationBindings.popup.container.style.display,
        'none',
        'Annotations toolbar hidden.'
    );

    // Test flags:
    var seriesLength = chart.series.length;

    selectButton('flag-circlepin');
    // Register flag position
    controller.click(points[2].plotX, points[2].plotY);

    // Styles in Karma are not loaded!
    chart.navigationBindings.popup.container.style.position = 'absolute';
    chart.navigationBindings.popup.container.style.top = '0px';
    button = document.querySelectorAll(
        '.highcharts-popup .highcharts-popup-bottom-row button'
    )[0];
    buttonOffset = Highcharts.offset(button);
    controller.click(buttonOffset.left + 5, buttonOffset.top + 5);

    assert.strictEqual(
        chart.series.length,
        seriesLength + 1,
        'Flag: flag-circlepin series created.'
    );

    assert.strictEqual(
        chart.series[seriesLength - 1].points.length,
        1,
        'Flag: no duplicated flags.'
    );

    // #9740:
    chart.update(
        {
            stockTools: {
                gui: {
                    buttons: ['toggleAnnotations']
                }
            }
        },
        true
    );

    selectButton('toggle-annotations');

    assert.strictEqual(
        chart.annotations[0].options.visible,
        false,
        'After chart.update() events are correctly bound.'
    );
    // Restore default button state:
    selectButton('toggle-annotations');

    // Restore details:
    if (qunitContainer) {
        qunitContainer.style.display = 'block';
    }
});

<<<<<<< HEAD
QUnit.test(
    'Bindings on multiple axes. Checks whether a pointer action returns a proper axis (#12268).',
    assert => {
        const chart = Highcharts.stockChart('container', {
                yAxis: [{
                    height: '40%',
                    top: '10%',
                    id: 'topYAxis'
                }, {
                    height: '20%',
                    top: '20%',
                    id: 'bottomYAxis'
                }],
                series: [{
                    data: [2, 4, 3]
                }, {
                    type: 'column',
                    data: [2, 4, 3],
                    yAxis: 1
                }]
            }),
            getCoordinates = chart.pointer.getCoordinates.bind(chart.pointer),
            getAssignedAxis = chart.navigationBindings.utils.getAssignedAxis,
            offset = 3;

        // The yAxes overlap - y coord on both of them
        let coords = getCoordinates({
                chartX: chart.yAxis[1].left + offset,
                chartY: chart.yAxis[1].top + offset
            }),
            coordsX = getAssignedAxis(coords.xAxis),
            coordsY = getAssignedAxis(coords.yAxis);

        assert.strictEqual(
            coordsY.axis.options.id,
            'topYAxis',
            'Y coord on both yAxes (they overlap) - the top yAxis should be found.'
        );

        chart.yAxis[1].update({
            top: '70%'
        });

        // Outside the plot area
        coords = getCoordinates({
            chartX: chart.plotLeft - offset,
            chartY: chart.plotTop - offset
        });

        coordsX = getAssignedAxis(coords.xAxis);
        coordsY = getAssignedAxis(coords.yAxis);

        assert.notOk(
            coordsX,
            'No xAxis should be found.'
        );

        assert.notOk(
            coordsY,
            'No yAxis should be found.'
        );

        // Inside the plot area and the xAxis but outside the yAxes
        coords = getCoordinates({
            chartX: chart.plotLeft + offset,
            chartY: chart.plotTop + offset
        });

        coordsX = getAssignedAxis(coords.xAxis);
        coordsY = getAssignedAxis(coords.yAxis);

        assert.ok(
            coordsX,
            'The xAxis should be found.'
        );

        assert.notOk(
            coordsY,
            'Y coord above the top yAxis - no yAxis should be found.'
        );

        // Inside the xAxis and the first yAxis
        coords = getCoordinates({
            chartX: chart.xAxis[0].left + offset,
            chartY: chart.yAxis[0].top + offset
        });

        coordsX = getAssignedAxis(coords.xAxis);
        coordsY = getAssignedAxis(coords.yAxis);

        assert.ok(
            coordsX,
            'The xAxis should be found.'
        );

        assert.strictEqual(
            coordsY.axis.options.id,
            'topYAxis',
            'Y coord on the top yAxis - the top yAxis should be found.'
        );

        // Inside the xAxis and between yAxes
        coords = getCoordinates({
            chartX: chart.xAxis[0].left + chart.xAxis[0].len - offset,
            chartY: chart.yAxis[0].top + chart.yAxis[0].len + offset
        });

        coordsX = getAssignedAxis(coords.xAxis);
        coordsY = getAssignedAxis(coords.yAxis);

        assert.ok(
            coordsX,
            'The xAxis should be found.'
        );

        assert.notOk(
            coordsY,
            'Y coord between top and bottom yAxes - no yAxis should be found.'
        );

        // Inside the xAxis and the second yAxis
        coords = getCoordinates({
            chartY: chart.yAxis[1].top + offset
        });

        coordsY = getAssignedAxis(coords.yAxis);

        assert.strictEqual(
            coordsY.axis.options.id,
            'bottomYAxis',
            'Y coord on the bottom yAxis - the bottom yAxis should be found.'
        );
    });
=======
QUnit.test('Stock Tools: drawing line annotations (#15155)', assert => {
    const chart = Highcharts.stockChart('container', {
            chart: {
                width: 800,
                plotBorderWidth: 1
            },
            series: [{
                data: [4, 2, 5, 6, 4]
            }]
        }),
        plotLeft = chart.plotLeft,
        plotTop = chart.plotTop,
        xAxisLength = chart.xAxis[0].len,
        yAxisLength = chart.yAxis[0].len;

    // init infinityLine
    chart.navigationBindings.options.bindings.infinityLine.start.call(
        chart.navigationBindings,
        {
            // the center of the plotarea
            chartX: plotLeft + xAxisLength / 2,
            chartY: plotTop + yAxisLength / 2
        }
    );

    const infinityLine = chart.annotations[0]; // initiated infinityLine

    // 'move mouse' so the infinityLine can be drawn
    chart.navigationBindings.options.bindings.infinityLine.steps[0].call(
        chart.navigationBindings,
        {
            // direction: top-right corner of the plotarea
            chartX: plotLeft + xAxisLength * 3 / 4,
            chartY: plotTop + yAxisLength * 1 / 4
        },
        infinityLine
    );

    // The infinityLine should be drawn from bottom-left to top-right plotarea corner.

    assert.strictEqual(
        xAxisLength,
        infinityLine.graphic.element.getBBox().width,
        'The width of the infinityLine\'s graphic box should be the same as the xAxis\' width.'
    );

    assert.strictEqual(
        yAxisLength,
        infinityLine.graphic.element.getBBox().height,
        'The height of the infinityLine\'s graphic box should be the same as the yAxis\' height.'
    );
});

QUnit.test('Stock Tools annotations\' positions with yAxis.top (#15075)', assert => {
    const chart = Highcharts.stockChart('container', {
            chart: {
                width: 800
            },
            yAxis: {
                top: '40%',
                height: '60%'
            },
            series: [{
                data: [4, 2, 5, 6, 4]
            }]
        }),
        series = chart.series[0],
        yAxis = series.yAxis;

    let point = series.points[1];

    // Add vertical counter annotation near to the second point
    chart.navigationBindings.options.bindings.verticalLabel.start.call(
        chart.navigationBindings,
        {
            chartX: point.plotX,
            chartY: point.plotY + yAxis.top
        }
    );

    const yOffset = chart.annotations[0].options.typeOptions.yOffset;
    let annotationBBox = chart.annotations[0].graphic.getBBox();

    assert.strictEqual(
        annotationBBox.y + annotationBBox.height + yOffset,
        point.plotY + yAxis.top,
        'Annotation\'s element should be placed ' + yOffset + 'px from the second point.'
    );

    chart.update({
        chart: {
            inverted: true
        }
    });

    point = series.points[2];

    // Add vertical arrow annotation near to the third point on inverted chart
    chart.navigationBindings.options.bindings.verticalArrow.start.call(
        chart.navigationBindings,
        {
            chartX: chart.plotLeft + yAxis.len - point.plotY,
            chartY: chart.plotTop + series.xAxis.len - point.plotX
        }
    );

    annotationBBox = chart.annotations[1].graphic.getBBox();

    assert.close(
        (annotationBBox.x + (annotationBBox.width) + yOffset),
        chart.plotLeft + yAxis.len - point.plotY,
        1,
        'Annotation\'s element should be placed ' + yOffset + 'px from the third point.'
    );
});
>>>>>>> 41db9dc3
<|MERGE_RESOLUTION|>--- conflicted
+++ resolved
@@ -399,7 +399,6 @@
     }
 });
 
-<<<<<<< HEAD
 QUnit.test(
     'Bindings on multiple axes. Checks whether a pointer action returns a proper axis (#12268).',
     assert => {
@@ -533,7 +532,7 @@
             'Y coord on the bottom yAxis - the bottom yAxis should be found.'
         );
     });
-=======
+
 QUnit.test('Stock Tools: drawing line annotations (#15155)', assert => {
     const chart = Highcharts.stockChart('container', {
             chart: {
@@ -648,5 +647,4 @@
         1,
         'Annotation\'s element should be placed ' + yOffset + 'px from the third point.'
     );
-});
->>>>>>> 41db9dc3
+});