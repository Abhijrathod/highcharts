--- conflicted
+++ resolved
@@ -1,4 +1,3 @@
-<<<<<<< HEAD
 QUnit.test('Hide label with useHTML (#4938)', function (assert) {
     var chart = Highcharts.chart('container', {}),
         renderer = chart.renderer,
@@ -26,7 +25,8 @@
         'hidden',
         'Group element is hidden'
     );
-=======
+});
+
 QUnit.test('Legend rtl and useHTML(#4449)', function (assert) {
 
     var ren = new Highcharts.Renderer(
@@ -61,7 +61,6 @@
         'Text is right aligned'
     );
 
->>>>>>> f106bcd8
 });
 // Highcharts 4.0.1, Issue #3158
 // Pie chart - item width issue
