--- conflicted
+++ resolved
@@ -1,4 +1,3 @@
-<<<<<<< HEAD
 QUnit.test('Prevent dense ticks(#4477)', function (assert) {
 
 
@@ -27,7 +26,9 @@
         chart.yAxis[0].tickPositions.length < chart.yAxis[0].len,
         true,
         'Not too many tick positions'
-=======
+    );
+
+});
 QUnit.test('Step=1 should preserve ticks(#4411)', function (assert) {
     var data = [107, 31, 635, 203, 2, 107, 31, 635, 203, 2, 107, 31, 635, 203, 2, 107, 31, 635, 203, 2, 107, 31, 635, 203, 2, 107, 31, 635, 203, 2];
     var chart = $('#container').highcharts({
@@ -51,7 +52,6 @@
         chart.xAxis[0].tickPositions.length,
         data.length,
         'Tick amount'
->>>>>>> 93a7b184
     );
 
 });
