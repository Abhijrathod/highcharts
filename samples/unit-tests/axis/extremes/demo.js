<<<<<<< HEAD
QUnit.test("Zooming too tight on left category should show full category (#4536)", function (assert) {
    var chart = $('#container').highcharts({
        chart: {
            type: 'column'
        },
        xAxis: {
            categories: ['Jan', 'Feb', 'Mar', 'Apr', 'May', 'Jun', 'Jul', 'Aug', 'Sep', 'Oct', 'Nov', 'Dec'],
            minRange: 0.99
        },

        series: [{
            data: [29.9, 71.5, 106.4, 129.2, 144.0, 176.0, 135.6, 148.5, 216.4, 194.1, 95.6, 54.4]
        }, {
            data: [144.0, 176.0, 135.6, 148.5, 216.4, 194.1, 95.6, 54.4, 29.9, 71.5, 106.4, 129.2]
        }, {
            data: [144.0, 176.0, 135.6, 148.5, 216.4, 194.1, 95.6, 54.4, 29.9, 71.5, 106.4, 129.2]
        }]
    }).highcharts();

    assert.strictEqual(
        chart.xAxis[0].min,
        0,
        "Starting min"
    );
    assert.strictEqual(
        chart.xAxis[0].max,
        11,
        "Starting max"
    );


    chart.xAxis[0].setExtremes(0, 0.5);
    assert.strictEqual(
        chart.xAxis[0].min,
        0,
        "Ending min"
    );
    assert.strictEqual(
        chart.xAxis[0].max,
        0.99,
        "Ending max"
    );
    assert.strictEqual(
        typeof chart.xAxis[0].minPixelPadding,
        'number',
        "Category padding is a number"
    );
    assert.strictEqual(
        chart.xAxis[0].minPixelPadding > 0,
        true,
        "Category padding is more than 0"
=======
QUnit.test('Log axis extremes, issue #934', function (assert) {
    var chart = new Highcharts.Chart({
        chart: {
            renderTo: 'container',
            height: 400
        },
        yAxis: {
            min: 1000,
            max: 1000000000,
            type: 'logarithmic',
            tickInterval: 1
        },
        series: [{
            data: [
                10000,
                8900]
        }, {
            data: [
                8600,
                7700]
        }]
    });

    var ext = chart.yAxis[0].getExtremes();
    assert.strictEqual(
        ext.min,
        1000,
        'Min is 1000'
    );

    assert.strictEqual(
        ext.max,
        1000000000,
        'Max is 1000000000'
    );

});


QUnit.test('Log axis extremes, issue #4360', function (assert) {
    var chart = new Highcharts.Chart({
        chart: {
            renderTo: 'container',
            type: 'column'
        },
        xAxis: {
            type: 'category'
        },
        yAxis: {
            title: {
                text: 'Title'
            },
            type: 'logarithmic'
        },
        series: [{
            name: "Brands",
            colorByPoint: true,
            data: [{
                name: "A",
                y: 30
            },
            {
                name: "B",
                y: 0
            }]
        }]
    });

    assert.strictEqual(
        chart.yAxis[0].ticks[chart.yAxis[0].tickPositions[0]].label.textStr,
        '30',
        'Label is 30'
    );
});

QUnit.test("setExtremes shouldn't return undefined min or max after zooming.(#1655)", function (assert) {
    var min,
        max,
        UNDEFINED,
        chart = new Highcharts.StockChart({
            chart: {
                renderTo: 'container',
                zoomType: 'x'
            },

            series: [{
                data: [
                    [Date.UTC(2011, 1), 1],
                    [Date.UTC(2012, 1), 1]
                ]
            }],

            xAxis: {
                events: {
                    setExtremes: function (event) {
                        min = event.min;
                        max = event.max;
                    }
                }
            }
        });

    // Set testing extremes:
    chart.xAxis[0].setExtremes(Date.UTC(2010, 1), Date.UTC(2013, 1), true, false);

    // Imitate left side zooming:
    chart.pointer.selectionMarker = chart.renderer.rect(chart.plotLeft + 50, chart.plotTop, 200, chart.plotHeight).add();
    chart.pointer.hasDragged = true;
    chart.pointer.drop({});

    // Test:
    assert.strictEqual(
        min !== UNDEFINED,
        true,
        'Proper minimum'
    );

    // Reset extremes for a second test:
    chart.xAxis[0].setExtremes(Date.UTC(2010, 1), Date.UTC(2013, 1), true, false);

    // Imitate right side zooming:
    chart.pointer.selectionMarker = chart.renderer.rect(chart.plotLeft + 200, chart.plotTop, 200, chart.plotHeight).add();
    chart.pointer.hasDragged = true;
    chart.pointer.drop({});

    // Test:
    assert.strictEqual(
        max !== UNDEFINED,
        true,
        'Proper maximum'
>>>>>>> 71ab0b9e
    );
});

QUnit.test('getSeriesExtremes', function (assert) {
    var getSeriesExtremes = Highcharts.Axis.prototype.getSeriesExtremes,
        xAxis = {
            getExtremes: Highcharts.Axis.prototype.getExtremes,
            isXAxis: true,
            series: [{
                visible: true,
                options: {},
                getXExtremes: Highcharts.Series.prototype.getXExtremes
            }]
        };

    assert.throws(
        function () {
            getSeriesExtremes.call(xAxis);
        },
        'xAxis with undefined xData throws an error'
    );

    xAxis.series[0].xData = [];
    getSeriesExtremes.call(xAxis);
    assert.strictEqual(
        xAxis.dataMin,
        null,
        'xAxis with xData:[] gives dataMin:null'
    );
    assert.strictEqual(
        xAxis.dataMax,
        null,
        'xAxis with xData:[] gives dataMax:null'
    );
    xAxis.series[0].xData = [2, 7, 4];
    getSeriesExtremes.call(xAxis);
    assert.strictEqual(
        xAxis.dataMin,
        2,
        'xAxis with xData:[2, 7, 4] gives dataMin:2'
    );
    assert.strictEqual(
        xAxis.dataMax,
        7,
        'xAxis with xData:[2, 7, 4] gives dataMax:7'
    );
    xAxis.series[0].xData.push(null);
    getSeriesExtremes.call(xAxis);
    assert.strictEqual(
        xAxis.dataMin,
        2,
        'xAxis with xData:[2, 7, 4, null] gives dataMin:2'
    );
    assert.strictEqual(
        xAxis.dataMax,
        7,
        'xAxis with xData:[2, 7, 4, null] gives dataMax:7'
    );
    xAxis.series[0].xData.push(undefined);
    getSeriesExtremes.call(xAxis);
    assert.strictEqual(
        xAxis.dataMin,
        2,
        'xAxis with xData:[2, 7, 4, null, undefined] gives dataMin:2'
    );
    assert.strictEqual(
        xAxis.dataMax,
        7,
        'xAxis with xData:[2, 7, 4, null, undefined] gives dataMax:7'
    );

    /**
     * @todo Test the yAxis.getExtremes, but it is much work to mock the yAxis
     */
});

QUnit.test('Zoom out of container', function (assert) {
    var fakeAxis = {
        chart: {
            options: {
                chart: {}
            }
        },
        dataMin: 0,
        dataMax: 10,
        options: {},
        allowZoomOutside: false,
        setExtremes: function (min, max) {
            assert.ok(min <= max, 'Min is less than or equal to max');
            assert.ok(min <= 10 && min >= 0, 'Min is within container');
            assert.ok(max <= 10 && max >= 0, 'Max is within container');
        }
    };
    Highcharts.Axis.prototype.zoom.call(fakeAxis, -4, -5);
    Highcharts.Axis.prototype.zoom.call(fakeAxis, -4, 5);
    Highcharts.Axis.prototype.zoom.call(fakeAxis, 4, 5);
    Highcharts.Axis.prototype.zoom.call(fakeAxis, 4, 15);
    Highcharts.Axis.prototype.zoom.call(fakeAxis, 14, 15);
});

QUnit.test('Zoom next to edge on category axis (#6731)', function (assert) {
    var chart = Highcharts.chart('container', {
        chart: {
            zoomType: 'x'
        },
        xAxis: {
            type: 'category'
        },
        series: [{
            data: [{
                name: 'Jan',
                y: 24.2
            }, {
                name: 'Feb',
                y: 24.6
            }, {
                name: 'Mar',
                y: 26.7
            }, {
                name: 'Apr',
                y: 28.6
            }, {
                name: 'May',
                y: 30.1
            }, {
                name: 'Jun',
                y: 29.0
            }, {
                name: 'Jul',
                y: 27.5
            }, {
                name: 'Aug',
                y: 27.2
            }, {
                name: 'Sep',
                y: 27.4
            }, {
                name: 'Oct',
                y: 28.2
            }, {
                name: 'Nov',
                y: 27.4
            }, {
                name: 'Dec',
                y: 25.6
            }]
        }]
    });

    chart.xAxis[0].zoom(0, 1);
    chart.redraw();

    assert.strictEqual(
        chart.xAxis[0].min,
        0,
        'Axis not zoomed passed 0'
    );
    assert.strictEqual(
        chart.xAxis[0].max,
        5,
        'Axis actually zoomed'
    );
});

QUnit.test('Zooming', function (assert) {
    var chart = Highcharts.chart('container', {
            chart: {
                zoomType: 'x'
            },
            xAxis: {
                minRange: 0.5
            },

            series: [{
                data: [29.9, 71.5, 106.4, 129.2, 144.0, 176.0,
                    135.6, 148.5, 216.4, 194.1, 95.6, 54.4]
            }],

            navigator: {
                enabled: true
            }
        }),
        controller = new TestController(chart);

    chart.xAxis[0].setExtremes(2.3, 2.7);

    assert.strictEqual(
        typeof chart.yAxis[0].min,
        'number',
        'Y axis has data. Zooming between points (#7061)'
    );

    chart.xAxis[0].setExtremes();

    controller.mouseDown(100, 200);
    controller.mouseMove(200, 200);
    controller.mouseUp();

    assert.strictEqual(
        Highcharts.isObject(chart.resetZoomButton),
        false,
        'No reset zoom button - blocked by navigator (#9285)'
    );

    chart.xAxis[0].setExtremes();

    chart.update({
        navigator: {
            enabled: false
        }
    });

    controller.mouseDown(100, 200);
    controller.mouseMove(200, 200);
    controller.mouseUp();

    assert.strictEqual(
        Highcharts.isObject(chart.resetZoomButton),
        true,
        'Chart has reset zoom button after zoom (#9285)'
    );


});


QUnit.test('X data with null and negative values (#7369)', function (assert) {
    var chart = Highcharts.chart('container', {
        chart: {
            type: 'scatter'
        },
        series: [{
            data: [{
                x: null,
                y: 95
            }, {
                x: 100,
                y: 102.9
            }, {
                x: -80.8,
                y: 91.5
            }]
        }]

    });

    assert.ok(
        Highcharts.isNumber(chart.xAxis[0].min),
        'Valid X axis min'
    );
    assert.ok(
        Highcharts.isNumber(chart.xAxis[0].max),
        'Valid X axis max'
    );
    assert.ok(
        Highcharts.isNumber(chart.yAxis[0].min),
        'Valid Y axis min'
    );
    assert.ok(
        Highcharts.isNumber(chart.yAxis[0].max),
        'Valid Y axis max'
    );
});

QUnit.test(
    '#5493, #5823 - Extremes for xAxis with hidden series and dataGrouping',
    function (assert) {

        function getRandomData(start, end) {
            var data = [];

            for (; start <= end; start += (1000 * 60)) {
                data.push([start, Math.random()]);
            }

            return data;
        }

        function equal(a, b, c) {
            return a === b && b === c && c === a;
        }

        var min = Date.UTC(2000, 0, 2),
            max = Date.UTC(2000, 0, 4),
            chart = $('#container').highcharts('StockChart', {
                legend: {
                    enabled: true
                },
                series: [{
                    data: getRandomData(Date.UTC(2000, 0, 1), Date.UTC(2000, 0, 5))
                }, {
                    data: getRandomData(min, max)
                }, {
                    data: getRandomData(Date.UTC(2000, 0, 1), Date.UTC(2001, 0, 1)),
                    type: 'column',
                    visible: false
                }, {
                    data: getRandomData(Date.UTC(2000, 0, 1), Date.UTC(2001, 0, 1)),
                    type: 'column',
                    visible: false
                }]
            }).highcharts(),
            extremes,
            pointRange;

        chart.series[0].hide();
        extremes = chart.xAxis[0].getExtremes();

        assert.strictEqual(
            equal(extremes.dataMin, extremes.min, min),
            true,
            'Correct minimum: #5493'
        );
        assert.strictEqual(
            equal(extremes.dataMax, extremes.max, max),
            true,
            'Correct maximum: #5493'
        );

        // #5823
        chart.series[0].hide();
        chart.series[1].hide();
        chart.series[2].show();
        chart.series[3].show();
        pointRange = chart.xAxis[0].closestPointRange;
        chart.series[2].hide();

        assert.strictEqual(
            pointRange,
            chart.xAxis[0].closestPointRange,
            'Correct pointRange: #5823'
        );

    }
);

// Highcharts 4.0.1, Issue #3075
// Touch panning on categorized axis alters range
QUnit.test('Touch pan categories (#3075)', function (assert) {

    TestTemplate.test('highcharts/area', {

        chart: {
            zoomType: 'x'
        },

        xAxis: {
            categories: [
                'Jan', 'Feb', 'Mar', 'Apr', 'May', 'Jun',
                'Jul', 'Aug', 'Sep', 'Oct', 'Nov', 'Dec'
            ]
        },

        series: [{
            data: [29.9, 71.5, 106.4, 129.2, 144.0, 176.0, 135.6, 148.5, 216.4, 194.1, 95.6, 54.4]
        }]

    }, function (template) {

        var chart = template.chart,
            controller = new TestController(chart),
            xAxis = chart.xAxis[0];

        try {

            assert.deepEqual(
                [
                    typeof xAxis.userMin,
                    typeof xAxis.userMax
                ], [
                    'undefined',
                    'undefined'
                ],
                'The user range of x-axis should be undefined.'
            );

            xAxis.setExtremes(5, 11, true, false);

            assert.deepEqual(
                [
                    xAxis.userMin,
                    xAxis.userMax
                ], [
                    5,
                    11
                ],
                'The user range of x-axis should be set.'
            );

            controller.touchStart(300, 100, {
                preventDefault: function () {}
            });

            controller.touchMove(100, 100, {
                preventDefault: function () {}
            });

            controller.touchEnd(100, 100);

            assert.deepEqual(
                [
                    xAxis.userMin,
                    xAxis.userMax
                ], [
                    5,
                    11
                ],
                'The user range of x-axis should be unchanged.'
            );

        } finally {

            xAxis.setExtremes();

        }

    });

});

// Highcharts v4.0.1, Issue #3104
// Touch panning falls back to data range, ignores axis min and max
QUnit.test('Touch panning falls back to data range (#3104)', function (assert) {

    var chart = Highcharts.chart('container', {
        chart: {
            zoomType: 'x'
        },
        xAxis: {
            min: 0,
            max: 10
        },
        series: [{
            name: 'blue',
            color: 'blue',
            data: [1, 4, 3, 4, 5, 5, 4],
            pointStart: 4
        }]
    }, function (chart) {
        chart.xAxis[0].setExtremes(2, 15, true, false);
    });
    var controller = new TestController(chart),
        tickPositions = chart.axes[0].tickPositions,
        touchPointX = (chart.plotSizeX + chart.plotLeft) / 2,
        touchPointY = (chart.plotSizeY + chart.plotTop) / 2;

    controller.slide(
        [touchPointX, touchPointY],
        [touchPointX + 100, touchPointY],
        undefined,
        true
    );

    var tickPositionsAfterSlide =  chart.axes[0].tickPositions;

    assert.deepEqual(
        tickPositions,
        tickPositionsAfterSlide,
        "Tick positions has changed after touch sliding"
    );
});

QUnit.test('Column zooming and Y axis extremes (#9944)', assert => {
    const chart = Highcharts.chart('container', {
        xAxis: {
            categories: ['One', 'Two', 'Three', 'Four'],
            minRange: 0.1
        },
        series: [{
            type: 'column',
            data: [10, 1, 1, 1]
        }]
    });

    chart.xAxis[0].setExtremes(0.9, 1.1);

    assert.ok(
        chart.yAxis[0].max < 5,
        'The Y axis should adapt to the visible data (#9044)'
    );
});<|MERGE_RESOLUTION|>--- conflicted
+++ resolved
@@ -1,4 +1,3 @@
-<<<<<<< HEAD
 QUnit.test("Zooming too tight on left category should show full category (#4536)", function (assert) {
     var chart = $('#container').highcharts({
         chart: {
@@ -50,7 +49,9 @@
         chart.xAxis[0].minPixelPadding > 0,
         true,
         "Category padding is more than 0"
-=======
+    );
+});
+
 QUnit.test('Log axis extremes, issue #934', function (assert) {
     var chart = new Highcharts.Chart({
         chart: {
@@ -181,7 +182,6 @@
         max !== UNDEFINED,
         true,
         'Proper maximum'
->>>>>>> 71ab0b9e
     );
 });
 
