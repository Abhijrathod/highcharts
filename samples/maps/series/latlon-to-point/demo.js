(async () => {

    const topology = await fetch(
        'https://code.highcharts.com/mapdata/countries/gb/gb-all.topo.json'
    ).then(response => response.json());

    // Initialize the chart
    const chart = Highcharts.mapChart('container', {
        title: {
            text: 'Highmaps lat/lon demo'
        },

        mapNavigation: {
            enabled: true
        },

        tooltip: {
            headerFormat: '',
            pointFormat: '<b>{point.name}</b><br>Lat: {point.lat}, Lon: {point.lon}'
        },

        series: [{
            // Use the gb-all map with no data as a basemap
            mapData: topology,
            name: 'Basemap',
            borderColor: '#A0A0A0',
            nullColor: 'rgba(200, 200, 200, 0.3)',
            showInLegend: false
        }, {
            // Specify points using lat/lon
            type: 'mappoint',
            name: 'Cities',
            color: Highcharts.getOptions().colors[1],
            data: [{
                name: 'London',
                lat: 51.507222,
                lon: -0.1275
            }, {
                name: 'Birmingham',
                lat: 52.483056,
                lon: -1.893611
            }]
        }]
    });

    document.getElementById('addCircle').onclick = () => {
        const projectedPos = chart.fromLatLonToPoint({
                lat: 51.507222,
                lon: -0.1275
            }),
            pixelPos = chart.mapView.projectedUnitsToPixels(projectedPos);

<<<<<<< HEAD
        chart.renderer.circle(
            chart.plotLeft + pixelPos.x,
            chart.plotTop + pixelPos.y,
            28
        ).attr({
            zIndex: 100,
            fill: '#FCFFC5',
            'fill-opacity': 0.4,
            stroke: '#606060',
            'stroke-width': 1
        }).add();
    };
=======
document.getElementById('addCircle').onclick = () => {
    const pixelPos = chart.mapView.lonLatToPixels({
        lat: 51.507222,
        lon: -0.1275
    });
>>>>>>> ecef5301

})();<|MERGE_RESOLUTION|>--- conflicted
+++ resolved
@@ -44,13 +44,11 @@
     });
 
     document.getElementById('addCircle').onclick = () => {
-        const projectedPos = chart.fromLatLonToPoint({
-                lat: 51.507222,
-                lon: -0.1275
-            }),
-            pixelPos = chart.mapView.projectedUnitsToPixels(projectedPos);
+        const pixelPos = chart.mapView.lonLatToPixels({
+            lat: 51.507222,
+            lon: -0.1275
+        });
 
-<<<<<<< HEAD
         chart.renderer.circle(
             chart.plotLeft + pixelPos.x,
             chart.plotTop + pixelPos.y,
@@ -63,12 +61,5 @@
             'stroke-width': 1
         }).add();
     };
-=======
-document.getElementById('addCircle').onclick = () => {
-    const pixelPos = chart.mapView.lonLatToPixels({
-        lat: 51.507222,
-        lon: -0.1275
-    });
->>>>>>> ecef5301
 
 })();