{
  "date": "",
  "version": "11.1.0-modified",
  "products": {
    "Highcharts": {
      "cdnpath": "",
      "distpath": "/highcharts"
    },
    "Highcharts Stock": {
      "cdnpath": "/stock",
      "distpath": "/highstock"
    },
    "Highcharts Maps": {
      "cdnpath": "/maps",
      "distpath": "/highmaps"
    },
    "Highcharts Gantt": {
      "cdnpath": "/gantt",
      "distpath": "/gantt"
<<<<<<< HEAD
    },
    "Highcharts Dashboards": {
      "cdnpath": "/dashboards",
      "distpath": "/dashboards",
      "version": "1.0.0"
=======
>>>>>>> d4502dba
    }
  }
}<|MERGE_RESOLUTION|>--- conflicted
+++ resolved
@@ -17,14 +17,6 @@
     "Highcharts Gantt": {
       "cdnpath": "/gantt",
       "distpath": "/gantt"
-<<<<<<< HEAD
-    },
-    "Highcharts Dashboards": {
-      "cdnpath": "/dashboards",
-      "distpath": "/dashboards",
-      "version": "1.0.0"
-=======
->>>>>>> d4502dba
     }
   }
 }