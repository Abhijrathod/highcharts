--- conflicted
+++ resolved
@@ -15,37 +15,6 @@
 		$_SESSION['branch'] = 'master';
 	}
 
-<<<<<<< HEAD
-	// List a branch
-	if (@$_POST['branch']) {
-		try {
-			$_SESSION['branch'] = @$_POST['branch'];
-			$_SESSION['after'] = @$_POST['after'];
-			$_SESSION['before'] = @$_POST['before'];
-			$activeBranch = $repo->active_branch();
-			$repo->checkout($_SESSION['branch']);
-			$repo->run('log > ' . $tempDir . '/log.txt --format="%h|%ci|%s|%p" ' .
-				'--after={' . $_SESSION['after'] . '} --before={' . $_SESSION['before'] . '}');
-			$repo->checkout($activeBranch);
-
-
-			$commitsKey = join(array($_SESSION['branch'],$_SESSION['after'],$_SESSION['before']), ',');
-		} catch (Exception $e) {
-			$error = $e->getMessage();
-		}
-
-	// When testing a single commit, check it out and run gulp scripts
-	} else if ($commit) {
-		try {
-			$repo->checkout($commit);
-			$repo->run('gulp scripts');
-		} catch (Exception $e) {
-			$error = $e->getMessage();
-		}
-	}
-
-=======
->>>>>>> 7922d4a0
 	// handle input data
 	if (@$_POST['html']) {
 		$_SESSION['html'] = stripslashes($_POST['html']);
