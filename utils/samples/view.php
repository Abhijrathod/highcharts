<?php

session_start();

define('FRAMEWORK', 'jQuery');

require_once('functions.php');

@$path = $_GET['path'];

if (isset($_GET['unstyled'])) {
	$_SESSION['unstyled'] = $_GET['unstyled'] == 'true' ? true : false;
}
$unstyled = $_SESSION['unstyled'];

if (!preg_match('/^[a-z\-]+\/[a-z0-9\-\.]+\/[a-z0-9\-,]+$/', $path)) {
	header('Location: start.php');
	exit;
}

$i = (int)$_GET['i'];
$next = $i + 1;
$previous = $i - 1;

$fullpath = dirname(__FILE__) . '/../../samples/' . $path;


// Get HTML and use dev server
ob_start();
@include("$fullpath/demo.html");
$httpHost = $_SERVER['HTTP_HOST'];
$httpHost = explode('.', $httpHost);
$topDomain = $httpHost[sizeof($httpHost) - 1];
$html = ob_get_clean();
$html = str_replace('/code.highcharts.com/', "/code.highcharts.$topDomain/", $html);


if (strstr($html, "/code.highcharts.$topDomain/mapdata")) {
	$html = str_replace("/code.highcharts.$topDomain/mapdata", "/code.highcharts.com/mapdata", $html);
} else {
	$html = str_replace('.js"', '.js?' . time() . '"', $html); // Force no-cache for debugging
}
if ($unstyled) {
	$html = str_replace('highcharts.js', 'highcharts.unstyled.src.js', $html);
	$html = str_replace('highcharts-more.js', 'highcharts-more.unstyled.src.js', $html);
	$html = str_replace('highcharts-3d.js', 'highcharts-3d.unstyled.src.js', $html);
	$html = str_replace('highstock.js', 'highstock.unstyled.src.js', $html);
	$html = str_replace('highmaps.js', 'highmaps.unstyled.src.js', $html);
}



// Handle themes
if (isset($_POST['theme'])) {
	$_SESSION['theme'] = $_POST['theme'];	
}
if (@$_SESSION['theme']) {
	$html .= "<script src='http://code.highcharts.$topDomain/themes/". $_SESSION['theme'] .".js'></script>";
}
$themes = array(
	'' => 'Default theme',
	'sand-signika' => 'Sand Signika',
	'dark-unica' => 'Dark Unica',
	'grid-light' => 'Grid Light'
);



function getResources() {
	global $fullpath, $unstyled, $topDomain;

	// No idea why file_get_contents doesn't work here...
	ob_start();
	@include("$fullpath/demo.details");
	$s = ob_get_clean();

	$html = '';
	if ($s) {
		$lines = explode("\n", $s);

		$run = false;
		foreach ($lines as $line) {
			if ($run && substr(trim($line), 0, 1) != '-') {
				$run = false;
			}

			if ($run) {
				$url = trim($line, " -\r");

				if (preg_match('/\.js$/', $url)) {
					$html .= "<script src='$url'></script>\n";
				} elseif (preg_match('/\.css$/', $url)) {
					$html .= "<link type='text/css' rel='stylesheet' href='$url' />\n";
				}
			}


			if (trim($line) === 'resources:') {
				$run = true;
			}
		}
	}

	if ($unstyled) {
		$html .= "<link type='text/css' rel='stylesheet' href='http://code.highcharts.$topDomain/css/highcharts.css' />\n";
	}


	return $html;
}


?><!DOCTYPE HTML>
<html>
	<head>
		<meta http-equiv="Content-Type" content="text/html; charset=utf-8">
		<title>Sample viewer - Highcharts</title>
		<?php echo getFramework(FRAMEWORK); ?>
		<?php echo getResources(); ?>
		<link rel="stylesheet" type="text/css" href="style.css"/>


		<script type="text/javascript">

		(function () {
			if (typeof $ === 'undefined') {
				window.onload = function () {
					document.getElementById('container').innerHTML = 
						'<div style="margin-top: 150px; text-align: center"><h3 style="font-size: 2em; color: red">' +
						'jQuery is missing</h3><p>Check your settings in <code>settings.php</code>.</div>';
				}
				return;
			}

			
			$(function() {


				if (typeof Highcharts === 'undefined' && !document.getElementById('container')) {
					window.onload = function () {
						document.body.innerHTML = 
							'<div style="margin-top: 150px; text-align: center"><h3 style="font-size: 2em; color: red">' +
							'Highcharts and container are missing</h3><p>Most likely this sample does not exist.</div>';
					}
					return;
				}


				$('#version').html(Highcharts.product + ' ' + Highcharts.version);

				if (window.parent.frames[0]) {
					var contentDoc = window.parent.frames[0].document;

					// Highlight the current sample in the left
					var li = contentDoc.getElementById('li<?php echo $i ?>');
					if (li) {
						// previous
						if (contentDoc.currentLi) {
							$(contentDoc.currentLi).removeClass('hilighted');
							$(contentDoc.currentLi).addClass('visited');
						}

						$('html,body', contentDoc).animate({
							scrollTop: $(li).offset().top - 300
						},'slow');

						contentDoc.currentLi = li;
						$(li).addClass('hilighted');
					}

					// add the next button
					if (contentDoc.getElementById('i<?php echo $next ?>')) {
						
						$('#next').click(function() {
							next();
						});
						$('#next')[0].disabled = false;
					}
				}

				// Activate view source button
				$('#view-source').bind('click', function () {
					var checked;

					$(this).toggleClass('active');

					checked = $(this).hasClass('active')
					
					$('#source-box').css({
						width: checked ? '50%' : 0
					});
					$('#main-content').css({
						width: checked ? '50%' : '100%'
					});
					$.each(Highcharts.charts, function () {
						this.reflow();
					});

					if (checked) {
						$('<iframe>').appendTo('#source-box')
							.attr({
								src: 'view-source.php?path=<?php echo $path ?>'
							})
							.css({
								width: '100%',
								border: 'none',
								borderRight: '1px solid gray',
								height: $(document).height() - 80
							});
					} else {
						$('#source-box').html('');
					}
				});
				contentDoc = null;

			});
		}());
		</script>
		<script>

		function next() {
			window.location.href =
				window.parent.frames[0].document.getElementById('i<?php echo $next ?>').href;
		}
		function previous() {
			window.location.href =
				window.parent.frames[0].document.getElementById('i<?php echo $previous ?>').href;
		}


		// Wrappers for recording mouse events in order to write automatic tests 
		
		$(function () {

			$(window).bind('keydown', parent.keyDown);
			
			var checkbox = $('#record')[0],
				pre = $('pre#recording')[0];
			Highcharts.wrap(Highcharts.Pointer.prototype, 'onContainerMouseDown', function (proceed, e) {
				if (checkbox.checked) {
					pre.innerHTML += "chart.pointer.onContainerMouseDown({\n"+
						"    type: 'mousedown',\n" +
						"    pageX: " + e.pageX + ",\n" + 
						"    pageY: " + e.pageY + "\n" + 
						"});\n\n";
				}
				return proceed.call(this, e);
			});
			Highcharts.wrap(Highcharts.Pointer.prototype, 'onContainerMouseMove', function (proceed, e) {
				if (checkbox.checked) {
					pre.innerHTML += "chart.pointer.onContainerMouseMove({\n"+
						"    type: 'mousemove',\n" +
						"    pageX: " + e.pageX + ",\n" + 
						"    pageY: " + e.pageY + ",\n" +  
						"    target: chart.container\n" + 
						"});\n\n";
				}
				return proceed.call(this, e);
			});
			Highcharts.wrap(Highcharts.Pointer.prototype, 'onDocumentMouseUp', function (proceed, e) {
				if (checkbox.checked) {
					pre.innerHTML += "chart.pointer.onContainerMouseMove({\n"+
						"    type: 'mouseup'\n" + 
						"});\n\n";
				}
				return proceed.call(this, e);
			});
		});
		

		<?php if (@$_GET['profile']) : ?>
		$(function () {
			Highcharts.wrap(Highcharts.Chart.prototype, 'init', function (proceed) {
				var chart,
					start;

				// Start profile
				if (window.console && console.profileEnd) {
					console.profile('<?php echo $path ?>');
				}
				
				chart = proceed.apply(this, Array.prototype.slice.call(arguments, 1));

				if (window.console && console.profileEnd) {
			 		console.profileEnd();
			 	}

			 	return chart;

			});
		});
		<?php endif ?>
		<?php if (@$_GET['time']) : ?>
		$(function () {
			Highcharts.wrap(Highcharts.Chart.prototype, 'init', function (proceed) {
				var chart,
					start;

				// Start profile
				if (window.console && console.time) {
					console.time('<?php echo $path ?>');
				} else {
					start = +new Date();
				}


				chart = proceed.apply(this, Array.prototype.slice.call(arguments, 1));

				if (window.console && console.time) {
					console.timeEnd('<?php echo $path ?>');
				} else if (window.console) {
					console.log('<?php echo $path ?>: ' + (new Date() - start) + 'ms');
				}
				
			 	return chart;

			});
		});
		<?php endif ?>


		<?php @include("$fullpath/demo.js"); ?>
		</script>

		<style type="text/css">
			<?php @include("$fullpath/demo.css"); ?>
		</style>

	</head>
	<body style="margin: 0">

		<div class="top-bar">

			<div id="version" style="float:right; color: white"></div>

			<h2 style="margin: 0"><?php echo ($next - 1) ?>. <?php echo $path ?></h2>

			<div style="text-align: center">
				<form method="post" action="" style="display:inline">
					<select name="theme" onchange="this.form.submit()">
					<?php foreach ($themes as $theme => $themeName) : ?>
						<option value="<?php echo $theme ?>" <?php if ($theme == @$_SESSION['theme']) echo 'selected' ?>>
							<?php echo $themeName ?>
						</option>
					<?php endforeach ?>
					</select>
				</form>
<<<<<<< HEAD
				<button id="next" disabled="disabled">Next</button>
				<button id="reload" style="margin-left: 1em" onclick="location.reload()">Reload</button>
				<?php if (!$unstyled) { ?>
				<a class="button" 
					href="view.php?path=<?php echo $path ?>&amp;i=<?php echo $i ?>&amp;unstyled=true">Unstyled</button>
				<?php } else { ?>
				<a class="button active" 
					href="view.php?path=<?php echo $path ?>&amp;i=<?php echo $i ?>&amp;unstyled=false">Unstyled</button>
				<?php } ?>
=======
				<a class="button" id="next" disabled="disabled">Next</a>
				<a class="button" id="reload" style="margin-left: 1em" onclick="location.reload()">Reload</a>
				
>>>>>>> 3830de43
				<a class="button"
					href="compare-view.php?path=<?php echo $path ?>&amp;i=<?php echo $i ?>">Compare</a>
				<a class="button"
					href="view.php?path=<?php echo $path ?>&amp;i=<?php echo $i ?>&amp;profile=1">Profile</a>
				<a class="button"
					href="view.php?path=<?php echo $path ?>&amp;i=<?php echo $i ?>&amp;time=1">Time</a>
				<a class="button"
					href="http://jsfiddle.net/gh/get/jquery/1.7.2/highslide-software/highcharts.com/tree/master/samples/<?php echo $path ?>/"
					target="_blank">jsFiddle</a>

				<a id="view-source" class="button" href="javascript:;">View source</a>
				
				<input id="record" type="checkbox" />
				<label for="record" title="Record calls to Pointer mouse events that can be added to test.js for automatic testing of tooltip and other mouse operations">Record mouse</label>
				
			</div>
		</div>
		<div id="source-box"></div>
		<div id="main-content">
			<div style="margin: 1em">

			<?php echo $html ?>
			</div>
			<hr/>
			<ul>
				<li>Mobile testing: <a href="http://<?php echo $_SERVER['SERVER_NAME'] ?>/draft">http://<?php echo $_SERVER['SERVER_NAME'] ?>/draft</a></li>
			</ul>
			<pre id="recording" style="padding: 1em"></pre>
		</div>
	</body>
</html>
<?php
//------------ Output the sample into /draft/index.htm for debugging on mobile --------
ob_start();
?><!DOCTYPE HTML>
<html>
	<head>
		<meta http-equiv="Content-Type" content="text/html; charset=utf-8">
		<title>Highcharts Sample</title>
		<?php echo getFramework(FRAMEWORK); ?>
		<?php echo getResources(); ?>
		<script type="text/javascript">
		<?php @include("$fullpath/demo.js"); ?>
		</script>

		<style type="text/css">
			<?php @include("$fullpath/demo.css"); ?>
		</style>

	</head>
	<body style="margin: 0">

		<div style="margin: 1em">

		<?php echo $html ?>
		</div>

	</body>
</html>
<?php 
file_put_contents('../draft/index.html', ob_get_clean());

?><|MERGE_RESOLUTION|>--- conflicted
+++ resolved
@@ -345,7 +345,6 @@
 					<?php endforeach ?>
 					</select>
 				</form>
-<<<<<<< HEAD
 				<button id="next" disabled="disabled">Next</button>
 				<button id="reload" style="margin-left: 1em" onclick="location.reload()">Reload</button>
 				<?php if (!$unstyled) { ?>
@@ -355,11 +354,6 @@
 				<a class="button active" 
 					href="view.php?path=<?php echo $path ?>&amp;i=<?php echo $i ?>&amp;unstyled=false">Unstyled</button>
 				<?php } ?>
-=======
-				<a class="button" id="next" disabled="disabled">Next</a>
-				<a class="button" id="reload" style="margin-left: 1em" onclick="location.reload()">Reload</a>
-				
->>>>>>> 3830de43
 				<a class="button"
 					href="compare-view.php?path=<?php echo $path ?>&amp;i=<?php echo $i ?>">Compare</a>
 				<a class="button"
