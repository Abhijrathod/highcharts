--- conflicted
+++ resolved
@@ -222,7 +222,6 @@
 
 		<link rel="stylesheet" type="text/css" href="style.css"/>
 		<style type="text/css">
-<<<<<<< HEAD
 			<?php 
 			$css = @file_get_contents("$path/demo.css");
 
@@ -232,10 +231,6 @@
 			$css = str_replace("https://code.highcharts.com/", "http://code.highcharts.$topDomain/", $css);
 
 			$_SESSION['css'] = $css;
-=======
-			<?php
-			$_SESSION['css'] = @file_get_contents("$path/demo.css");
->>>>>>> 56e52807
 			echo $_SESSION['css'];
 			?>
 		</style>
