/*
 * Copyright (C) Highsoft AS
 */

const Gulp = require('gulp');
const Path = require('path');

/* *
 *
 *  Constants
 *
 * */

const SOURCE_GLOBS = [
    'readme.md',
    'js/Accessibility/*.js',
    'js/Core/Animation/*.js',
    'js/Core/Axis/Axis.js',
    'js/Core/Axis/Color/ColorAxis.js',
    'js/Core/Axis/PlotLineOrBand/PlotLineOrBand.js',
    'js/Core/Axis/Tick.js',
    'js/Core/Axis/TreeGridAxis.js',
    'js/Core/Axis/TreeGridTick.js',
    'js/Core/Chart/Chart.js',
    'js/Core/Chart/ChartDefaults.js',
    'js/Core/Chart/GanttChart.js',
    'js/Core/Chart/MapChart.js',
    'js/Core/Chart/StockChart.js',
    'js/Core/Color/Color.js',
    'js/Core/DefaultOptions.js',
    'js/Core/HttpUtilities.js',
    'js/Core/Legend/Legend.js',
    'js/Core/Renderer/HTML/AST.js',
    'js/Core/Renderer/SVG/SVGElement.js',
    'js/Core/Renderer/SVG/SVGRenderer.js',
    'js/Core/Series/DataLabel.js',
    'js/Core/Series/Point.js',
    'js/Core/Series/Series.js',
    'js/Core/Globals.js',
    'js/Core/Pointer.js',
    'js/Core/Time.js',
    'js/Core/Tooltip.js',
    'js/Core/Utilities.js',
    'js/Data/DataTable.js',
    'js/Extensions/Annotations/Mixins/ControllableMixin.js',
    'js/Extensions/Annotations/Annotations.js',
    'js/Extensions/Annotations/ControlPoint.js',
    'js/Extensions/Annotations/NavigationBindings.js',
    'js/Extensions/Sonification/*.js',
<<<<<<< HEAD
    'js/Extensions/Ajax.js',
    'js/Extensions/Breadcrumbs.js',
=======
>>>>>>> 36fe728c
    'js/Extensions/Data.js',
    'js/Extensions/DataGrouping.js',
    'js/Extensions/DraggablePoints.js',
    'js/Extensions/Drilldown.js',
    'js/Extensions/ExportData.js',
    'js/Extensions/Exporting/Exporting.js',
    'js/Extensions/FullScreen.js',
    'js/Extensions/GeoJSON.js',
    'js/Extensions/MarkerClusters.js',
    'js/Extensions/OfflineExporting/OfflineExporting.js',
    'js/Extensions/PatternFill.js',
    'js/Extensions/SeriesLabel.js',
    'js/Maps/MapNavigation.js',
    'js/Maps/MapView.js',
    'js/Series/Networkgraph/*.js',
    'js/Series/AreaRange/*.js',
    'js/Series/Column/*.js',
    'js/Series/Map/*.js',
    'js/Series/Organization/*.js',
    'js/Series/Pie/*.js',
    'js/Series/PackedBubble/*.js',
    'js/Series/Sankey/*.js',
    'js/Series/Sunburst/*.js',
    'js/Series/Timeline/*.js'
];

const TARGET_DIRECTORY = Path.join('build', 'api', 'class-reference');

const TEMPLATE_DIRECTORY = Path.join(
    'node_modules', 'highcharts-documentation-generators', 'docstrap'
);

/* *
 *
 *  Tasks
 *
 * */

/**
 * Automated generation for internal Class reference.
 *
 * @return {Promise<void>}
 *         Promise to keep
 */
function jsDocClasses() {

    const gulpJSDoc = require('gulp-jsdoc3');
    const LogLib = require('./lib/log');

    return new Promise((resolve, reject) => {

        const jsDocConfig = {
            navOptions: {
                theme: 'highsoft'
            },
            opts: {
                destination: TARGET_DIRECTORY,
                private: false,
                template: Path.join(TEMPLATE_DIRECTORY, 'template')
            },
            plugins: [
                ['plugins', 'add-namespace'],
                ['plugins', 'markdown'],
                ['plugins', 'sampletag']
            ].map(
                filePath => Path.join(TEMPLATE_DIRECTORY, ...filePath)
            ),
            templates: {
                logoFile: Path.join('img', 'highcharts-logo.svg'),
                systemName: 'Highcharts',
                theme: 'highsoft'
            }
        };

        LogLib.message('Generating', TARGET_DIRECTORY + '...');

        Gulp
            .src(SOURCE_GLOBS, { read: false })
            .pipe(gulpJSDoc(jsDocConfig, function (error) {
                if (error) {
                    reject(error);
                } else {
                    LogLib.success('Created', TARGET_DIRECTORY);
                    resolve();
                }
            }));
    });
}

Gulp.task('jsdoc-classes', jsDocClasses);<|MERGE_RESOLUTION|>--- conflicted
+++ resolved
@@ -47,11 +47,7 @@
     'js/Extensions/Annotations/ControlPoint.js',
     'js/Extensions/Annotations/NavigationBindings.js',
     'js/Extensions/Sonification/*.js',
-<<<<<<< HEAD
-    'js/Extensions/Ajax.js',
     'js/Extensions/Breadcrumbs.js',
-=======
->>>>>>> 36fe728c
     'js/Extensions/Data.js',
     'js/Extensions/DataGrouping.js',
     'js/Extensions/DraggablePoints.js',
