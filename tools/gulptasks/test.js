--- conflicted
+++ resolved
@@ -71,13 +71,9 @@
     }
 }
 
-<<<<<<< HEAD
-/* *
-=======
 /**
  * Checks
  *
->>>>>>> be4a9038
  * @return {void}
  */
 function checkDemosConsistency() {
@@ -180,12 +176,8 @@
     }
 }
 
-<<<<<<< HEAD
-/* *
-=======
 /**
  * Checks
->>>>>>> be4a9038
  * @async
  * @return {Promise<void>}
  */
@@ -258,12 +250,8 @@
 
 }
 
-<<<<<<< HEAD
-/* *
-=======
 /**
  * Save states
->>>>>>> be4a9038
  * @return {void}
  */
 function saveRun() {
@@ -291,13 +279,9 @@
     FS.writeFileSync(CONFIGURATION_FILE, JSON.stringify(configuration));
 }
 
-<<<<<<< HEAD
-/* *
-=======
 /**
  * Check states
  *
->>>>>>> be4a9038
  * @return {boolean}
  * True if outdated
  */
