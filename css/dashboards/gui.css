--- conflicted
+++ resolved
@@ -71,7 +71,6 @@
         --highcharts-highlight-color-10: rgb(58, 63, 71);
     }
 
-<<<<<<< HEAD
     .highcharts-dashboards-edit-tools .highcharts-dashboards-edit-context-menu-btn {
         background-color: var(--highcharts-neutral-color-80);
         filter: invert(1) brightness(1);
@@ -92,7 +91,8 @@
         color: var(--highcharts-neutral-color-0);
         background-color: var(--highcharts-neutral-color-80);
         filter: none;
-=======
+    }
+
     .highcharts-dashboards-edit-popup-close,
     .highcharts-dashboards-edit-pointer,
     .highcharts-dashboards-edit-accordion-header-icon {
@@ -101,7 +101,6 @@
 
     .highcharts-dashboards-edit-sidebar-title {
         filter: brightness(0) invert(1);
->>>>>>> 4668e104
     }
 }
 
