/* *
 *
 *  Timeline Series.
 *
 *  (c) 2010-2020 Highsoft AS
 *
 *  Author: Daniel Studencki
 *
 *  License: www.highcharts.com/license
 *
 *  !!!!!!! SOURCE GETS TRANSPILED BY TYPESCRIPT. EDIT TS FILE ONLY. !!!!!!!
 *
 * */
'use strict';
import BaseSeries from '../Core/Series/Series.js';
var seriesTypes = BaseSeries.seriesTypes;
import H from '../Core/Globals.js';
import LegendSymbolMixin from '../Mixins/LegendSymbol.js';
import LineSeries from '../Series/Line/LineSeries.js';
import Point from '../Core/Series/Point.js';
import SVGElement from '../Core/Renderer/SVG/SVGElement.js';
import U from '../Core/Utilities.js';
var addEvent = U.addEvent, arrayMax = U.arrayMax, arrayMin = U.arrayMin, defined = U.defined, isNumber = U.isNumber, merge = U.merge, objectEach = U.objectEach, pick = U.pick;
var TrackerMixin = H.TrackerMixin;
/**
 * Callback JavaScript function to format the data label as a string. Note that
 * if a `format` is defined, the format takes precedence and the formatter is
 * ignored.
 *
 * @callback Highcharts.TimelineDataLabelsFormatterCallbackFunction
 *
 * @param {Highcharts.PointLabelObject|Highcharts.TimelineDataLabelsFormatterContextObject} this
 *        Data label context to format
 *
 * @return {number|string|null|undefined}
 *         Formatted data label text
 */
/**
 * @interface Highcharts.TimelineDataLabelsFormatterContextObject
 * @extends Highcharts.PointLabelObject
 */ /**
* @name Highcharts.TimelineDataLabelsFormatterContextObject#key
* @type {string|undefined}
*/ /**
* @name Highcharts.TimelineDataLabelsFormatterContextObject#point
* @type {Highcharts.Point}
*/ /**
* @name Highcharts.TimelineDataLabelsFormatterContextObject#series
* @type {Highcharts.Series}
*/
''; // dettach doclets above
/**
 * The timeline series type.
 *
 * @private
 * @class
 * @name Highcharts.seriesTypes.timeline
 *
 * @augments Highcharts.Series
 */
BaseSeries.seriesType('timeline', 'line', 
/**
 * The timeline series presents given events along a drawn line.
 *
 * @sample highcharts/series-timeline/alternate-labels
 *         Timeline series
 * @sample highcharts/series-timeline/inverted
 *         Inverted timeline
 * @sample highcharts/series-timeline/datetime-axis
 *         With true datetime axis
 *
 * @extends      plotOptions.line
 * @since        7.0.0
 * @product      highcharts
 * @excluding    animationLimit, boostThreshold, connectEnds, connectNulls,
 *               cropThreshold, dashStyle, findNearestPointBy,
 *               getExtremesFromAll, lineWidth, negativeColor,
 *               pointInterval, pointIntervalUnit, pointPlacement,
 *               pointStart, softThreshold, stacking, step, threshold,
 *               turboThreshold, zoneAxis, zones, dataSorting,
 *               boostBlending
 * @requires     modules/timeline
 * @optionparent plotOptions.timeline
 */
{
    colorByPoint: true,
    stickyTracking: false,
    ignoreHiddenPoint: true,
    legendType: 'point',
    lineWidth: 4,
    tooltip: {
        headerFormat: '<span style="color:{point.color}">\u25CF</span> ' +
            '<span style="font-size: 10px"> {point.key}</span><br/>',
        pointFormat: '{point.description}'
    },
    states: {
        hover: {
            lineWidthPlus: 0
        }
    },
    /**
     * @declare Highcharts.TimelineDataLabelsOptionsObject
     *
     * @private
     */
    dataLabels: {
        enabled: true,
        allowOverlap: true,
        /**
         * Whether to position data labels alternately. For example, if
         * [distance](#plotOptions.timeline.dataLabels.distance)
         * is set equal to `100`, then data labels will be positioned
         * alternately (on both sides of the point) at a distance of 100px.
         *
         * @sample {highcharts} highcharts/series-timeline/alternate-disabled
         *         Alternate disabled
         */
        alternate: true,
        backgroundColor: '${palette.backgroundColor}',
        borderWidth: 1,
        borderColor: '${palette.neutralColor40}',
        borderRadius: 3,
        color: '${palette.neutralColor80}',
        /**
         * The color of the line connecting the data label to the point.
         * The default color is the same as the point's color.
         *
         * In styled mode, the connector stroke is given in the
         * `.highcharts-data-label-connector` class.
         *
         * @sample {highcharts} highcharts/series-timeline/connector-styles
         *         Custom connector width and color
         *
         * @type      {Highcharts.ColorString|Highcharts.GradientColorObject|Highcharts.PatternObject}
         * @apioption plotOptions.timeline.dataLabels.connectorColor
         */
        /**
         * The width of the line connecting the data label to the point.
         *
         * In styled mode, the connector stroke width is given in the
         * `.highcharts-data-label-connector` class.
         *
         * @sample {highcharts} highcharts/series-timeline/connector-styles
         *         Custom connector width and color
         */
        connectorWidth: 1,
        /**
         * A pixel value defining the distance between the data label and
         * the point. Negative numbers puts the label on top of the point.
         */
        distance: 100,
        // eslint-disable-next-line valid-jsdoc
        /**
         * @type    {Highcharts.TimelineDataLabelsFormatterCallbackFunction}
         * @default function () {
         *   var format;
         *
         *   if (!this.series.chart.styledMode) {
         *       format = '<span style="color:' + this.point.color +
         *           '">● </span>';
         *   } else {
         *       format = '<span>● </span>';
         *   }
         *   format += '<span>' + (this.key || '') + '</span><br/>' +
         *       (this.point.label || '');
         *   return format;
         * }
         */
        formatter: function () {
            var format;
            if (!this.series.chart.styledMode) {
                format = '<span style="color:' + this.point.color +
                    '">● </span>';
            }
            else {
                format = '<span>● </span>';
            }
            format += '<span class="highcharts-strong">' +
                (this.key || '') + '</span><br/>' +
                (this.point.label || '');
            return format;
        },
        style: {
            /** @internal */
            textOutline: 'none',
            /** @internal */
            fontWeight: 'normal',
            /** @internal */
            fontSize: '12px'
        },
        /**
         * Shadow options for the data label.
         *
         * @type {boolean|Highcharts.CSSObject}
         */
        shadow: false,
        /**
         * @type      {number}
         * @apioption plotOptions.timeline.dataLabels.width
         */
        verticalAlign: 'middle'
    },
    marker: {
        enabledThreshold: 0,
        symbol: 'square',
        radius: 6,
        lineWidth: 2,
        height: 15
    },
    showInLegend: false,
    colorKey: 'x'
}, 
/**
 * @lends Highcharts.Series#
 */
{
    trackerGroups: ['markerGroup', 'dataLabelsGroup'],
    // Use a simple symbol from LegendSymbolMixin
    drawLegendSymbol: LegendSymbolMixin.drawRectangle,
    // Use a group of trackers from TrackerMixin
    drawTracker: TrackerMixin.drawTrackerPoint,
    init: function () {
        var series = this;
<<<<<<< HEAD
        LineSeries.prototype.init.apply(series, arguments);
        addEvent(series, 'afterTranslate', function () {
=======
        Series.prototype.init.apply(series, arguments);
        series.eventsToUnbind.push(addEvent(series, 'afterTranslate', function () {
>>>>>>> 25ca25f6
            var lastPlotX, closestPointRangePx = Number.MAX_VALUE;
            series.points.forEach(function (point) {
                // Set the isInside parameter basing also on the real point
                // visibility, in order to avoid showing hidden points
                // in drawPoints method.
                point.isInside = point.isInside && point.visible;
                // New way of calculating closestPointRangePx value, which
                // respects the real point visibility is needed.
                if (point.visible && !point.isNull) {
                    if (defined(lastPlotX)) {
                        closestPointRangePx = Math.min(closestPointRangePx, Math.abs(point.plotX - lastPlotX));
                    }
                    lastPlotX = point.plotX;
                }
            });
            series.closestPointRangePx = closestPointRangePx;
        }));
        // Distribute data labels before rendering them. Distribution is
        // based on the 'dataLabels.distance' and 'dataLabels.alternate'
        // property.
        series.eventsToUnbind.push(addEvent(series, 'drawDataLabels', function () {
            // Distribute data labels basing on defined algorithm.
            series.distributeDL(); // @todo use this scope for series
        }));
        series.eventsToUnbind.push(addEvent(series, 'afterDrawDataLabels', function () {
            var dataLabel; // @todo use this scope for series
            // Draw or align connector for each point.
            series.points.forEach(function (point) {
                dataLabel = point.dataLabel;
                if (dataLabel) {
                    // Within this wrap method is necessary to save the
                    // current animation params, because the data label
                    // target position (after animation) is needed to align
                    // connectors.
                    dataLabel.animate = function (params) {
                        if (this.targetPosition) {
                            this.targetPosition = params;
                        }
                        return SVGElement.prototype.animate.apply(this, arguments);
                    };
                    // Initialize the targetPosition field within data label
                    // object. It's necessary because there is need to know
                    // expected position of specific data label, when
                    // aligning connectors. This field is overrided inside
                    // of SVGElement.animate() wrapped  method.
                    if (!dataLabel.targetPosition) {
                        dataLabel.targetPosition = {};
                    }
                    return point.drawConnector();
                }
            });
        }));
        series.eventsToUnbind.push(addEvent(series.chart, 'afterHideOverlappingLabel', function () {
            series.points.forEach(function (p) {
                if (p.connector &&
                    p.dataLabel &&
                    p.dataLabel.oldOpacity !== p.dataLabel.newOpacity) {
                    p.alignConnector();
                }
            });
        }));
    },
    alignDataLabel: function (point, dataLabel, options, alignTo) {
        var series = this, isInverted = series.chart.inverted, visiblePoints = series.visibilityMap.filter(function (point) {
            return point;
        }), visiblePointsCount = series.visiblePointsCount, pointIndex = visiblePoints.indexOf(point), isFirstOrLast = (!pointIndex || pointIndex === visiblePointsCount - 1), dataLabelsOptions = series.options.dataLabels, userDLOptions = point.userDLOptions || {}, 
        // Define multiplier which is used to calculate data label
        // width. If data labels are alternate, they have two times more
        // space to adapt (excepting first and last ones, which has only
        // one and half), than in case of placing all data labels side
        // by side.
        multiplier = dataLabelsOptions.alternate ?
            (isFirstOrLast ? 1.5 : 2) :
            1, distance, availableSpace = Math.floor(series.xAxis.len / visiblePointsCount), pad = dataLabel.padding, targetDLWidth, styles;
        // Adjust data label width to the currently available space.
        if (point.visible) {
            distance = Math.abs(userDLOptions.x || point.options.dataLabels.x);
            if (isInverted) {
                targetDLWidth = ((distance - pad) * 2 - (point.itemHeight / 2));
                styles = {
                    width: targetDLWidth + 'px',
                    // Apply ellipsis when data label height is exceeded.
                    textOverflow: dataLabel.width / targetDLWidth *
                        dataLabel.height / 2 > availableSpace * multiplier ?
                        'ellipsis' : 'none'
                };
            }
            else {
                styles = {
                    width: (userDLOptions.width ||
                        dataLabelsOptions.width ||
                        availableSpace * multiplier - (pad * 2)) + 'px'
                };
            }
            dataLabel.css(styles);
            if (!series.chart.styledMode) {
                dataLabel.shadow(dataLabelsOptions.shadow);
            }
        }
        LineSeries.prototype.alignDataLabel.apply(series, arguments);
    },
    processData: function () {
        var series = this, visiblePoints = 0, i;
        series.visibilityMap = series.getVisibilityMap();
        // Calculate currently visible points.
        series.visibilityMap.forEach(function (point) {
            if (point) {
                visiblePoints++;
            }
        });
        series.visiblePointsCount = visiblePoints;
        for (i = 0; i < series.xData.length; i++) {
            series.yData[i] = 1;
        }
        LineSeries.prototype.processData.call(this, arguments);
        return;
    },
    getXExtremes: function (xData) {
        var series = this, filteredData = xData.filter(function (x, i) {
            return series.points[i].isValid() &&
                series.points[i].visible;
        });
        return {
            min: arrayMin(filteredData),
            max: arrayMax(filteredData)
        };
    },
    generatePoints: function () {
        var series = this;
        LineSeries.prototype.generatePoints.apply(series);
        series.points.forEach(function (point, i) {
            point.applyOptions({
                x: series.xData[i]
            }, series.xData[i]);
        });
    },
    getVisibilityMap: function () {
        var series = this, map = (series.data.length ?
            series.data : series.userOptions.data).map(function (point) {
            return (point &&
                point.visible !== false &&
                !point.isNull) ? point : false;
        });
        return map;
    },
    distributeDL: function () {
        var series = this, dataLabelsOptions = series.options.dataLabels, options, pointDLOptions, newOptions = {}, visibilityIndex = 1, distance = dataLabelsOptions.distance;
        series.points.forEach(function (point) {
            if (point.visible && !point.isNull) {
                options = point.options;
                pointDLOptions = point.options.dataLabels;
                if (!series.hasRendered) {
                    point.userDLOptions =
                        merge({}, pointDLOptions);
                }
                newOptions[series.chart.inverted ? 'x' : 'y'] =
                    dataLabelsOptions.alternate && visibilityIndex % 2 ?
                        -distance : distance;
                options.dataLabels = merge(newOptions, point.userDLOptions);
                visibilityIndex++;
            }
        });
    },
    markerAttribs: function (point, state) {
        var series = this, seriesMarkerOptions = series.options.marker, seriesStateOptions, pointMarkerOptions = point.marker || {}, symbol = (pointMarkerOptions.symbol || seriesMarkerOptions.symbol), pointStateOptions, width = pick(pointMarkerOptions.width, seriesMarkerOptions.width, series.closestPointRangePx), height = pick(pointMarkerOptions.height, seriesMarkerOptions.height), radius = 0, attribs;
        // Call default markerAttribs method, when the xAxis type
        // is set to datetime.
        if (series.xAxis.dateTime) {
            return seriesTypes.line.prototype.markerAttribs
                .call(this, point, state);
        }
        // Handle hover and select states
        if (state) {
            seriesStateOptions =
                seriesMarkerOptions.states[state] || {};
            pointStateOptions = pointMarkerOptions.states &&
                pointMarkerOptions.states[state] || {};
            radius = pick(pointStateOptions.radius, seriesStateOptions.radius, radius + (seriesStateOptions.radiusPlus || 0));
        }
        point.hasImage = (symbol && symbol.indexOf('url') === 0);
        attribs = {
            x: Math.floor(point.plotX) - (width / 2) - (radius / 2),
            y: point.plotY - (height / 2) - (radius / 2),
            width: width + radius,
            height: height + radius
        };
        return attribs;
    },
    bindAxes: function () {
        var series = this;
        LineSeries.prototype.bindAxes.call(series);
        ['xAxis', 'yAxis'].forEach(function (axis) {
            // Initially set the linked xAxis type to category.
            if (axis === 'xAxis' && !series[axis].userOptions.type) {
                series[axis].categories = series[axis].hasNames = true;
            }
        });
    }
}, 
/**
 * @lends Highcharts.Point#
 */
{
    init: function () {
        var point = Point.prototype.init.apply(this, arguments);
        point.name = pick(point.name, 'Event');
        point.y = 1;
        return point;
    },
    isValid: function () {
        return this.options.y !== null;
    },
    setVisible: function (vis, redraw) {
        var point = this, series = point.series;
        redraw = pick(redraw, series.options.ignoreHiddenPoint);
        seriesTypes.pie.prototype.pointClass.prototype
            .setVisible.call(point, vis, false);
        // Process new data
        series.processData();
        if (redraw) {
            series.chart.redraw();
        }
    },
    setState: function () {
        var proceed = LineSeries.prototype.pointClass.prototype.setState;
        // Prevent triggering the setState method on null points.
        if (!this.isNull) {
            proceed.apply(this, arguments);
        }
    },
    getConnectorPath: function () {
        var point = this, chart = point.series.chart, xAxisLen = point.series.xAxis.len, inverted = chart.inverted, direction = inverted ? 'x2' : 'y2', dl = point.dataLabel, targetDLPos = dl.targetPosition, coords = {
            x1: point.plotX,
            y1: point.plotY,
            x2: point.plotX,
            y2: isNumber(targetDLPos.y) ? targetDLPos.y : dl.y
        }, negativeDistance = ((dl.alignAttr || dl)[direction[0]] <
            point.series.yAxis.len / 2), path;
        // Recalculate coords when the chart is inverted.
        if (inverted) {
            coords = {
                x1: point.plotY,
                y1: xAxisLen - point.plotX,
                x2: targetDLPos.x || dl.x,
                y2: xAxisLen - point.plotX
            };
        }
        // Subtract data label width or height from expected coordinate so
        // that the connector would start from the appropriate edge.
        if (negativeDistance) {
            coords[direction] += dl[inverted ? 'width' : 'height'];
        }
        // Change coordinates so that they will be relative to data label.
        objectEach(coords, function (_coord, i) {
            coords[i] -= (dl.alignAttr || dl)[i[0]];
        });
        path = chart.renderer.crispLine([
            ['M', coords.x1, coords.y1],
            ['L', coords.x2, coords.y2]
        ], dl.options.connectorWidth);
        return path;
    },
    drawConnector: function () {
        var point = this, series = point.series;
        if (!point.connector) {
            point.connector = series.chart.renderer
                .path(point.getConnectorPath())
                .attr({
                zIndex: -1
            })
                .add(point.dataLabel);
        }
        if (point.series.chart.isInsidePlot(// #10507
        point.dataLabel.x, point.dataLabel.y)) {
            point.alignConnector();
        }
    },
    alignConnector: function () {
        var point = this, series = point.series, connector = point.connector, dl = point.dataLabel, dlOptions = point.dataLabel.options = merge(series.options.dataLabels, point.options.dataLabels), chart = point.series.chart, bBox = connector.getBBox(), plotPos = {
            x: bBox.x + dl.translateX,
            y: bBox.y + dl.translateY
        }, isVisible;
        // Include a half of connector width in order to run animation,
        // when connectors are aligned to the plot area edge.
        if (chart.inverted) {
            plotPos.y -= dl.options.connectorWidth / 2;
        }
        else {
            plotPos.x += dl.options.connectorWidth / 2;
        }
        isVisible = chart.isInsidePlot(plotPos.x, plotPos.y);
        connector[isVisible ? 'animate' : 'attr']({
            d: point.getConnectorPath()
        });
        if (!series.chart.styledMode) {
            connector.attr({
                stroke: dlOptions.connectorColor || point.color,
                'stroke-width': dlOptions.connectorWidth,
                opacity: dl[defined(dl.newOpacity) ? 'newOpacity' : 'opacity']
            });
        }
    }
});
/**
 * The `timeline` series. If the [type](#series.timeline.type) option is
 * not specified, it is inherited from [chart.type](#chart.type).
 *
 * @extends   series,plotOptions.timeline
 * @excluding animationLimit, boostThreshold, connectEnds, connectNulls,
 *            cropThreshold, dashStyle, dataParser, dataURL, findNearestPointBy,
 *            getExtremesFromAll, lineWidth, negativeColor,
 *            pointInterval, pointIntervalUnit, pointPlacement, pointStart,
 *            softThreshold, stacking, stack, step, threshold, turboThreshold,
 *            zoneAxis, zones, dataSorting, boostBlending
 * @product   highcharts
 * @requires  modules/timeline
 * @apioption series.timeline
 */
/**
 * An array of data points for the series. For the `timeline` series type,
 * points can be given with three general parameters, `name`, `label`,
 * and `description`:
 *
 * Example:
 *
 * ```js
 * series: [{
 *    type: 'timeline',
 *    data: [{
 *        name: 'Jan 2018',
 *        label: 'Some event label',
 *        description: 'Description to show in tooltip'
 *    }]
 * }]
 * ```
 * If all points additionally have the `x` values, and xAxis type is set to
 * `datetime`, then events are laid out on a true time axis, where their
 * placement reflects the actual time between them.
 *
 * @sample {highcharts} highcharts/series-timeline/alternate-labels
 *         Alternate labels
 * @sample {highcharts} highcharts/series-timeline/datetime-axis
 *         Real time intervals
 *
 * @type      {Array<*>}
 * @extends   series.line.data
 * @excluding marker, y
 * @product   highcharts
 * @apioption series.timeline.data
 */
/**
 * The name of event.
 *
 * @type      {string}
 * @product   highcharts
 * @apioption series.timeline.data.name
 */
/**
 * The label of event.
 *
 * @type      {string}
 * @product   highcharts
 * @apioption series.timeline.data.label
 */
/**
 * The description of event. This description will be shown in tooltip.
 *
 * @type      {string}
 * @product   highcharts
 * @apioption series.timeline.data.description
 */
''; // adds doclets above to transpiled file<|MERGE_RESOLUTION|>--- conflicted
+++ resolved
@@ -221,13 +221,8 @@
     drawTracker: TrackerMixin.drawTrackerPoint,
     init: function () {
         var series = this;
-<<<<<<< HEAD
         LineSeries.prototype.init.apply(series, arguments);
-        addEvent(series, 'afterTranslate', function () {
-=======
-        Series.prototype.init.apply(series, arguments);
         series.eventsToUnbind.push(addEvent(series, 'afterTranslate', function () {
->>>>>>> 25ca25f6
             var lastPlotX, closestPointRangePx = Number.MAX_VALUE;
             series.points.forEach(function (point) {
                 // Set the isInside parameter basing also on the real point
