/* *
 *
 *  !!!!!!! SOURCE GETS TRANSPILED BY TYPESCRIPT. EDIT TS FILE ONLY. !!!!!!!
 *
 * */
'use strict';
import controllableMixin from './controllableMixin.js';
<<<<<<< HEAD
import H from '../../parts/Globals.js';
import MockPoint from '../MockPoint.js';
import Tooltip from '../../parts/Tooltip.js';
import U from '../../parts/Utilities.js';
=======
import H from './../../parts/Globals.js';
import MockPoint from './../MockPoint.js';
import Tooltip from '../../parts/Tooltip.js';
import U from './../../parts/Utilities.js';
>>>>>>> 228b86df
var extend = U.extend, format = U.format, isNumber = U.isNumber, merge = U.merge, pick = U.pick;
import '../../parts/SVGRenderer.js';
/* eslint-disable no-invalid-this, valid-jsdoc */
/**
 * A controllable label class.
 *
 * @requires modules/annotations
 *
 * @private
 * @class
 * @name Highcharts.AnnotationControllableLabel
 *
 * @param {Highcharts.Annotation} annotation
 * An annotation instance.
 * @param {Highcharts.AnnotationsLabelOptions} options
 * A label's options.
 * @param {number} index
 * Index of the label.
 */
var ControllableLabel = function (annotation, options, index) {
    this.init(annotation, options, index);
    this.collection = 'labels';
};
/**
 * Shapes which do not have background - the object is used for proper
 * setting of the contrast color.
 *
 * @type {Array<string>}
 */
ControllableLabel.shapesWithoutBackground = ['connector'];
/**
 * Returns new aligned position based alignment options and box to align to.
 * It is almost a one-to-one copy from SVGElement.prototype.align
 * except it does not use and mutate an element
 *
 * @param {Highcharts.AnnotationAlignObject} alignOptions
 *
 * @param {Highcharts.BBoxObject} box
 *
 * @return {Highcharts.PositionObject}
 * Aligned position.
 */
ControllableLabel.alignedPosition = function (alignOptions, box) {
    var align = alignOptions.align, vAlign = alignOptions.verticalAlign, x = (box.x || 0) + (alignOptions.x || 0), y = (box.y || 0) + (alignOptions.y || 0), alignFactor, vAlignFactor;
    if (align === 'right') {
        alignFactor = 1;
    }
    else if (align === 'center') {
        alignFactor = 2;
    }
    if (alignFactor) {
        x += (box.width - (alignOptions.width || 0)) / alignFactor;
    }
    if (vAlign === 'bottom') {
        vAlignFactor = 1;
    }
    else if (vAlign === 'middle') {
        vAlignFactor = 2;
    }
    if (vAlignFactor) {
        y += (box.height - (alignOptions.height || 0)) / vAlignFactor;
    }
    return {
        x: Math.round(x),
        y: Math.round(y)
    };
};
/**
 * Returns new alignment options for a label if the label is outside the
 * plot area. It is almost a one-to-one copy from
 * Series.prototype.justifyDataLabel except it does not mutate the label and
 * it works with absolute instead of relative position.
 */
ControllableLabel.justifiedOptions = function (chart, label, alignOptions, alignAttr) {
    var align = alignOptions.align, verticalAlign = alignOptions.verticalAlign, padding = label.box ? 0 : (label.padding || 0), bBox = label.getBBox(), off, 
    //
    options = {
        align: align,
        verticalAlign: verticalAlign,
        x: alignOptions.x,
        y: alignOptions.y,
        width: label.width,
        height: label.height
    }, 
    //
    x = alignAttr.x - chart.plotLeft, y = alignAttr.y - chart.plotTop;
    // Off left
    off = x + padding;
    if (off < 0) {
        if (align === 'right') {
            options.align = 'left';
        }
        else {
            options.x = -off;
        }
    }
    // Off right
    off = x + bBox.width - padding;
    if (off > chart.plotWidth) {
        if (align === 'left') {
            options.align = 'right';
        }
        else {
            options.x = chart.plotWidth - off;
        }
    }
    // Off top
    off = y + padding;
    if (off < 0) {
        if (verticalAlign === 'bottom') {
            options.verticalAlign = 'top';
        }
        else {
            options.y = -off;
        }
    }
    // Off bottom
    off = y + bBox.height - padding;
    if (off > chart.plotHeight) {
        if (verticalAlign === 'top') {
            options.verticalAlign = 'bottom';
        }
        else {
            options.y = chart.plotHeight - off;
        }
    }
    return options;
};
/**
 * A map object which allows to map options attributes to element attributes
 *
 * @type {Highcharts.Dictionary<string>}
 */
ControllableLabel.attrsMap = {
    backgroundColor: 'fill',
    borderColor: 'stroke',
    borderWidth: 'stroke-width',
    zIndex: 'zIndex',
    borderRadius: 'r',
    padding: 'padding'
};
merge(true, ControllableLabel.prototype, controllableMixin, 
/** @lends Annotation.ControllableLabel# */ {
    /**
     * Translate the point of the label by deltaX and deltaY translations.
     * The point is the label's anchor.
     *
     * @param {number} dx translation for x coordinate
     * @param {number} dy translation for y coordinate
     **/
    translatePoint: function (dx, dy) {
        controllableMixin.translatePoint.call(this, dx, dy, 0);
    },
    /**
     * Translate x and y position relative to the label's anchor.
     *
     * @param {number} dx translation for x coordinate
     * @param {number} dy translation for y coordinate
     **/
    translate: function (dx, dy) {
        var chart = this.annotation.chart, 
        // Annotation.options
        labelOptions = this.annotation.userOptions, 
        // Chart.options.annotations
        annotationIndex = chart.annotations.indexOf(this.annotation), chartAnnotations = chart.options.annotations, chartOptions = chartAnnotations[annotationIndex], temp;
        if (chart.inverted) {
            temp = dx;
            dx = dy;
            dy = temp;
        }
        // Local options:
        this.options.x += dx;
        this.options.y += dy;
        // Options stored in chart:
        chartOptions[this.collection][this.index].x = this.options.x;
        chartOptions[this.collection][this.index].y = this.options.y;
        labelOptions[this.collection][this.index].x = this.options.x;
        labelOptions[this.collection][this.index].y = this.options.y;
    },
    render: function (parent) {
        var options = this.options, attrs = this.attrsFromOptions(options), style = options.style;
        this.graphic = this.annotation.chart.renderer
            .label('', 0, -9999, // #10055
        options.shape, null, null, options.useHTML, null, 'annotation-label')
            .attr(attrs)
            .add(parent);
        if (!this.annotation.chart.styledMode) {
            if (style.color === 'contrast') {
                style.color = this.annotation.chart.renderer.getContrast(ControllableLabel.shapesWithoutBackground.indexOf(options.shape) > -1 ? '#FFFFFF' : options.backgroundColor);
            }
            this.graphic
                .css(options.style)
                .shadow(options.shadow);
        }
        if (options.className) {
            this.graphic.addClass(options.className);
        }
        this.graphic.labelrank = options.labelrank;
        controllableMixin.render.call(this);
    },
    redraw: function (animation) {
        var options = this.options, text = this.text || options.format || options.text, label = this.graphic, point = this.points[0], show = false, anchor, attrs;
        label.attr({
            text: text ?
                format(text, point.getLabelConfig(), this.annotation.chart) :
                options.formatter.call(point, this)
        });
        anchor = this.anchor(point);
        attrs = this.position(anchor);
        show = attrs;
        if (show) {
            label.alignAttr = attrs;
            attrs.anchorX = anchor.absolutePosition.x;
            attrs.anchorY = anchor.absolutePosition.y;
            label[animation ? 'animate' : 'attr'](attrs);
        }
        else {
            label.attr({
                x: 0,
                y: -9999 // #10055
            });
        }
        label.placed = Boolean(show);
        controllableMixin.redraw.call(this, animation);
    },
    /**
     * All basic shapes don't support alignTo() method except label.
     * For a controllable label, we need to subtract translation from
     * options.
     */
    anchor: function () {
        var anchor = controllableMixin.anchor.apply(this, arguments), x = this.options.x || 0, y = this.options.y || 0;
        anchor.absolutePosition.x -= x;
        anchor.absolutePosition.y -= y;
        anchor.relativePosition.x -= x;
        anchor.relativePosition.y -= y;
        return anchor;
    },
    /**
     * Returns the label position relative to its anchor.
     *
     * @param {Highcharts.AnnotationAnchorObject} anchor
     *
     * @return {Highcharts.PositionObject|null}
     */
    position: function (anchor) {
        var item = this.graphic, chart = this.annotation.chart, point = this.points[0], itemOptions = this.options, anchorAbsolutePosition = anchor.absolutePosition, anchorRelativePosition = anchor.relativePosition, itemPosition, alignTo, itemPosRelativeX, itemPosRelativeY, showItem = point.series.visible &&
            MockPoint.prototype.isInsidePlot.call(point);
        if (showItem) {
            if (itemOptions.distance) {
                itemPosition = Tooltip.prototype.getPosition.call({
                    chart: chart,
                    distance: pick(itemOptions.distance, 16)
                }, item.width, item.height, {
                    plotX: anchorRelativePosition.x,
                    plotY: anchorRelativePosition.y,
                    negative: point.negative,
                    ttBelow: point.ttBelow,
                    h: (anchorRelativePosition.height || anchorRelativePosition.width)
                });
            }
            else if (itemOptions.positioner) {
                itemPosition = itemOptions.positioner.call(this);
            }
            else {
                alignTo = {
                    x: anchorAbsolutePosition.x,
                    y: anchorAbsolutePosition.y,
                    width: 0,
                    height: 0
                };
                itemPosition = ControllableLabel.alignedPosition(extend(itemOptions, {
                    width: item.width,
                    height: item.height
                }), alignTo);
                if (this.options.overflow === 'justify') {
                    itemPosition = ControllableLabel.alignedPosition(ControllableLabel.justifiedOptions(chart, item, itemOptions, itemPosition), alignTo);
                }
            }
            if (itemOptions.crop) {
                itemPosRelativeX = itemPosition.x - chart.plotLeft;
                itemPosRelativeY = itemPosition.y - chart.plotTop;
                showItem =
                    chart.isInsidePlot(itemPosRelativeX, itemPosRelativeY) &&
                        chart.isInsidePlot(itemPosRelativeX + item.width, itemPosRelativeY + item.height);
            }
        }
        return showItem ? itemPosition : null;
    }
});
/* ********************************************************************** */
/**
 * General symbol definition for labels with connector
 * @private
 */
H.SVGRenderer.prototype.symbols.connector = function (x, y, w, h, options) {
    var anchorX = options && options.anchorX, anchorY = options && options.anchorY, path, yOffset, lateral = w / 2;
    if (isNumber(anchorX) && isNumber(anchorY)) {
        path = [['M', anchorX, anchorY]];
        // Prefer 45 deg connectors
        yOffset = y - anchorY;
        if (yOffset < 0) {
            yOffset = -h - yOffset;
        }
        if (yOffset < w) {
            lateral = anchorX < x + (w / 2) ? yOffset : w - yOffset;
        }
        // Anchor below label
        if (anchorY > y + h) {
            path.push(['L', x + lateral, y + h]);
            // Anchor above label
        }
        else if (anchorY < y) {
            path.push(['L', x + lateral, y]);
            // Anchor left of label
        }
        else if (anchorX < x) {
            path.push(['L', x, y + h / 2]);
            // Anchor right of label
        }
        else if (anchorX > x + w) {
            path.push(['L', x + w, y + h / 2]);
        }
    }
    return path || [];
};
export default ControllableLabel;<|MERGE_RESOLUTION|>--- conflicted
+++ resolved
@@ -5,17 +5,10 @@
  * */
 'use strict';
 import controllableMixin from './controllableMixin.js';
-<<<<<<< HEAD
-import H from '../../parts/Globals.js';
-import MockPoint from '../MockPoint.js';
-import Tooltip from '../../parts/Tooltip.js';
-import U from '../../parts/Utilities.js';
-=======
 import H from './../../parts/Globals.js';
 import MockPoint from './../MockPoint.js';
 import Tooltip from '../../parts/Tooltip.js';
 import U from './../../parts/Utilities.js';
->>>>>>> 228b86df
 var extend = U.extend, format = U.format, isNumber = U.isNumber, merge = U.merge, pick = U.pick;
 import '../../parts/SVGRenderer.js';
 /* eslint-disable no-invalid-this, valid-jsdoc */
