--- conflicted
+++ resolved
@@ -78,12 +78,7 @@
 
         // Add the event listeners, we need to do this only once
         if (!series._hasTracking) {
-<<<<<<< HEAD
-
-            each(series.trackerGroups, function (key) {
-=======
             series.trackerGroups.forEach(function (key) {
->>>>>>> f2ad85d7
                 if (series[key]) { // we don't always have dataLabelsGroup
                     series[key]
                         .addClass('highcharts-tracker')
