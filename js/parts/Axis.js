/**
 * (c) 2010-2017 Torstein Honsi
 *
 * License: www.highcharts.com/license
 */

/**
 * Options for crosshairs on axes.
 *
 * @typedef {Highcharts.XAxisCrosshairOptions|Highcharts.YAxisCrosshairOptions} Highcharts.AxisCrosshairOptions
 */

/**
 * Options for axes.
 *
 * @typedef {Highcharts.XAxisOptions|Highcharts.YAxisOptions|Highcharts.ZAxisOptions} Highcharts.AxisOptions
 */

/**
 * Position of the axis title.
 *
 * @typedef Highcharts.AxisTitlePositionObject
 *
 * @property {number} x
 *           X position.
 *
 * @property {number} y
 *           Y position.
 */

/**
 * The returned object literal from the {@link Highcharts.Axis#getExtremes}
 * function.
 *
 * @typedef Highcharts.ExtremesObject
 *
 * @property {number} dataMax
 *           The maximum value of the axis' associated series.
 *
 * @property {number} dataMin
 *           The minimum value of the axis' associated series.
 *
 * @property {number} max
 *           The maximum axis value, either automatic or set manually. If
 *           the `max` option is not set, `maxPadding` is 0 and `endOnTick`
 *           is false, this value will be the same as `dataMax`.
 *
 * @property {number} min
 *           The minimum axis value, either automatic or set manually. If
 *           the `min` option is not set, `minPadding` is 0 and
 *           `startOnTick` is false, this value will be the same
 *           as `dataMin`.
 *
 * @property {number} userMax
 *           The user defined maximum, either from the `max` option or from
 *           a zoom or `setExtremes` action.
 *
 * @property {number} userMin
 *           The user defined minimum, either from the `min` option or from
 *           a zoom or `setExtremes` action.
 */

'use strict';

import H from './Globals.js';
import './Utilities.js';
import './Color.js';
import './Options.js';
import './Tick.js';

var addEvent = H.addEvent,
    animObject = H.animObject,
    arrayMax = H.arrayMax,
    arrayMin = H.arrayMin,
    color = H.color,
    correctFloat = H.correctFloat,
    defaultOptions = H.defaultOptions,
    defined = H.defined,
    deg2rad = H.deg2rad,
    destroyObjectProperties = H.destroyObjectProperties,
    each = H.each,
    extend = H.extend,
    fireEvent = H.fireEvent,
    format = H.format,
    getMagnitude = H.getMagnitude,
    grep = H.grep,
    inArray = H.inArray,
    isArray = H.isArray,
    isNumber = H.isNumber,
    isString = H.isString,
    merge = H.merge,
    normalizeTickInterval = H.normalizeTickInterval,
    objectEach = H.objectEach,
    pick = H.pick,
    removeEvent = H.removeEvent,
    splat = H.splat,
    syncTimeout = H.syncTimeout,
    Tick = H.Tick;

/**
 * Create a new axis object. Called internally when instanciating a new chart or
 * adding axes by {@link Highcharts.Chart#addAxis}.
 *
 * A chart can have from 0 axes (pie chart) to multiples. In a normal, single
 * series cartesian chart, there is one X axis and one Y axis.
 *
 * The X axis or axes are referenced by {@link Highcharts.Chart.xAxis}, which is
 * an array of Axis objects. If there is only one axis, it can be referenced
 * through `chart.xAxis[0]`, and multiple axes have increasing indices. The same
 * pattern goes for Y axes.
 *
 * If you need to get the axes from a series object, use the `series.xAxis` and
 * `series.yAxis` properties. These are not arrays, as one series can only be
 * associated to one X and one Y axis.
 *
 * A third way to reference the axis programmatically is by `id`. Add an `id` in
 * the axis configuration options, and get the axis by
 * {@link Highcharts.Chart#get}.
 *
 * Configuration options for the axes are given in options.xAxis and
 * options.yAxis.
 *
 * @class
 * @name Highcharts.Axis
 *
 * @param {Highcharts.Chart} chart
 *        The Chart instance to apply the axis on.
 *
 * @param {Highcharts.AxisOptions} options
 *        Axis options.
 */
var Axis = function () {
    this.init.apply(this, arguments);
};

H.extend(Axis.prototype, /** @lends Highcharts.Axis.prototype */{

    /**
     * The X axis or category axis. Normally this is the horizontal axis,
     * though if the chart is inverted this is the vertical axis. In case of
     * multiple axes, the xAxis node is an array of configuration objects.
     *
     * See [the Axis object](/class-reference/Highcharts.Axis) for
     * programmatic access to the axis.
     *
     * @productdesc {highmaps}
     * In Highmaps, the axis is hidden, but it is used behind the scenes to
     * control features like zooming and panning. Zooming is in effect the same
     * as setting the extremes of one of the exes.
     *
     * @optionparent xAxis
     */
    defaultOptions: {

        /**
         * When using multiple axis, the ticks of two or more opposite axes
         * will automatically be aligned by adding ticks to the axis or axes
         * with the least ticks, as if `tickAmount` were specified.
         *
         * This can be prevented by setting `alignTicks` to false. If the grid
         * lines look messy, it's a good idea to hide them for the secondary
         * axis by setting `gridLineWidth` to 0.
         *
         * If `startOnTick` or `endOnTick` in an Axis options are set to false,
         * then the `alignTicks ` will be disabled for the Axis.
         *
         * Disabled for logarithmic axes.
         *
         * @type      {boolean}
         * @default   true
         * @product   highcharts highstock
         * @apioption xAxis.alignTicks
         */

        /**
         * Whether to allow decimals in this axis' ticks. When counting
         * integers, like persons or hits on a web page, decimals should
         * be avoided in the labels.
         *
         * @see [minTickInterval](#xAxis.minTickInterval)
         *
         * @sample {highcharts|highstock} highcharts/yaxis/allowdecimals-true/
         *         True by default
         * @sample {highcharts|highstock} highcharts/yaxis/allowdecimals-false/
         *         False
         *
         * @type      {boolean}
         * @default   true
         * @since     2.0
         * @apioption xAxis.allowDecimals
         */

        /**
         * When using an alternate grid color, a band is painted across the
         * plot area between every other grid line.
         *
         * @sample {highcharts} highcharts/yaxis/alternategridcolor/
         *         Alternate grid color on the Y axis
         * @sample {highstock} stock/xaxis/alternategridcolor/
         *         Alternate grid color on the Y axis
         *
         * @type      {Highcharts.ColorString}
         * @apioption xAxis.alternateGridColor
         */

        /**
         * An array defining breaks in the axis, the sections defined will be
         * left out and all the points shifted closer to each other.
         *
         * @productdesc {highcharts}
         * Requires that the broken-axis.js module is loaded.
         *
         * @sample {highcharts} highcharts/axisbreak/break-simple/
         *         Simple break
         * @sample {highcharts|highstock} highcharts/axisbreak/break-visualized/
         *         Advanced with callback
         * @sample {highstock} stock/demo/intraday-breaks/
         *         Break on nights and weekends
         *
         * @type      {Array<*>}
         * @since     4.1.0
         * @product   highcharts highstock
         * @apioption xAxis.breaks
         */

        /**
         * A number indicating how much space should be left between the start
         * and the end of the break. The break size is given in axis units,
         * so for instance on a `datetime` axis, a break size of 3600000 would
         * indicate the equivalent of an hour.
         *
         * @type      {number}
         * @default   0
         * @since     4.1.0
         * @product   highcharts highstock
         * @apioption xAxis.breaks.breakSize
         */

        /**
         * The point where the break starts.
         *
         * @type      {number}
         * @since     4.1.0
         * @product   highcharts highstock
         * @apioption xAxis.breaks.from
         */

        /**
         * Defines an interval after which the break appears again. By default
         * the breaks do not repeat.
         *
         * @type      {number}
         * @default   0
         * @since     4.1.0
         * @product   highcharts highstock
         * @apioption xAxis.breaks.repeat
         */

        /**
         * The point where the break ends.
         *
         * @type      {number}
         * @since     4.1.0
         * @product   highcharts highstock
         * @apioption xAxis.breaks.to
         */

        /**
         * If categories are present for the xAxis, names are used instead of
         * numbers for that axis. Since Highcharts 3.0, categories can also
         * be extracted by giving each point a [name](#series.data) and setting
         * axis [type](#xAxis.type) to `category`. However, if you have multiple
         * series, best practice remains defining the `categories` array.
         *
         * Example:
         *
         * <pre>categories: ['Apples', 'Bananas', 'Oranges']</pre>
         *
         * @sample {highcharts} highcharts/demo/line-labels/
         *         With
         * @sample {highcharts} highcharts/xaxis/categories/
         *         Without
         *
         * @type      {Array<string>}
         * @product   highcharts
         * @apioption xAxis.categories
         */

        /**
         * The highest allowed value for automatically computed axis extremes.
         *
         * @see [floor](#xAxis.floor)
         *
         * @sample {highcharts|highstock} highcharts/yaxis/floor-ceiling/
         *         Floor and ceiling
         *
         * @type       {number}
         * @since      4.0
         * @product    highcharts highstock
         * @apioption  xAxis.ceiling
         */

        /**
         * A class name that opens for styling the axis by CSS, especially in
         * Highcharts styled mode. The class name is applied to group elements
         * for the grid, axis elements and labels.
         *
         * @sample {highcharts|highstock|highmaps} highcharts/css/axis/
         *         Multiple axes with separate styling
         *
         * @type      {string}
         * @since     5.0.0
         * @apioption xAxis.className
         */

        /**
         * Configure a crosshair that follows either the mouse pointer or the
         * hovered point.
         *
         * In styled mode, the crosshairs are styled in the
         * `.highcharts-crosshair`, `.highcharts-crosshair-thin` or
         * `.highcharts-xaxis-category` classes.
         *
         * @productdesc {highstock}
         * In Highstock, by default, the crosshair is enabled on the X axis and
         * disabled on the Y axis.
         *
         * @sample {highcharts} highcharts/xaxis/crosshair-both/
         *         Crosshair on both axes
         * @sample {highstock} stock/xaxis/crosshairs-xy/
         *         Crosshair on both axes
         * @sample {highmaps} highcharts/xaxis/crosshair-both/
         *         Crosshair on both axes
         *
         * @type      {boolean|*}
         * @default   false
         * @since     4.1
         * @apioption xAxis.crosshair
         */

        /**
         * A class name for the crosshair, especially as a hook for styling.
         *
         * @type      {string}
         * @since     5.0.0
         * @apioption xAxis.crosshair.className
         */

        /**
         * The color of the crosshair. Defaults to `#cccccc` for numeric and
         * datetime axes, and `rgba(204,214,235,0.25)` for category axes, where
         * the crosshair by default highlights the whole category.
         *
         * @sample {highcharts|highstock|highmaps} highcharts/xaxis/crosshair-customized/
         *         Customized crosshairs
         *
         * @type      {Highcharts.ColorString}
         * @default   #cccccc
         * @since     4.1
         * @apioption xAxis.crosshair.color
         */

        /**
         * The dash style for the crosshair. See
         * [series.dashStyle](#plotOptions.series.dashStyle)
         * for possible values.
         *
         * @sample {highcharts|highmaps} highcharts/xaxis/crosshair-dotted/
         *         Dotted crosshair
         * @sample {highstock} stock/xaxis/crosshair-dashed/
         *         Dashed X axis crosshair
         *
         * @type       {string}
         * @default    Solid
         * @since      4.1
         * @validvalue ["Solid", "ShortDash", "ShortDot", "ShortDashDot",
         *             "ShortDashDotDot", "Dot", "Dash" ,"LongDash", "DashDot",
         *             "LongDashDot", "LongDashDotDot"]
         * @apioption  xAxis.crosshair.dashStyle
         */

        /**
         * A label on the axis next to the crosshair.
         *
         * In styled mode, the label is styled with the
         * `.highcharts-crosshair-label` class.
         *
         * @sample {highstock} stock/xaxis/crosshair-label/
         *         Crosshair labels
         * @sample {highstock} highcharts/css/crosshair-label/
         *         Style mode
         *
         * @since     2.1
         * @product   highstock
         * @apioption xAxis.crosshair.label
         */

        /**
         * Alignment of the label compared to the axis. Defaults to `left` for
         * right-side axes, `right` for left-side axes and `center` for
         * horizontal axes.
         *
         * @type      {string}
         * @since     2.1
         * @product   highstock
         * @apioption xAxis.crosshair.label.align
         */

        /**
         * The background color for the label. Defaults to the related series
         * color, or `#666666` if that is not available.
         *
         * @type      {Highcharts.ColorString}
         * @since     2.1
         * @product   highstock
         * @apioption xAxis.crosshair.label.backgroundColor
         */

        /**
         * The border color for the crosshair label
         *
         * @type      {Highcharts.ColorString}
         * @since     2.1
         * @product   highstock
         * @apioption xAxis.crosshair.label.borderColor
         */

        /**
         * The border corner radius of the crosshair label.
         *
         * @type      {number}
         * @default   3
         * @since     2.1.10
         * @product   highstock
         * @apioption xAxis.crosshair.label.borderRadius
         */

        /**
         * The border width for the crosshair label.
         *
         * @type      {number}
         * @default   0
         * @since     2.1
         * @product   highstock
         * @apioption xAxis.crosshair.label.borderWidth
         */

        /**
         * A format string for the crosshair label. Defaults to `{value}` for
         * numeric axes and `{value:%b %d, %Y}` for datetime axes.
         *
         * @type      {string}
         * @since     2.1
         * @product   highstock
         * @apioption xAxis.crosshair.label.format
         */

        /**
         * Formatter function for the label text.
         *
         * @type      {Highcharts.FormatterCallbackFunction}
         * @since     2.1
         * @product   highstock
         * @apioption xAxis.crosshair.label.formatter
         */

        /**
         * Padding inside the crosshair label.
         *
         * @type      {number}
         * @default   8
         * @since     2.1
         * @product   highstock
         * @apioption xAxis.crosshair.label.padding
         */

        /**
         * The shape to use for the label box.
         *
         * @type      {string}
         * @default   callout
         * @since     2.1
         * @product   highstock
         * @apioption xAxis.crosshair.label.shape
         */

        /**
         * Text styles for the crosshair label.
         *
         * @type      {Highcharts.CSSObject}
         * @default   {"color": "white", "fontWeight": "normal", "fontSize": "11px", "textAlign": "center"}
         * @since     2.1
         * @product   highstock
         * @apioption xAxis.crosshair.label.style
         */

        /**
         * Whether the crosshair should snap to the point or follow the pointer
         * independent of points.
         *
         * @sample {highcharts|highstock} highcharts/xaxis/crosshair-snap-false/
         *         True by default
         * @sample {highmaps} maps/demo/latlon-advanced/
         *         Snap is false
         *
         * @type      {boolean}
         * @default   true
         * @since     4.1
         * @apioption xAxis.crosshair.snap
         */

        /**
         * The pixel width of the crosshair. Defaults to 1 for numeric or
         * datetime axes, and for one category width for category axes.
         *
         * @sample {highcharts} highcharts/xaxis/crosshair-customized/
         *         Customized crosshairs
         * @sample {highstock} highcharts/xaxis/crosshair-customized/
         *         Customized crosshairs
         * @sample {highmaps} highcharts/xaxis/crosshair-customized/
         *         Customized crosshairs
         *
         * @type      {number}
         * @default   1
         * @since     4.1
         * @apioption xAxis.crosshair.width
         */

        /**
         * The Z index of the crosshair. Higher Z indices allow drawing the
         * crosshair on top of the series or behind the grid lines.
         *
         * @type      {number}
         * @default   2
         * @since     4.1
         * @apioption xAxis.crosshair.zIndex
         */

        /**
         * For a datetime axis, the scale will automatically adjust to the
         * appropriate unit. This member gives the default string
         * representations used for each unit. For intermediate values,
         * different units may be used, for example the `day` unit can be used
         * on midnight and `hour` unit be used for intermediate values on the
         * same axis. For an overview of the replacement codes, see
         * [dateFormat](/class-reference/Highcharts#dateFormat). Defaults to:
         *
         * <pre>{
         *     millisecond: '%H:%M:%S.%L',
         *     second: '%H:%M:%S',
         *     minute: '%H:%M',
         *     hour: '%H:%M',
         *     day: '%e. %b',
         *     week: '%e. %b',
         *     month: '%b \'%y',
         *     year: '%Y'
         * }</pre>
         *
         * @sample {highcharts} highcharts/xaxis/datetimelabelformats/
         *         Different day format on X axis
         * @sample {highstock} stock/xaxis/datetimelabelformats/
         *         More information in x axis labels
         *
         * @product highcharts highstock
         */
        dateTimeLabelFormats: {
            millisecond: {
                main: '%H:%M:%S.%L',
                range: false
            },
            second: {
                main: '%H:%M:%S',
                range: false
            },
            minute: {
                main: '%H:%M',
                range: false
            },
            hour: {
                main: '%H:%M',
                range: false
            },
            day: {
                main: '%e. %b'
            },
            week: {
                main: '%e. %b'
            },
            month: {
                main: '%b \'%y'
            },
            year: {
                main: '%Y'
            }
        },

        /**
         * _Requires Accessibility module_
         *
         * Description of the axis to screen reader users.
         *
         * @type      {string}
         * @since     5.0.0
         * @apioption xAxis.description
         */

        /**
         * Whether to force the axis to end on a tick. Use this option with
         * the `maxPadding` option to control the axis end.
         *
         * @productdesc {highstock}
         * In Highstock, `endOnTick` is always false when the navigator is
         * enabled, to prevent jumpy scrolling.
         *
         * @sample {highcharts} highcharts/chart/reflow-true/
         *         True by default
         * @sample {highcharts} highcharts/yaxis/endontick/
         *         False
         * @sample {highstock} stock/demo/basic-line/
         *         True by default
         * @sample {highstock} stock/xaxis/endontick/
         *         False
         *
         * @since 1.2.0
         */
        endOnTick: false,

        /**
         * Event handlers for the axis.
         *
         * @type      {*}
         * @apioption xAxis.events
         */

        /**
         * An event fired after the breaks have rendered.
         *
         * @see [breaks](#xAxis.breaks)
         *
         * @sample {highcharts} highcharts/axisbreak/break-event/
         *         AfterBreak Event
         *
         * @type      {Function}
         * @since     4.1.0
         * @product   highcharts
         * @apioption xAxis.events.afterBreaks
         */

        /**
         * As opposed to the `setExtremes` event, this event fires after the
         * final min and max values are computed and corrected for `minRange`.
         *
         *
         * Fires when the minimum and maximum is set for the axis, either by
         * calling the `.setExtremes()` method or by selecting an area in the
         * chart. One parameter, `event`, is passed to the function, containing
         * common event information.
         *
         * The new user set minimum and maximum values can be found by
         * `event.min` and `event.max`. These reflect the axis minimum and
         * maximum in axis values. The actual data extremes are found in
         * `event.dataMin` and `event.dataMax`.
         *
         * @type      {Function}
         * @since     2.3
         * @context   Axis
         * @apioption xAxis.events.afterSetExtremes
         */

        /**
         * An event fired when a break from this axis occurs on a point.
         *
         * @see [breaks](#xAxis.breaks)
         *
         * @sample {highcharts} highcharts/axisbreak/break-visualized/
         *         Visualization of a Break
         *
         * @type      {Function}
         * @since     4.1.0
         * @product   highcharts
         * @context   Axis
         * @apioption xAxis.events.pointBreak
         */

        /**
         * An event fired when a point falls inside a break from this axis.
         *
         * @type      {Function}
         * @product   highcharts highstock
         * @context   Axis
         * @apioption xAxis.events.pointInBreak
         */

        /**
         * Fires when the minimum and maximum is set for the axis, either by
         * calling the `.setExtremes()` method or by selecting an area in the
         * chart. One parameter, `event`, is passed to the function,
         * containing common event information.
         *
         * The new user set minimum and maximum values can be found by
         * `event.min` and `event.max`. These reflect the axis minimum and
         * maximum in data values. When an axis is zoomed all the way out from
         * the "Reset zoom" button, `event.min` and `event.max` are null, and
         * the new extremes are set based on `this.dataMin` and `this.dataMax`.
         *
         * @sample {highstock} stock/xaxis/events-setextremes/
         *         Log new extremes on x axis
         *
         * @type      {Function}
         * @since     1.2.0
         * @context   Axis
         * @apioption xAxis.events.setExtremes
         */

        /**
         * The lowest allowed value for automatically computed axis extremes.
         *
         * @see [ceiling](#yAxis.ceiling)
         *
         * @sample {highcharts} highcharts/yaxis/floor-ceiling/
         *         Floor and ceiling
         * @sample {highstock} stock/demo/lazy-loading/
         *         Prevent negative stock price on Y axis
         *
         * @type      {number}
         * @since     4.0
         * @product   highcharts highstock
         * @apioption xAxis.floor
         */

        /**
         * The dash or dot style of the grid lines. For possible values, see
         * [this demonstration](https://jsfiddle.net/gh/get/library/pure/
         * highcharts/highcharts/tree/master/samples/highcharts/plotoptions/
         * series-dashstyle-all/).
         *
         * @sample {highcharts} highcharts/yaxis/gridlinedashstyle/
         *         Long dashes
         * @sample {highstock} stock/xaxis/gridlinedashstyle/
         *         Long dashes
         *
         * @type       {string}
         * @default    Solid
         * @since      1.2
         * @validvalue ["Solid", "ShortDash", "ShortDot", "ShortDashDot",
         *             "ShortDashDotDot", "Dot", "Dash" ,"LongDash", "DashDot",
         *             "LongDashDot", "LongDashDotDot"]
         * @apioption  xAxis.gridLineDashStyle
         */

        /**
         * The Z index of the grid lines.
         *
         * @sample {highcharts|highstock} highcharts/xaxis/gridzindex/
         *         A Z index of 4 renders the grid above the graph
         *
         * @type      {number}
         * @default   1
         * @product   highcharts highstock
         * @apioption xAxis.gridZIndex
         */

        /**
         * An id for the axis. This can be used after render time to get
         * a pointer to the axis object through `chart.get()`.
         *
         * @sample {highcharts} highcharts/xaxis/id/
         *         Get the object
         * @sample {highstock} stock/xaxis/id/
         *         Get the object
         *
         * @type      {string}
         * @since     1.2.0
         * @apioption xAxis.id
         */

        /**
         * The axis labels show the number or category for each tick.
         *
         * @productdesc {highmaps}
         * X and Y axis labels are by default disabled in Highmaps, but the
         * functionality is inherited from Highcharts and used on `colorAxis`,
         * and can be enabled on X and Y axes too.
         */
        labels: {

            /**
             * What part of the string the given position is anchored to.
             * If `left`, the left side of the string is at the axis position.
             * Can be one of `"left"`, `"center"` or `"right"`. Defaults to
             * an intelligent guess based on which side of the chart the axis
             * is on and the rotation of the label.
             *
             * @see [reserveSpace](#xAxis.labels.reserveSpace)
             *
             * @sample {highcharts} highcharts/xaxis/labels-align-left/
             *         Left
             * @sample {highcharts} highcharts/xaxis/labels-align-right/
             *         Right
             * @sample {highcharts} highcharts/xaxis/labels-reservespace-true/
             *         Left-aligned labels on a vertical category axis
             *
             * @type       {string}
             * @validvalue ["left", "center", "right"]
             * @apioption  xAxis.labels.align
             */

            /**
             * For horizontal axes, the allowed degrees of label rotation
             * to prevent overlapping labels. If there is enough space,
             * labels are not rotated. As the chart gets narrower, it
             * will start rotating the labels -45 degrees, then remove
             * every second label and try again with rotations 0 and -45 etc.
             * Set it to `false` to disable rotation, which will
             * cause the labels to word-wrap if possible.
             *
             * @sample {highcharts|highstock} highcharts/xaxis/labels-autorotation-default/
             *         Default auto rotation of 0 or -45
             * @sample {highcharts|highstock} highcharts/xaxis/labels-autorotation-0-90/
             *         Custom graded auto rotation
             *
             * @type      {Array<number>}
             * @default   [-45]
             * @since     4.1.0
             * @product   highcharts highstock
             * @apioption xAxis.labels.autoRotation
             */

            /**
             * When each category width is more than this many pixels, we don't
             * apply auto rotation. Instead, we lay out the axis label with word
             * wrap. A lower limit makes sense when the label contains multiple
             * short words that don't extend the available horizontal space for
             * each label.
             *
             * @sample {highcharts} highcharts/xaxis/labels-autorotationlimit/
             *         Lower limit
             *
             * @type      {number}
             * @default   80
             * @since     4.1.5
             * @product   highcharts
             * @apioption xAxis.labels.autoRotationLimit
             */

            /**
             * Polar charts only. The label's pixel distance from the perimeter
             * of the plot area.
             *
             * @type      {number}
             * @default   15
             * @product   highcharts
             * @apioption xAxis.labels.distance
             */

            /**
             * Enable or disable the axis labels.
             *
             * @sample {highcharts} highcharts/xaxis/labels-enabled/
             *         X axis labels disabled
             * @sample {highstock} stock/xaxis/labels-enabled/
             *         X axis labels disabled
             *
             * @default {highcharts|highstock} true
             * @default {highmaps} false
             */
            enabled: true,

            /**
             * A [format string](https://www.highcharts.com/docs/chart-
             * concepts/labels-and-string-formatting) for the axis label.
             *
             * @sample {highcharts|highstock} highcharts/yaxis/labels-format/
             *         Add units to Y axis label
             *
             * @type      {string}
             * @default   {value}
             * @since     3.0
             * @apioption xAxis.labels.format
             */

            /**
             * Callback JavaScript function to format the label. The value
             * is given by `this.value`. Additional properties for `this` are
             * `axis`, `chart`, `isFirst` and `isLast`. The value of the default
             * label formatter can be retrieved by calling
             * `this.axis.defaultLabelFormatter.call(this)` within the function.
             *
             * Defaults to:
             *
             * <pre>function() {
             *     return this.value;
             * }</pre>
             *
             * @sample {highcharts} highcharts/xaxis/labels-formatter-linked/
             *         Linked category names
             * @sample {highcharts} highcharts/xaxis/labels-formatter-extended/
             *         Modified numeric labels
             * @sample {highstock} stock/xaxis/labels-formatter/
             *         Added units on Y axis
             *
             * @type      {Function}
             * @apioption xAxis.labels.formatter
             */

            /**
<<<<<<< HEAD
             * The number of pixels to indent the labels per level in a treegrid
             * axis.
             *
             * @product gantt
             * @sample gantt/treegrid-axis/demo Indentation 10px by default.
             * @sample gantt/treegrid-axis/indentation Indentation set to 0px.
             * @since next
             */
            indentation: 10,

            /**
             * How to handle overflowing labels on horizontal axis. Can be
             * undefined, `false` or `"justify"`. By default it aligns inside
             * the chart area. If "justify", labels will not render outside
             * the plot area. If `false`, it will not be aligned at all.
             * If there is room to move it, it will be aligned to the edge,
             * else it will be removed.
=======
             * Horizontal axis only. When `staggerLines` is not set,
             * `maxStaggerLines` defines how many lines the axis is allowed to
             * add to automatically avoid overlapping X labels. Set to `1` to
             * disable overlap detection.
>>>>>>> dc77c44c
             *
             * @deprecated
             * @type      {number}
             * @default   5
             * @since     1.3.3
             * @product   highstock highmaps
             * @apioption xAxis.labels.maxStaggerLines
             */

            /**
             * How to handle overflowing labels on horizontal axis. If set to
             * `"allow"`, it will not be aligned at all. By default it
             * `"justify"` labels inside the chart area. If there is room to
             * move it, it will be aligned to the edge, else it will be removed.
             *
             * @type       {boolean|string}
             * @default    justify
             * @since      2.2.5
             * @validvalue ["allow", "justify"]
             * @apioption  xAxis.labels.overflow
             */

            /**
             * The pixel padding for axis labels, to ensure white space between
             * them.
             *
             * @type      {number}
             * @default   5
             * @product   highcharts
             * @apioption xAxis.labels.padding
             */

            /**
             * Whether to reserve space for the labels. By default, space is
             * reserved for the labels in these cases:
             *
             * * On all horizontal axes.
             * * On vertical axes if `label.align` is `right` on a left-side
             * axis or `left` on a right-side axis.
             * * On vertical axes if `label.align` is `center`.
             *
             * This can be turned off when for example the labels are rendered
             * inside the plot area instead of outside.
             *
             * @see [labels.align](#xAxis.labels.align)
             *
             * @sample {highcharts} highcharts/xaxis/labels-reservespace/
             *         No reserved space, labels inside plot
             * @sample {highcharts} highcharts/xaxis/labels-reservespace-true/
             *         Left-aligned labels on a vertical category axis
             *
             * @type      {boolean}
             * @since     4.1.10
             * @product   highcharts
             * @apioption xAxis.labels.reserveSpace
             */

            /**
             * Rotation of the labels in degrees.
             *
             * @sample {highcharts} highcharts/xaxis/labels-rotation/
             *         X axis labels rotated 90°
             *
             * @type      {number}
             * @default   0
             * @apioption xAxis.labels.rotation
             */

            /**
             * Horizontal axes only. The number of lines to spread the labels
             * over to make room or tighter labels.
             *
             * @sample {highcharts} highcharts/xaxis/labels-staggerlines/
             *         Show labels over two lines
             * @sample {highstock} stock/xaxis/labels-staggerlines/
             *         Show labels over two lines
             *
             * @type      {number}
             * @since     2.1
             * @apioption xAxis.labels.staggerLines
             */

            /**
             * To show only every _n_'th label on the axis, set the step to _n_.
             * Setting the step to 2 shows every other label.
             *
             * By default, the step is calculated automatically to avoid
             * overlap. To prevent this, set it to 1\. This usually only
             * happens on a category axis, and is often a sign that you have
             * chosen the wrong axis type.
             *
             * Read more at
             * [Axis docs](https://www.highcharts.com/docs/chart-concepts/axes)
             * => What axis should I use?
             *
             * @sample {highcharts} highcharts/xaxis/labels-step/
             *         Showing only every other axis label on a categorized
             *         x-axis
             * @sample {highcharts} highcharts/xaxis/labels-step-auto/
             *         Auto steps on a category axis
             *
             * @type      {number}
             * @since     2.1
             * @apioption xAxis.labels.step
             */

            /**
<<<<<<< HEAD
             * The symbol for the collapse and expand icon in a treegrid.
             *
             * @product gantt
             * @since next
             */
            symbol: {
                /**
                 * The symbol type. Points to a definition function in the
                 * `Highcharts.Renderer.symbols` collection.
                 *
                 * @validvalue ['arc', 'circle', 'diamond', 'square', 'triangle', 'triangle-down']
                 */
                type: 'triangle',
                x: -5,
                y: -5,
                height: 10,
                width: 10,
                padding: 5
            },
=======
             * Whether to [use HTML](https://www.highcharts.com/docs/chart-
             * concepts/labels-and-string-formatting#html) to render the labels.
             *
             * @type      {boolean}
             * @default   false
             * @apioption xAxis.labels.useHTML
             */

            /**
             * The x position offset of the label relative to the tick position
             * on the axis.
             *
             * @sample {highcharts} highcharts/xaxis/labels-x/
             *         Y axis labels placed on grid lines
             */
            x: 0,
>>>>>>> dc77c44c

            /**
             * The y position offset of the label relative to the tick position
             * on the axis. The default makes it adapt to the font size on
             * bottom axis.
             *
             * @sample {highcharts} highcharts/xaxis/labels-x/
             *         Y axis labels placed on grid lines
             *
             * @type      {number}
             * @apioption xAxis.labels.y
             */

            /**
             * The Z index for the axis labels.
             *
             * @type      {number}
             * @default   7
             * @apioption xAxis.labels.zIndex
             */

            /*= if (build.classic) { =*/

            /**
             * CSS styles for the label. Use `whiteSpace: 'nowrap'` to prevent
             * wrapping of category labels. Use `textOverflow: 'none'` to
             * prevent ellipsis (dots).
             *
             * In styled mode, the labels are styled with the
             * `.highcharts-axis-labels` class.
             *
             * @sample {highcharts} highcharts/xaxis/labels-style/
             *         Red X axis labels
             *
             * @type      {Highcharts.CSSObject}
             * @default   {"color": "#666666", "cursor": "default", "fontSize": "11px"}
             */
            style: {
                /**
                 * @ignore
                 */
                color: '${palette.neutralColor60}',
                /**
                 * @ignore
                 */
                cursor: 'default',
                /**
                 * @ignore
                 */
                fontSize: '11px'
            }

            /*= } =*/
        },

        /**
         * Index of another axis that this axis is linked to. When an axis is
         * linked to a master axis, it will take the same extremes as
         * the master, but as assigned by min or max or by setExtremes.
         * It can be used to show additional info, or to ease reading the
         * chart by duplicating the scales.
         *
         * @sample {highcharts} highcharts/xaxis/linkedto/
         *         Different string formats of the same date
         * @sample {highcharts} highcharts/yaxis/linkedto/
         *         Y values on both sides
         *
         * @type      {number}
         * @since     2.0.2
         * @product   highcharts highstock
         * @apioption xAxis.linkedTo
         */

        /**
         * The maximum value of the axis. If `null`, the max value is
         * automatically calculated.
         *
         * If the [endOnTick](#yAxis.endOnTick) option is true, the `max` value
         * might be rounded up.
         *
         * If a [tickAmount](#yAxis.tickAmount) is set, the axis may be extended
         * beyond the set max in order to reach the given number of ticks. The
         * same may happen in a chart with multiple axes, determined by [chart.
         * alignTicks](#chart), where a `tickAmount` is applied internally.
         *
         * @sample {highcharts} highcharts/yaxis/max-200/
         *         Y axis max of 200
         * @sample {highcharts} highcharts/yaxis/max-logarithmic/
         *         Y axis max on logarithmic axis
         * @sample {highstock} stock/xaxis/min-max/
         *         Fixed min and max on X axis
         * @sample {highmaps} maps/axis/min-max/
         *         Pre-zoomed to a specific area
         *
         * @type      {number}
         * @apioption xAxis.max
         */

        /**
         * Padding of the max value relative to the length of the axis. A
         * padding of 0.05 will make a 100px axis 5px longer. This is useful
         * when you don't want the highest data value to appear on the edge
         * of the plot area. When the axis' `max` option is set or a max extreme
         * is set using `axis.setExtremes()`, the maxPadding will be ignored.
         *
         * @sample {highcharts} highcharts/yaxis/maxpadding/
         *         Max padding of 0.25 on y axis
         * @sample {highstock} stock/xaxis/minpadding-maxpadding/
         *         Greater min- and maxPadding
         * @sample {highmaps} maps/chart/plotbackgroundcolor-gradient/
         *         Add some padding
         *
         * @default   {highcharts} 0.01
         * @default   {highstock|highmaps} 0
         * @since     1.2.0
         */
        maxPadding: 0.01,

        /**
         * Deprecated. Use `minRange` instead.
         *
         * @deprecated
         * @type      {number}
         * @product   highcharts highstock
         * @apioption xAxis.maxZoom
         */

        /**
         * The minimum value of the axis. If `null` the min value is
         * automatically calculated.
         *
         * If the [startOnTick](#yAxis.startOnTick) option is true (default),
         * the `min` value might be rounded down.
         *
         * The automatically calculated minimum value is also affected by
         * [floor](#yAxis.floor), [softMin](#yAxis.softMin),
         * [minPadding](#yAxis.minPadding), [minRange](#yAxis.minRange)
         * as well as [series.threshold](#plotOptions.series.threshold)
         * and [series.softThreshold](#plotOptions.series.softThreshold).
         *
         * @sample {highcharts} highcharts/yaxis/min-startontick-false/
         *         -50 with startOnTick to false
         * @sample {highcharts} highcharts/yaxis/min-startontick-true/
         *         -50 with startOnTick true by default
         * @sample {highstock} stock/xaxis/min-max/
         *         Set min and max on X axis
         * @sample {highmaps} maps/axis/min-max/
         *         Pre-zoomed to a specific area
         *
         * @type      {number}
         * @apioption xAxis.min
         */

        /**
         * The dash or dot style of the minor grid lines. For possible values,
         * see [this demonstration](https://jsfiddle.net/gh/get/library/pure/
         * highcharts/highcharts/tree/master/samples/highcharts/plotoptions/
         * series-dashstyle-all/).
         *
         * @sample {highcharts} highcharts/yaxis/minorgridlinedashstyle/
         *         Long dashes on minor grid lines
         * @sample {highstock} stock/xaxis/minorgridlinedashstyle/
         *         Long dashes on minor grid lines
         *
         * @type       {string}
         * @default    Solid
         * @since      1.2
         * @validvalue ["Solid", "ShortDash", "ShortDot", "ShortDashDot",
         *             "ShortDashDotDot", "Dot", "Dash" ,"LongDash",
         *             "DashDot", "LongDashDot", "LongDashDotDot"]
         * @apioption  xAxis.minorGridLineDashStyle
         */

        /**
         * Specific tick interval in axis units for the minor ticks. On a linear
         * axis, if `"auto"`, the minor tick interval is calculated as a fifth
         * of the tickInterval. If `null` or `undefined`, minor ticks are not
         * shown.
         *
         * On logarithmic axes, the unit is the power of the value. For example,
         * setting the minorTickInterval to 1 puts one tick on each of 0.1, 1,
         * 10, 100 etc. Setting the minorTickInterval to 0.1 produces 9 ticks
         * between 1 and 10, 10 and 100 etc.
         *
         * If user settings dictate minor ticks to become too dense, they don't
         * make sense, and will be ignored to prevent performance problems.
         *
         * @sample {highcharts} highcharts/yaxis/minortickinterval-null/
         *         Null by default
         * @sample {highcharts} highcharts/yaxis/minortickinterval-5/
         *         5 units
         * @sample {highcharts} highcharts/yaxis/minortickinterval-log-auto/
         *         "auto"
         * @sample {highcharts} highcharts/yaxis/minortickinterval-log/
         *         0.1
         * @sample {highstock} stock/demo/basic-line/
         *         Null by default
         * @sample {highstock} stock/xaxis/minortickinterval-auto/
         *         "auto"
         *
         * @type      {number|string|null}
         * @apioption xAxis.minorTickInterval
         */

        /**
         * The pixel length of the minor tick marks.
         *
         * @sample {highcharts} highcharts/yaxis/minorticklength/
         *         10px on Y axis
         * @sample {highstock} stock/xaxis/minorticks/
         *         10px on Y axis
         */
        minorTickLength: 2,

        /**
         * The position of the minor tick marks relative to the axis line.
         *  Can be one of `inside` and `outside`.
         *
         * @sample {highcharts} highcharts/yaxis/minortickposition-outside/
         *         Outside by default
         * @sample {highcharts} highcharts/yaxis/minortickposition-inside/
         *         Inside
         * @sample {highstock} stock/xaxis/minorticks/
         *         Inside
         *
         * @validvalue ["inside", "outside"]
         */
        minorTickPosition: 'outside',

        /**
         * Enable or disable minor ticks. Unless
         * [minorTickInterval](#xAxis.minorTickInterval) is set, the tick
         * interval is calculated as a fifth of the `tickInterval`.
         *
         * On a logarithmic axis, minor ticks are laid out based on a best
         * guess, attempting to enter approximately 5 minor ticks between
         * each major tick.
         *
         * Prior to v6.0.0, ticks were unabled in auto layout by setting
         * `minorTickInterval` to `"auto"`.
         *
         * @productdesc {highcharts}
         * On axes using [categories](#xAxis.categories), minor ticks are not
         * supported.
         *
         * @sample {highcharts} highcharts/yaxis/minorticks-true/
         *         Enabled on linear Y axis
         *
         * @type      {boolean}
         * @default   false
         * @since     6.0.0
         * @apioption xAxis.minorTicks
         */

        /**
         * The pixel width of the minor tick mark.
         *
         * @sample {highcharts} highcharts/yaxis/minortickwidth/
         *         3px width
         * @sample {highstock} stock/xaxis/minorticks/
         *         1px width
         *
         * @type      {number}
         * @default   0
         * @apioption xAxis.minorTickWidth
         */

        /**
         * Padding of the min value relative to the length of the axis. A
         * padding of 0.05 will make a 100px axis 5px longer. This is useful
         * when you don't want the lowest data value to appear on the edge
         * of the plot area. When the axis' `min` option is set or a min extreme
         * is set using `axis.setExtremes()`, the minPadding will be ignored.
         *
         * @sample {highcharts} highcharts/yaxis/minpadding/
         *         Min padding of 0.2
         * @sample {highstock} stock/xaxis/minpadding-maxpadding/
         *         Greater min- and maxPadding
         * @sample {highmaps} maps/chart/plotbackgroundcolor-gradient/
         *         Add some padding
         *
         * @default    {highcharts} 0.01
         * @default    {highstock|highmaps} 0
         * @since      1.2.0
         * @product    highcharts highstock
         */
        minPadding: 0.01,

        /**
         * The minimum range to display on this axis. The entire axis will not
         * be allowed to span over a smaller interval than this. For example,
         * for a datetime axis the main unit is milliseconds. If minRange is
         * set to 3600000, you can't zoom in more than to one hour.
         *
         * The default minRange for the x axis is five times the smallest
         * interval between any of the data points.
         *
         * On a logarithmic axis, the unit for the minimum range is the power.
         * So a minRange of 1 means that the axis can be zoomed to 10-100,
         * 100-1000, 1000-10000 etc.
         *
         * Note that the `minPadding`, `maxPadding`, `startOnTick` and
         * `endOnTick` settings also affect how the extremes of the axis
         * are computed.
         *
         * @sample {highcharts} highcharts/xaxis/minrange/
         *         Minimum range of 5
         * @sample {highstock} stock/xaxis/minrange/
         *         Max zoom of 6 months overrides user selections
         * @sample {highmaps} maps/axis/minrange/
         *         Minimum range of 1000
         *
         * @type      {number}
         * @apioption xAxis.minRange
         */

        /**
         * The minimum tick interval allowed in axis values. For example on
         * zooming in on an axis with daily data, this can be used to prevent
         * the axis from showing hours. Defaults to the closest distance between
         * two points on the axis.
         *
         * @type      {number}
         * @since     2.3.0
         * @apioption xAxis.minTickInterval
         */

        /**
         * The distance in pixels from the plot area to the axis line.
         * A positive offset moves the axis with it's line, labels and ticks
         * away from the plot area. This is typically used when two or more
         * axes are displayed on the same side of the plot. With multiple
         * axes the offset is dynamically adjusted to avoid collision, this
         * can be overridden by setting offset explicitly.
         *
         * @sample    {highcharts} highcharts/yaxis/offset/
         *            Y axis offset of 70
         * @sample    {highcharts} highcharts/yaxis/offset-centered/
         *            Axes positioned in the center of the plot
         * @sample    {highstock} stock/xaxis/offset/
         *            Y axis offset by 70 px
         *
         * @type      {number}
         * @default   0
         * @apioption xAxis.offset
         */

        /**
         * Whether to display the axis on the opposite side of the normal. The
         * normal is on the left side for vertical axes and bottom for
         * horizontal, so the opposite sides will be right and top respectively.
         * This is typically used with dual or multiple axes.
         *
         * @sample {highcharts} highcharts/yaxis/opposite/
         *         Secondary Y axis opposite
         * @sample {highstock} stock/xaxis/opposite/
         *         Y axis on left side
         *
         * @type      {boolean}
         * @default   false
         * @apioption xAxis.opposite
         */

        /**
         * In an ordinal axis, the points are equally spaced in the chart
         * regardless of the actual time or x distance between them. This means
         * that missing data periods (e.g. nights or weekends for a stock chart)
         * will not take up space in the chart.
         * Having `ordinal: false` will show any gaps created by the `gapSize`
         * setting proportionate to their duration.
         *
         * In stock charts the X axis is ordinal by default, unless
         * the boost module is used and at least one of the series' data length
         * exceeds the [boostThreshold](#series.line.boostThreshold).
         *
         * @sample {highstock} stock/xaxis/ordinal-true/
         *         True by default
         * @sample {highstock} stock/xaxis/ordinal-false/
         *         False
         *
         * @type      {boolean}
         * @default   true
         * @since     1.1
         * @product   highstock
         * @apioption xAxis.ordinal
         */

        /**
         * Additional range on the right side of the xAxis. Works similar to
         * `xAxis.maxPadding`, but value is set in milliseconds. Can be set for
         * both main `xAxis` and the navigator's `xAxis`.
         *
         * @sample {highstock} stock/xaxis/overscroll/
         *         One minute overscroll with live data
         *
         * @type      {number}
         * @default   0
         * @since     6.0.0
         * @product   highstock
         * @apioption xAxis.overscroll
         */

        /**
         * Refers to the index in the [panes](#panes) array. Used for circular
         * gauges and polar charts. When the option is not set then first pane
         * will be used.
         *
         * @sample highcharts/demo/gauge-vu-meter
         *         Two gauges with different center
         *
         * @type      {number}
         * @product   highcharts
         * @apioption xAxis.pane
         */


        /**
         * The zoomed range to display when only defining one or none of `min`
         * or `max`. For example, to show the latest month, a range of one month
         * can be set.
         *
         * @sample {highstock} stock/xaxis/range/
         *         Setting a zoomed range when the rangeSelector is disabled
         *
         * @type      {number}
         * @product   highstock
         * @apioption xAxis.range
         */

        /**
         * Whether to reverse the axis so that the highest number is closest
         * to the origin. If the chart is inverted, the x axis is reversed by
         * default.
         *
         * @sample {highcharts} highcharts/yaxis/reversed/
         *         Reversed Y axis
         * @sample {highstock} stock/xaxis/reversed/
         *         Reversed Y axis
         *
         * @type      {boolean}
         * @default   false
         * @apioption xAxis.reversed
         */
        // reversed: false,

        /**
         * This option determines how stacks should be ordered within a group.
         * For example reversed xAxis also reverses stacks, so first series
         * comes last in a group. To keep order like for non-reversed xAxis
         * enable this option.
         *
         * @sample {highcharts} highcharts/xaxis/reversedstacks/
         *         Reversed stacks comparison
         * @sample {highstock} highcharts/xaxis/reversedstacks/
         *         Reversed stacks comparison
         *
         * @type      {boolean}
         * @default   false
         * @since     6.1.1
         * @product   highcharts highstock
         * @apioption xAxis.reversedStacks
         */

        /**
         * An optional scrollbar to display on the X axis in response to
         * limiting the minimum and maximum of the axis values.
         *
         * In styled mode, all the presentational options for the scrollbar
         * are replaced by the classes `.highcharts-scrollbar-thumb`,
         * `.highcharts-scrollbar-arrow`, `.highcharts-scrollbar-button`,
         * `.highcharts-scrollbar-rifles` and `.highcharts-scrollbar-track`.
         *
         * @sample {highstock} stock/yaxis/heatmap-scrollbars/
         *         Heatmap with both scrollbars
         *
         * @type      {*}
         * @extends   scrollbar
         * @since     4.2.6
         * @product   highstock
         * @apioption xAxis.scrollbar
         */

        /**
         * Whether to show the axis line and title when the axis has no data.
         *
         * @sample {highcharts} highcharts/yaxis/showempty/
         *         When clicking the legend to hide series, one axis preserves
         *         line and title, the other doesn't
         * @sample {highstock} highcharts/yaxis/showempty/
         *         When clicking the legend to hide series, one axis preserves
         *         line and title, the other doesn't
         *
         * @type      {boolean}
         * @default   true
         * @since     1.1
         * @apioption xAxis.showEmpty
         */

        /**
         * Whether to show the first tick label.
         *
         * @sample {highcharts} highcharts/xaxis/showfirstlabel-false/
         *         Set to false on X axis
         * @sample {highstock} stock/xaxis/showfirstlabel/
         *         Labels below plot lines on Y axis
         *
         * @type      {boolean}
         * @default   true
         * @apioption xAxis.showFirstLabel
         */

        /**
         * Whether to show the last tick label. Defaults to `true` on cartesian
         * charts, and `false` on polar charts.
         *
         * @sample {highcharts} highcharts/xaxis/showlastlabel-true/
         *         Set to true on X axis
         * @sample {highstock} stock/xaxis/showfirstlabel/
         *         Labels below plot lines on Y axis
         *
         * @type      {boolean}
         * @default   true
         * @product   highcharts highstock
         * @apioption xAxis.showLastLabel
         */

        /**
         * A soft maximum for the axis. If the series data maximum is less than
         * this, the axis will stay at this maximum, but if the series data
         * maximum is higher, the axis will flex to show all data.
         *
         * @sample highcharts/yaxis/softmin-softmax/
         *         Soft min and max
         *
         * @type      {number}
         * @since     5.0.1
         * @product   highcharts highstock
         * @apioption xAxis.softMax
         */

        /**
         * A soft minimum for the axis. If the series data minimum is greater
         * than this, the axis will stay at this minimum, but if the series
         * data minimum is lower, the axis will flex to show all data.
         *
         * @sample highcharts/yaxis/softmin-softmax/
         *         Soft min and max
         *
         * @type      {number}
         * @since     5.0.1
         * @product   highcharts highstock
         * @apioption xAxis.softMin
         */

        /**
         * For datetime axes, this decides where to put the tick between weeks.
         *  0 = Sunday, 1 = Monday.
         *
         * @sample {highcharts} highcharts/xaxis/startofweek-monday/
         *         Monday by default
         * @sample {highcharts} highcharts/xaxis/startofweek-sunday/
         *         Sunday
         * @sample {highstock} stock/xaxis/startofweek-1
         *         Monday by default
         * @sample {highstock} stock/xaxis/startofweek-0
         *         Sunday
         *
         * @product highcharts highstock
         */
        startOfWeek: 1,

        /**
         * Whether to force the axis to start on a tick. Use this option with
         * the `minPadding` option to control the axis start.
         *
         * @productdesc {highstock}
         * In Highstock, `startOnTick` is always false when the navigator is
         * enabled, to prevent jumpy scrolling.
         *
         * @sample {highcharts} highcharts/xaxis/startontick-false/
         *         False by default
         * @sample {highcharts} highcharts/xaxis/startontick-true/
         *         True
         * @sample {highstock} stock/xaxis/endontick/
         *         False for Y axis
         *
         * @since 1.2.0
         */
        startOnTick: false,


        /**
         * The amount of ticks to draw on the axis. This opens up for aligning
         * the ticks of multiple charts or panes within a chart. This option
         * overrides the `tickPixelInterval` option.
         *
         * This option only has an effect on linear axes. Datetime, logarithmic
         * or category axes are not affected.
         *
         * @sample {highcharts} highcharts/yaxis/tickamount/
         *         8 ticks on Y axis
         * @sample {highstock} highcharts/yaxis/tickamount/
         *         8 ticks on Y axis
         *
         * @type      {number}
         * @since     4.1.0
         * @product   highcharts highstock
         * @apioption xAxis.tickAmount
         */

        /**
         * The interval of the tick marks in axis units. When `undefined`, the
         * tick interval is computed to approximately follow the
         * [tickPixelInterval](#xAxis.tickPixelInterval) on linear and datetime
         * axes. On categorized axes, a `undefined` tickInterval will default to
         * 1, one category. Note that datetime axes are based on milliseconds,
         * so for example an interval of one day is expressed as
         * `24 * 3600 * 1000`.
         *
         * On logarithmic axes, the tickInterval is based on powers, so a
         * tickInterval of 1 means one tick on each of 0.1, 1, 10, 100 etc. A
         * tickInterval of 2 means a tick of 0.1, 10, 1000 etc. A tickInterval
         * of 0.2 puts a tick on 0.1, 0.2, 0.4, 0.6, 0.8, 1, 2, 4, 6, 8, 10, 20,
         * 40 etc.
         *
         *
         * If the tickInterval is too dense for labels to be drawn, Highcharts
         * may remove ticks.
         *
         * If the chart has multiple axes, the [alignTicks](#chart.alignTicks)
         * option may interfere with the `tickInterval` setting.
         *
         * @see [tickPixelInterval](#xAxis.tickPixelInterval)
         * @see [tickPositions](#xAxis.tickPositions)
         * @see [tickPositioner](#xAxis.tickPositioner)
         *
         * @sample {highcharts} highcharts/xaxis/tickinterval-5/
         *         Tick interval of 5 on a linear axis
         * @sample {highstock} stock/xaxis/tickinterval/
         *         Tick interval of 0.01 on Y axis
         *
         * @type      {number}
         * @apioption xAxis.tickInterval
         */

        /**
         * The pixel length of the main tick marks.
         *
         * @sample {highcharts} highcharts/xaxis/ticklength/
         *         20 px tick length on the X axis
         * @sample {highstock} stock/xaxis/ticks/
         *         Formatted ticks on X axis
         */
        tickLength: 10,

        /**
         * If tickInterval is `null` this option sets the approximate pixel
         * interval of the tick marks. Not applicable to categorized axis.
         *
         * The tick interval is also influenced by the [minTickInterval](
         * #xAxis.minTickInterval) option, that, by default prevents ticks from
         * being denser than the data points.
         *
         * @see [tickInterval](#xAxis.tickInterval)
         * @see [tickPositioner](#xAxis.tickPositioner)
         * @see [tickPositions](#xAxis.tickPositions)
         *
         * @sample {highcharts} highcharts/xaxis/tickpixelinterval-50/
         *         50 px on X axis
         * @sample {highstock} stock/xaxis/tickpixelinterval/
         *         200 px on X axis
         */
        tickPixelInterval: 100,

        /**
         * For categorized axes only. If `on` the tick mark is placed in the
         * center of the category, if `between` the tick mark is placed between
         * categories. The default is `between` if the `tickInterval` is 1,
         *  else `on`.
         *
         * @sample {highcharts} highcharts/xaxis/tickmarkplacement-between/
         *         "between" by default
         * @sample {highcharts} highcharts/xaxis/tickmarkplacement-on/
         *         "on"
         *
         * @product    highcharts
         * @validvalue [null, "on", "between"]
         */
        tickmarkPlacement: 'between',

        /**
         * The position of the major tick marks relative to the axis line.
         * Can be one of `inside` and `outside`.
         *
         * @sample {highcharts} highcharts/xaxis/tickposition-outside/
         *         "outside" by default
         * @sample {highcharts} highcharts/xaxis/tickposition-inside/
         *         "inside"
         * @sample {highstock} stock/xaxis/ticks/
         *         Formatted ticks on X axis
         *
         * @validvalue ["inside", "outside"]
         */
        tickPosition: 'outside',

        /**
         * A callback function returning array defining where the ticks are
         * laid out on the axis. This overrides the default behaviour of
         * [tickPixelInterval](#xAxis.tickPixelInterval) and [tickInterval](
         * #xAxis.tickInterval). The automatic tick positions are accessible
         * through `this.tickPositions` and can be modified by the callback.
         *
         * @see [tickPositions](#xAxis.tickPositions)
         *
         * @sample {highcharts} highcharts/xaxis/tickpositions-tickpositioner/
         *         Demo of tickPositions and tickPositioner
         * @sample {highstock} highcharts/xaxis/tickpositions-tickpositioner/
         *         Demo of tickPositions and tickPositioner
         *
         * @type      {Function}
         * @apioption xAxis.tickPositioner
         */

        /**
         * An array defining where the ticks are laid out on the axis. This
         * overrides the default behaviour of [tickPixelInterval](
         * #xAxis.tickPixelInterval) and [tickInterval](#xAxis.tickInterval).
         *
         * @see [tickPositioner](#xAxis.tickPositioner)
         *
         * @sample {highcharts} highcharts/xaxis/tickpositions-tickpositioner/
         *         Demo of tickPositions and tickPositioner
         * @sample {highstock} highcharts/xaxis/tickpositions-tickpositioner/
         *         Demo of tickPositions and tickPositioner
         *
         * @type      {Array<number>}
         * @apioption xAxis.tickPositions
         */

        /**
         * The pixel width of the major tick marks.
         *
         * In styled mode, the stroke width is given in the `.highcharts-tick`
         * class.
         *
         * @sample {highcharts} highcharts/xaxis/tickwidth/
         *         10 px width
         * @sample {highcharts} highcharts/css/axis-grid/
         *         Styled mode
         * @sample {highstock} stock/xaxis/ticks/
         *         Formatted ticks on X axis
         * @sample {highstock} highcharts/css/axis-grid/
         *         Styled mode
         *
         * @type      {number}
         * @default   {highcharts} 1
         * @default   {highstock} 1
         * @default   {highmaps} 0
         * @apioption xAxis.tickWidth
         */

        /**
         * The axis title, showing next to the axis line.
         *
         * @productdesc {highmaps}
         * In Highmaps, the axis is hidden by default, but adding an axis title
         * is still possible. X axis and Y axis titles will appear at the bottom
         * and left by default.
         */
        title: {

            /**
             * Deprecated. Set the `text` to `null` to disable the title.
             *
             * @deprecated
             * @type      {string}
             * @default   middle
             * @product   highcharts
             * @apioption xAxis.title.enabled
             */

            /**
             * The pixel distance between the axis labels or line and the title.
             * Defaults to 0 for horizontal axes, 10 for vertical
             *
             * @sample {highcharts} highcharts/xaxis/title-margin/
             *         Y axis title margin of 60
             *
             * @type      {number}
             * @apioption xAxis.title.margin
             */

            /**
             * The distance of the axis title from the axis line. By default,
             * this distance is computed from the offset width of the labels,
             * the labels' distance from the axis and the title's margin.
             * However when the offset option is set, it overrides all this.
             *
             * @sample {highcharts} highcharts/yaxis/title-offset/
             *         Place the axis title on top of the axis
             * @sample {highstock} highcharts/yaxis/title-offset/
             *         Place the axis title on top of the Y axis
             *
             * @type      {number}
             * @since     2.2.0
             * @apioption xAxis.title.offset
             */

            /**
             * Whether to reserve space for the title when laying out the axis.
             *
             * @type      {boolean}
             * @default   true
             * @since     5.0.11
             * @product   highcharts highstock
             * @apioption xAxis.title.reserveSpace
             */

            /**
             * The rotation of the text in degrees. 0 is horizontal, 270 is
             * vertical reading from bottom to top.
             *
             * @sample {highcharts} highcharts/yaxis/title-offset/
             *         Horizontal
             *
             * @type      {number}
             * @default   0
             * @apioption xAxis.title.rotation
             */

            /**
             * The actual text of the axis title. It can contain basic HTML text
             * markup like <b>, <i> and spans with style.
             *
             * @sample {highcharts} highcharts/xaxis/title-text/
             *         Custom HTML
             * @sample {highstock} stock/xaxis/title-text/
             *         Titles for both axes
             *
             * @type      {string}
             * @apioption xAxis.title.text
             */

            /**
             * Alignment of the text, can be `"left"`, `"right"` or `"center"`.
             * Default alignment depends on the
             * [title.align](xAxis.title.align):
             *
             * Horizontal axes:
             * - for `align` = `"low"`, `textAlign` is set to `left`
             * - for `align` = `"middle"`, `textAlign` is set to `center`
             * - for `align` = `"high"`, `textAlign` is set to `right`
             *
             * Vertical axes:
             * - for `align` = `"low"` and `opposite` = `true`, `textAlign` is
             *   set to `right`
             * - for `align` = `"low"` and `opposite` = `false`, `textAlign` is
             *   set to `left`
             * - for `align` = `"middle"`, `textAlign` is set to `center`
             * - for `align` = `"high"` and `opposite` = `true` `textAlign` is
             *   set to `left`
             * - for `align` = `"high"` and `opposite` = `false` `textAlign` is
             *   set to `right`
             *
             * @type      {string}
             * @apioption xAxis.title.textAlign
             */

            /**
             * Whether to [use HTML](https://www.highcharts.com/docs/
             * chart-concepts/labels-and-string-formatting#html) to render the
             * axis title.
             *
             * @type      {boolean}
             * @default   false
             * @product   highcharts highstock
             * @apioption xAxis.title.useHTML
             */

            /**
             * Horizontal pixel offset of the title position.
             *
             * @type      {number}
             * @default   0
             * @since     4.1.6
             * @product   highcharts highstock
             * @apioption xAxis.title.x
             */

            /**
             * Vertical pixel offset of the title position.
             *
             * @type      {number}
             * @product   highcharts highstock
             * @apioption xAxis.title.y
             */

            /**
             * Alignment of the title relative to the axis values. Possible
             * values are "low", "middle" or "high".
             *
             * @sample {highcharts} highcharts/xaxis/title-align-low/
             *         "low"
             * @sample {highcharts} highcharts/xaxis/title-align-center/
             *         "middle" by default
             * @sample {highcharts} highcharts/xaxis/title-align-high/
             *         "high"
             * @sample {highcharts} highcharts/yaxis/title-offset/
             *         Place the Y axis title on top of the axis
             * @sample {highstock} stock/xaxis/title-align/
             *         Aligned to "high" value
             *
             * @validvalue ["low", "middle", "high"]
             */
            align: 'middle',

            /*= if (build.classic) { =*/

            /**
             * CSS styles for the title. If the title text is longer than the
             * axis length, it will wrap to multiple lines by default. This can
             * be customized by setting `textOverflow: 'ellipsis'`, by
             * setting a specific `width` or by setting `whiteSpace: 'nowrap'`.
             *
             * In styled mode, the stroke width is given in the
             * `.highcharts-axis-title` class.
             *
             * @sample {highcharts} highcharts/xaxis/title-style/
             *         Red
             * @sample {highcharts} highcharts/css/axis/
             *         Styled mode
             *
             * @type    {Highcharts.CSSObject}
             * @default {"color": "#666666"}
             */
            style: {
                /**
                 * @ignore
                 */
                color: '${palette.neutralColor60}'
            }

            /*= } =*/

        },

        /**
         * The type of axis. Can be one of `linear`, `logarithmic`, `datetime`
         * or `category`. In a datetime axis, the numbers are given in
         * milliseconds, and tick marks are placed on appropriate values like
         * full hours or days. In a category axis, the
         * [point names](#series.line.data.name) of the chart's series are used
         * for categories, if not a [categories](#xAxis.categories) array is
         * defined.
         *
         * @sample {highcharts} highcharts/xaxis/type-linear/
         *         Linear
         * @sample {highcharts} highcharts/yaxis/type-log/
         *         Logarithmic
         * @sample {highcharts} highcharts/yaxis/type-log-minorgrid/
         *         Logarithmic with minor grid lines
         * @sample {highcharts} highcharts/xaxis/type-log-both/
         *         Logarithmic on two axes
         * @sample {highcharts} highcharts/yaxis/type-log-negative/
         *         Logarithmic with extension to emulate negative values
         *
         * @product    highcharts
         * @validvalue ["linear", "logarithmic", "datetime", "category"]
         */
        type: 'linear',

        /**
         * Applies only when the axis `type` is `category`. When `uniqueNames`
         * is true, points are placed on the X axis according to their names.
         * If the same point name is repeated in the same or another series,
         * the point is placed on the same X position as other points of the
         * same name. When `uniqueNames` is false, the points are laid out in
         * increasing X positions regardless of their names, and the X axis
         * category will take the name of the last point in each position.
         *
         * @sample {highcharts} highcharts/xaxis/uniquenames-true/
         *         True by default
         * @sample {highcharts} highcharts/xaxis/uniquenames-false/
         *         False
         *
         * @type      {boolean}
         * @default   true
         * @since     4.2.7
         * @product   highcharts
         * @apioption xAxis.uniqueNames
         */

        /**
         * Datetime axis only. An array determining what time intervals the
         * ticks are allowed to fall on. Each array item is an array where the
         * first value is the time unit and the second value another array of
         * allowed multiples. Defaults to:
         *
         * <pre>units: [[
         *     'millisecond', // unit name
         *     [1, 2, 5, 10, 20, 25, 50, 100, 200, 500] // allowed multiples
         * ], [
         *     'second',
         *     [1, 2, 5, 10, 15, 30]
         * ], [
         *     'minute',
         *     [1, 2, 5, 10, 15, 30]
         * ], [
         *     'hour',
         *     [1, 2, 3, 4, 6, 8, 12]
         * ], [
         *     'day',
         *     [1]
         * ], [
         *     'week',
         *     [1]
         * ], [
         *     'month',
         *     [1, 3, 6]
         * ], [
         *     'year',
         *     null
         * ]]</pre>
         *
         * @type      {Array<Array<string|Array<number>>>}
         * @product   highcharts highstock
         * @apioption xAxis.units
         */

        /**
         * Whether axis, including axis title, line, ticks and labels, should
         * be visible.
         *
         * @type      {boolean}
         * @default   true
         * @since     4.1.9
         * @product   highcharts highstock
         * @apioption xAxis.visible
         */

        /*= if (build.classic) { =*/

        /**
         * Color of the minor, secondary grid lines.
         *
         * In styled mode, the stroke width is given in the
         * `.highcharts-minor-grid-line` class.
         *
         * @sample {highcharts} highcharts/yaxis/minorgridlinecolor/
         *         Bright grey lines from Y axis
         * @sample {highcharts|highstock} highcharts/css/axis-grid/
         *         Styled mode
         * @sample {highstock} stock/xaxis/minorgridlinecolor/
         *         Bright grey lines from Y axis
         *
         * @type    {Highcharts.ColorString}
         * @default #f2f2f2
         */
        minorGridLineColor: '${palette.neutralColor5}',

        /**
         * Width of the minor, secondary grid lines.
         *
         * In styled mode, the stroke width is given in the
         * `.highcharts-grid-line` class.
         *
         * @sample {highcharts} highcharts/yaxis/minorgridlinewidth/
         *         2px lines from Y axis
         * @sample {highcharts|highstock} highcharts/css/axis-grid/
         *         Styled mode
         * @sample {highstock} stock/xaxis/minorgridlinewidth/
         *         2px lines from Y axis
         */
        minorGridLineWidth: 1,

        /**
         * Color for the minor tick marks.
         *
         * @sample {highcharts} highcharts/yaxis/minortickcolor/
         *         Black tick marks on Y axis
         * @sample {highstock} stock/xaxis/minorticks/
         *         Black tick marks on Y axis
         *
         * @type    {Highcharts.ColorString}
         * @default #999999
         */
        minorTickColor: '${palette.neutralColor40}',

        /**
         * The color of the line marking the axis itself.
         *
         * In styled mode, the line stroke is given in the
         * `.highcharts-axis-line` or `.highcharts-xaxis-line` class.
         *
         * @productdesc {highmaps}
         * In Highmaps, the axis line is hidden by default, because the axis is
         * not visible by default.
         *
         * @sample {highcharts} highcharts/yaxis/linecolor/
         *         A red line on Y axis
         * @sample {highcharts|highstock} highcharts/css/axis/
         *         Axes in styled mode
         * @sample {highstock} stock/xaxis/linecolor/
         *         A red line on X axis
         *
         * @type    {Highcharts.ColorString}
         * @default #ccd6eb
         */
        lineColor: '${palette.highlightColor20}',

        /**
         * The width of the line marking the axis itself.
         *
         * In styled mode, the stroke width is given in the
         * `.highcharts-axis-line` or `.highcharts-xaxis-line` class.
         *
         * @sample {highcharts} highcharts/yaxis/linecolor/
         *         A 1px line on Y axis
         * @sample {highcharts|highstock} highcharts/css/axis/
         *         Axes in styled mode
         * @sample {highstock} stock/xaxis/linewidth/
         *         A 2px line on X axis
         *
         * @default {highcharts|highstock} 1
         * @default {highmaps} 0
         */
        lineWidth: 1,

        /**
         * Color of the grid lines extending the ticks across the plot area.
         *
         * In styled mode, the stroke is given in the `.highcharts-grid-line`
         * class.
         *
         * @productdesc {highmaps}
         * In Highmaps, the grid lines are hidden by default.
         *
         * @sample {highcharts} highcharts/yaxis/gridlinecolor/
         *         Green lines
         * @sample {highcharts|highstock} highcharts/css/axis-grid/
         *         Styled mode
         * @sample {highstock} stock/xaxis/gridlinecolor/
         *         Green lines
         *
         * @type    {Highcharts.ColorString}
         * @default #e6e6e6
         */
        gridLineColor: '${palette.neutralColor10}',

        // gridLineDashStyle: 'solid',

        /**
         * The width of the grid lines extending the ticks across the plot area.
         *
         * In styled mode, the stroke width is given in the
         * `.highcharts-grid-line` class.
         *
         * @sample {highcharts} highcharts/yaxis/gridlinewidth/
         *         2px lines
         * @sample {highcharts|highstock} highcharts/css/axis-grid/
         *         Styled mode
         * @sample {highstock} stock/xaxis/gridlinewidth/
         *         2px lines
         *
         * @type      {number}
         * @default   0
         * @apioption xAxis.gridLineWidth
         */
        // gridLineWidth: 0,

        /**
         * Color for the main tick marks.
         *
         * In styled mode, the stroke is given in the `.highcharts-tick`
         * class.
         *
         * @sample {highcharts} highcharts/xaxis/tickcolor/
         *         Red ticks on X axis
         * @sample {highcharts|highstock} highcharts/css/axis-grid/
         *         Styled mode
         * @sample {highstock} stock/xaxis/ticks/
         *         Formatted ticks on X axis
         *
         * @type    {Highcharts.ColorString}
         * @default #ccd6eb
         */
        tickColor: '${palette.highlightColor20}'

        // tickWidth: 1

        /*= } =*/

    },

    /**
     * The Y axis or value axis. Normally this is the vertical axis,
     * though if the chart is inverted this is the horizontal axis.
     * In case of multiple axes, the yAxis node is an array of
     * configuration objects.
     *
     * See [the Axis object](/class-reference/Highcharts.Axis) for programmatic
     * access to the axis.
     *
     * @extends      xAxis
<<<<<<< HEAD
     * @excluding    ordinal,overscroll,currentDateIndicator
=======
     * @excluding    ordinal, overscroll
>>>>>>> dc77c44c
     * @optionparent yAxis
     */
    defaultYAxisOptions: {

        /**
         * In a polar chart, this is the angle of the Y axis in degrees, where
         * 0 is up and 90 is right. The angle determines the position of the
         * axis line and the labels, though the coordinate system is unaffected.
         *
         * @sample {highcharts} highcharts/yaxis/angle/
         *         Dual axis polar chart
         *
         * @type      {number}
         * @default   0
         * @since     4.2.7
         * @product   highcharts
         * @apioption yAxis.angle
         */

        /**
         * Polar charts only. Whether the grid lines should draw as a polygon
         * with straight lines between categories, or as circles. Can be either
         * `circle` or `polygon`.
         *
         * @sample {highcharts} highcharts/demo/polar-spider/
         *         Polygon grid lines
         * @sample {highcharts} highcharts/yaxis/gridlineinterpolation/
         *         Circle and polygon
         *
         * @type       {string}
         * @product    highcharts
         * @validvalue ["circle", "polygon"]
         * @apioption  yAxis.gridLineInterpolation
         */

        /**
         * The height of the Y axis. If it's a number, it is interpreted as
         * pixels.
         *
         * Since Highstock 2: If it's a percentage string, it is interpreted
         * as percentages of the total plot height.
         *
         * @see [yAxis.top](#yAxis.top)
         *
         * @sample {highstock} stock/demo/candlestick-and-volume/
         *         Percentage height panes
         *
         * @type      {number|string}
         * @product   highstock
         * @apioption yAxis.height
         */

        /**
         * Solid gauge only. Unless [stops](#yAxis.stops) are set, the color
         * to represent the maximum value of the Y axis.
         *
         * @sample {highcharts} highcharts/yaxis/mincolor-maxcolor/
         *         Min and max colors
         *
         * @type      {Highcharts.ColorString}
         * @default   #003399
         * @since     4.0
         * @product   highcharts
         * @apioption yAxis.maxColor
         */

        /**
         * Solid gauge only. Unless [stops](#yAxis.stops) are set, the color
         * to represent the minimum value of the Y axis.
         *
         * @sample {highcharts} highcharts/yaxis/mincolor-maxcolor/
         *         Min and max color
         *
         * @type      {Highcharts.ColorString}
         * @default   #e6ebf5
         * @since     4.0
         * @product   highcharts
         * @apioption yAxis.minColor
         */

        /**
         * Whether to reverse the axis so that the highest number is closest
         * to the origin.
         *
         * @sample {highcharts} highcharts/yaxis/reversed/
         *         Reversed Y axis
         * @sample {highstock} stock/xaxis/reversed/
         *         Reversed Y axis
         *
         * @type      {boolean}
         * @default   {highcharts} false
         * @default   {highstock} false
         * @default   {highmaps} true
         * @apioption yAxis.reversed
         */

        /**
         * If `true`, the first series in a stack will be drawn on top in a
         * positive, non-reversed Y axis. If `false`, the first series is in
         * the base of the stack.
         *
         * @sample {highcharts} highcharts/yaxis/reversedstacks-false/
         *         Non-reversed stacks
         * @sample {highstock} highcharts/yaxis/reversedstacks-false/
         *         Non-reversed stacks
         *
         * @type      {boolean}
         * @default   true
         * @since     3.0.10
         * @product   highcharts highstock
         * @apioption yAxis.reversedStacks
         */

        /**
         * Solid gauge series only. Color stops for the solid gauge. Use this
         * in cases where a linear gradient between a `minColor` and `maxColor`
         * is not sufficient. The stops is an array of tuples, where the first
         * item is a float between 0 and 1 assigning the relative position in
         * the gradient, and the second item is the color.
         *
         * For solid gauges, the Y axis also inherits the concept of [data classes](http://api.
         * highcharts.com/highmaps#colorAxis.dataClasses) from the Highmaps
         * color axis.
         *
         * @see [minColor](#yAxis.minColor)
         * @see [maxColor](#yAxis.maxColor)
         *
         * @sample {highcharts} highcharts/demo/gauge-solid/
         *         True by default
         *
         * @type      {Array<Array<number, Highcharts.ColorString>>}
         * @since     4.0
         * @product   highcharts
         * @apioption yAxis.stops
         */

        /**
         * The pixel width of the major tick marks.
         *
         * @sample {highcharts} highcharts/xaxis/tickwidth/ 10 px width
         * @sample {highstock} stock/xaxis/ticks/ Formatted ticks on X axis
         *
         * @type      {number}
         * @default   0
         * @product   highcharts highstock
         * @apioption yAxis.tickWidth
         */

        /**
         * Angular gauges and solid gauges only. The label's pixel distance
         * from the perimeter of the plot area.
         *
         * @type      {number}
         * @default   -25
         * @product   highcharts
         * @apioption yAxis.labels.distance
         */

        /**
         * The y position offset of the label relative to the tick position
         * on the axis.
         *
         * @sample {highcharts} highcharts/xaxis/labels-x/
         *         Y axis labels placed on grid lines
         *
         * @type      {number}
         * @default   {highcharts} 3
         * @default   {highstock} -2
         * @default   {highmaps} 3
         * @apioption yAxis.labels.y
         */

        /**
         * @productdesc {highstock}
         * In Highstock, `endOnTick` is always false when the navigator is
         * enabled, to prevent jumpy scrolling.
         */
        endOnTick: true,

        /**
         * Padding of the max value relative to the length of the axis. A
         * padding of 0.05 will make a 100px axis 5px longer. This is useful
         * when you don't want the highest data value to appear on the edge
         * of the plot area. When the axis' `max` option is set or a max extreme
         * is set using `axis.setExtremes()`, the maxPadding will be ignored.
         *
         * @sample {highcharts} highcharts/yaxis/maxpadding-02/
         *         Max padding of 0.2
         * @sample {highstock} stock/xaxis/minpadding-maxpadding/
         *         Greater min- and maxPadding
         *
         * @since   1.2.0
         * @product highcharts highstock
         */
        maxPadding: 0.05,

        /**
         * Padding of the min value relative to the length of the axis. A
         * padding of 0.05 will make a 100px axis 5px longer. This is useful
         * when you don't want the lowest data value to appear on the edge
         * of the plot area. When the axis' `min` option is set or a max extreme
         * is set using `axis.setExtremes()`, the maxPadding will be ignored.
         *
         * @sample {highcharts} highcharts/yaxis/minpadding/
         *         Min padding of 0.2
         * @sample {highstock} stock/xaxis/minpadding-maxpadding/
         *         Greater min- and maxPadding
         *
         * @since   1.2.0
         * @product highcharts highstock
         */
        minPadding: 0.05,

        /**
         * @productdesc {highstock}
         * In Highstock 1.x, the Y axis was placed on the left side by default.
         *
         * @sample {highcharts} highcharts/yaxis/opposite/
         *         Secondary Y axis opposite
         * @sample {highstock} stock/xaxis/opposite/
         *         Y axis on left side
         *
         * @type      {boolean}
         * @default   {highstock} true
         * @default   {highcharts} false
         * @product   highstock highcharts
         * @apioption yAxis.opposite
         */

        /**
         * @see [tickInterval](#xAxis.tickInterval)
         * @see [tickPositioner](#xAxis.tickPositioner)
         * @see [tickPositions](#xAxis.tickPositions)
         */
        tickPixelInterval: 72,

        showLastLabel: true,

        /**
         * @extends    xAxis.labels
         */
        labels: {
            /**
             * What part of the string the given position is anchored to. Can
             * be one of `"left"`, `"center"` or `"right"`. The exact position
             * also depends on the `labels.x` setting.
             *
             * Angular gauges and solid gauges defaults to `center`.
             *
             * @sample {highcharts} highcharts/yaxis/labels-align-left/
             *         Left
             *
             * @type       {string}
             * @default    {highcharts|highmaps} right
             * @default    {highstock} left
             * @validvalue ["left", "center", "right"]
             * @apioption  yAxis.labels.align
             */

            /**
             * The x position offset of the label relative to the tick position
             * on the axis. Defaults to -15 for left axis, 15 for right axis.
             *
             * @sample {highcharts} highcharts/xaxis/labels-x/
             *         Y axis labels placed on grid lines
             */
            x: -8
        },

        /**
         * @productdesc {highmaps}
         * In Highmaps, the axis line is hidden by default, because the axis is
         * not visible by default.
         *
         * @type      {Highcharts.ColorString}
         * @apioption yAxis.lineColor
         */

        /**
         * @sample {highcharts} highcharts/yaxis/max-200/
         *         Y axis max of 200
         * @sample {highcharts} highcharts/yaxis/max-logarithmic/
         *         Y axis max on logarithmic axis
         * @sample {highstock} stock/yaxis/min-max/
         *         Fixed min and max on Y axis
         * @sample {highmaps} maps/axis/min-max/
         *         Pre-zoomed to a specific area
         *
         * @type      {number}
         * @apioption yAxis.max
         */

        /**
         * @sample {highcharts} highcharts/yaxis/min-startontick-false/
         *         -50 with startOnTick to false
         * @sample {highcharts} highcharts/yaxis/min-startontick-true/
         *         -50 with startOnTick true by default
         * @sample {highstock} stock/yaxis/min-max/
         *         Fixed min and max on Y axis
         * @sample {highmaps} maps/axis/min-max/
         *         Pre-zoomed to a specific area
         *
         * @type      {number}
         * @apioption yAxis.min
         */

        /**
         * An optional scrollbar to display on the Y axis in response to
         * limiting the minimum an maximum of the axis values.
         *
         * In styled mode, all the presentational options for the scrollbar
         * are replaced by the classes `.highcharts-scrollbar-thumb`,
         * `.highcharts-scrollbar-arrow`, `.highcharts-scrollbar-button`,
         * `.highcharts-scrollbar-rifles` and `.highcharts-scrollbar-track`.
         *
         * @sample {highstock} stock/yaxis/scrollbar/
         *         Scrollbar on the Y axis
         *
         * @extends   scrollbar
         * @excluding height
         * @since     4.2.6
         * @product   highstock
         * @apioption yAxis.scrollbar
         */

        /**
         * Enable the scrollbar on the Y axis.
         *
         * @sample {highstock} stock/yaxis/scrollbar/
         *         Enabled on Y axis
         *
         * @type      {boolean}
         * @default   false
         * @since     4.2.6
         * @product   highstock
         * @apioption yAxis.scrollbar.enabled
         */

        /**
         * Pixel margin between the scrollbar and the axis elements.
         *
         * @type      {number}
         * @default   10
         * @since     4.2.6
         * @product   highstock
         * @apioption yAxis.scrollbar.margin
         */

        /**
         * Whether to show the scrollbar when it is fully zoomed out at max
         * range. Setting it to `false` on the Y axis makes the scrollbar stay
         * hidden until the user zooms in, like common in browsers.
         *
         * @type      {boolean}
         * @default   true
         * @since     4.2.6
         * @product   highstock
         * @apioption yAxis.scrollbar.showFull
         */

        /**
         * The width of a vertical scrollbar or height of a horizontal
         * scrollbar. Defaults to 20 on touch devices.
         *
         * @type      {number}
         * @default   14
         * @since     4.2.6
         * @product   highstock
         * @apioption yAxis.scrollbar.size
         */

        /**
         * Z index of the scrollbar elements.
         *
         * @type      {number}
         * @default   3
         * @since     4.2.6
         * @product   highstock
         * @apioption yAxis.scrollbar.zIndex
         */

        /**
         * A soft maximum for the axis. If the series data maximum is less
         * than this, the axis will stay at this maximum, but if the series
         * data maximum is higher, the axis will flex to show all data.
         *
         * **Note**: The [series.softThreshold](
         * #plotOptions.series.softThreshold) option takes precedence over this
         * option.
         *
         * @sample highcharts/yaxis/softmin-softmax/
         *         Soft min and max
         *
         * @type      {number}
         * @since     5.0.1
         * @product   highcharts highstock
         * @apioption yAxis.softMax
         */

        /**
         * A soft minimum for the axis. If the series data minimum is greater
         * than this, the axis will stay at this minimum, but if the series
         * data minimum is lower, the axis will flex to show all data.
         *
         * **Note**: The [series.softThreshold](
         * #plotOptions.series.softThreshold) option takes precedence over this
         * option.
         *
         * @sample highcharts/yaxis/softmin-softmax/
         *         Soft min and max
         *
         * @type      {number}
         * @since     5.0.1
         * @product   highcharts highstock
         * @apioption yAxis.softMin
         */

        /**
         * Defines the horizontal alignment of the stack total label. Can be one
         * of `"left"`, `"center"` or `"right"`. The default value is calculated
         * at runtime and depends on orientation and whether the stack is
         * positive or negative.
         *
         * @sample {highcharts} highcharts/yaxis/stacklabels-align-left/
         *         Aligned to the left
         * @sample {highcharts} highcharts/yaxis/stacklabels-align-center/
         *         Aligned in center
         * @sample {highcharts} highcharts/yaxis/stacklabels-align-right/
         *         Aligned to the right
         *
         * @type       {string}
         * @since      2.1.5
         * @product    highcharts
         * @validvalue ["left", "center", "right"]
         * @apioption  yAxis.stackLabels.align
         */

        /**
         * A [format string](http://docs.highcharts.com/#formatting) for the
         * data label. Available variables are the same as for `formatter`.
         *
         * @type      {string}
         * @default   {total}
         * @since     3.0.2
         * @product   highcharts highstock
         * @apioption yAxis.stackLabels.format
         */

        /**
         * Rotation of the labels in degrees.
         *
         * @sample {highcharts} highcharts/yaxis/stacklabels-rotation/
         *         Labels rotated 45°
         *
         * @type      {number}
         * @default   0
         * @since     2.1.5
         * @product   highcharts
         * @apioption yAxis.stackLabels.rotation
         */

        /**
         * The text alignment for the label. While `align` determines where the
         * texts anchor point is placed with regards to the stack, `textAlign`
         * determines how the text is aligned against its anchor point. Possible
         * values are `"left"`, `"center"` and `"right"`. The default value is
         * calculated at runtime and depends on orientation and whether the
         * stack is positive or negative.
         *
         * @sample {highcharts} highcharts/yaxis/stacklabels-textalign-left/
         *         Label in center position but text-aligned left
         *
         * @type       {string}
         * @since      2.1.5
         * @product    highcharts
         * @validvalue ["left", "center", "right"]
         * @apioption  yAxis.stackLabels.textAlign
         */

        /**
         * Whether to [use HTML](https://www.highcharts.com/docs/chart-concepts/
         * labels-and-string-formatting#html) to render the labels.
         *
         * @type      {boolean}
         * @default   false
         * @since     3.0
         * @product   highcharts highstock
         * @apioption yAxis.stackLabels.useHTML
         */

        /**
         * Defines the vertical alignment of the stack total label. Can be one
         * of `"top"`, `"middle"` or `"bottom"`. The default value is calculated
         * at runtime and depends on orientation and whether the stack is
         * positive or negative.
         *
         * @sample {highcharts} highcharts/yaxis/stacklabels-verticalalign-top/
         *         Vertically aligned top
         * @sample {highcharts} highcharts/yaxis/stacklabels-verticalalign-middle/
         *         Vertically aligned middle
         * @sample {highcharts} highcharts/yaxis/stacklabels-verticalalign-bottom/
         *         Vertically aligned bottom
         *
         * @type       {string}
         * @since      2.1.5
         * @product    highcharts
         * @validvalue ["top", "middle", "bottom"]
         * @apioption  yAxis.stackLabels.verticalAlign
         */

        /**
         * The x position offset of the label relative to the left of the
         * stacked bar. The default value is calculated at runtime and depends
         * on orientation and whether the stack is positive or negative.
         *
         * @sample {highcharts} highcharts/yaxis/stacklabels-x/
         *         Stack total labels with x offset
         *
         * @type      {number}
         * @since     2.1.5
         * @product   highcharts
         * @apioption yAxis.stackLabels.x
         */

        /**
         * The y position offset of the label relative to the tick position
         * on the axis. The default value is calculated at runtime and depends
         * on orientation and whether the stack is positive or negative.
         *
         * @sample {highcharts} highcharts/yaxis/stacklabels-y/
         *         Stack total labels with y offset
         *
         * @type      {number}
         * @since     2.1.5
         * @product   highcharts
         * @apioption yAxis.stackLabels.y
         */

        /**
         * Whether to force the axis to start on a tick. Use this option with
         * the `maxPadding` option to control the axis start.
         *
         * @sample  {highcharts} highcharts/xaxis/startontick-false/
         *          False by default
         * @sample  {highcharts} highcharts/xaxis/startontick-true/
         *          True
         * @sample  {highstock} stock/xaxis/endontick/
         *          False for Y axis
         *
         * @since   1.2.0
         * @product highcharts highstock
         */
        startOnTick: true,

        title: {

            /**
             * The pixel distance between the axis labels and the title.
             * Positive values are outside the axis line, negative are inside.
             *
             * @sample {highcharts} highcharts/xaxis/title-margin/
             *         Y axis title margin of 60
             *
             * @type      {number}
             * @default   40
             * @apioption yAxis.title.margin
             */

            /**
             * The rotation of the text in degrees. 0 is horizontal, 270 is
             * vertical reading from bottom to top.
             *
             * @sample {highcharts} highcharts/yaxis/title-offset/
             *         Horizontal
             */
            rotation: 270,

            /**
             * The actual text of the axis title. Horizontal texts can contain
             * HTML, but rotated texts are painted using vector techniques and
             * must be clean text. The Y axis title is disabled by setting the
             * `text` option to `undefined`.
             *
             * @sample  {highcharts} highcharts/xaxis/title-text/
             *          Custom HTML
             *
             * @default {highcharts} Values
             * @default {highstock} undefined
             * @product highcharts highstock
             */
            text: 'Values'
        },

        /**
         * The top position of the Y axis. If it's a number, it is interpreted
         * as pixel position relative to the chart.
         *
         * Since Highstock 2: If it's a percentage string, it is interpreted
         * as percentages of the plot height, offset from plot area top.
         *
         * @see [yAxis.height](#yAxis.height)
         *
         * @sample {highstock} stock/demo/candlestick-and-volume/
         *         Percentage height panes
         *
         * @type      {number|string}
         * @product   highstock
         * @apioption yAxis.top
         */

        /**
         * The stack labels show the total value for each bar in a stacked
         * column or bar chart. The label will be placed on top of positive
         * columns and below negative columns. In case of an inverted column
         * chart or a bar chart the label is placed to the right of positive
         * bars and to the left of negative bars.
         *
         * @product highcharts
         */
        stackLabels: {

            /**
             * Allow the stack labels to overlap.
             *
             * @sample {highcharts} highcharts/yaxis/stacklabels-allowoverlap-false/
             *         Default false
             *
             * @since   5.0.13
             * @product highcharts
             */
            allowOverlap: false,

            /**
             * Enable or disable the stack total labels.
             *
             * @sample {highcharts} highcharts/yaxis/stacklabels-enabled/
             *         Enabled stack total labels
             *
             * @since   2.1.5
             * @product highcharts
             */
            enabled: false,

            /**
             * Callback JavaScript function to format the label. The value is
             * given by `this.total`.
             *
             * @sample {highcharts} highcharts/yaxis/stacklabels-formatter/
             *         Added units to stack total value
             *
             * @type    {Highcharts.FormatterCallbackFunction}
             * @since   2.1.5
             * @product highcharts
             */
            formatter: function () {
                return H.numberFormat(this.total, -1);
            },

            /*= if (build.classic) { =*/

            /**
             * CSS styles for the label.
             *
             * In styled mode, the styles are set in the
             * `.highcharts-stack-label` class.
             *
             * @sample {highcharts} highcharts/yaxis/stacklabels-style/
             *         Red stack total labels
             *
             * @type    {Highcharts.CSSObject}
             * @default {"color": "#666666", "fontSize": "11px", "fontWeight": "bold", "textOutline": "1px contrast"}
             * @since   2.1.5
             * @product highcharts
             */
            style: {
                /**
                 * @ignore
                 */
                color: '${palette.neutralColor100}',
                /**
                 * @ignore
                 */
                fontSize: '11px',
                /**
                 * @ignore
                 */
                fontWeight: 'bold',
                /**
                 * @ignore
                 */
                textOutline: '1px contrast'
            }

            /*= } =*/

        },

        /*= if (build.classic) { =*/

        gridLineWidth: 1,

        lineWidth: 0

        // tickWidth: 0

        /*= } =*/

    },

    /**
     * The Z axis or depth axis for 3D plots.
     *
     * See [the Axis object](/class-reference/Highcharts.Axis) for programmatic
     * access to the axis.
     *
     * @sample {highcharts} highcharts/3d/scatter-zaxis-categories/
     *         Z-Axis with Categories
     * @sample {highcharts} highcharts/3d/scatter-zaxis-grid/
     *         Z-Axis with styling
     *
     * @extends   xAxis
     * @since     5.0.0
     * @product   highcharts
     * @excluding breaks, crosshair, lineColor, lineWidth, nameToX, showEmpty
     * @apioption zAxis
     */

    /**
     * These options extend the defaultOptions for left axes.
     *
     * @private
     * @name Highcharts.Axis#defaultLeftAxisOptions
     * @type {*}
     */
    defaultLeftAxisOptions: {
        labels: {
            x: -15
        },
        title: {
            rotation: 270
        }
    },

    /**
     * These options extend the defaultOptions for right axes.
     *
     * @private
     * @name Highcharts.Axis#defaultRightAxisOptions
     * @type {*}
     */
    defaultRightAxisOptions: {
        labels: {
            x: 15
        },
        title: {
            rotation: 90
        }
    },

    /**
     * These options extend the defaultOptions for bottom axes.
     *
     * @private
     * @name Highcharts.Axis#defaultBottomAxisOptions
     * @type {*}
     */
    defaultBottomAxisOptions: {
        labels: {
            autoRotation: [-45],
            x: 0
            // overflow: undefined,
            // staggerLines: null
        },
        title: {
            rotation: 0
        }
    },
    /**
     * These options extend the defaultOptions for top axes.
     *
     * @private
     * @name Highcharts.Axis#defaultTopAxisOptions
     * @type {*}
     */
    defaultTopAxisOptions: {
        labels: {
            autoRotation: [-45],
            x: 0
            // overflow: undefined
            // staggerLines: null
        },
        title: {
            rotation: 0
        }
    },

    /**
     * Overrideable function to initialize the axis.
     *
     * @see {@link Axis}
     *
     * @function Highcharts.Axis#init
     *
     * @param {Highcharts.Chart} chart
     *
     * @param {Highcharts.Options} userOptions
     *
     * @fires Highcharts.Axis#event:afterInit
     * @fires Highcharts.Axis#event:init
     */
    init: function (chart, userOptions) {


        var isXAxis = userOptions.isX,
            axis = this;

        /**
         * The Chart that the axis belongs to.
         *
         * @name Highcharts.Axis#chart
         * @type {Highcharts.Chart}
         */
        axis.chart = chart;

        /**
         * Whether the axis is horizontal.
         *
         * @name Highcharts.Axis#horiz
         * @type {boolean}
         */
        axis.horiz = chart.inverted && !axis.isZAxis ? !isXAxis : isXAxis;

        // Flag, isXAxis
        axis.isXAxis = isXAxis;

        /**
         * The collection where the axis belongs, for example `xAxis`, `yAxis`
         * or `colorAxis`. Corresponds to properties on Chart, for example
         * {@link Chart.xAxis}.
         *
         * @name Highcharts.Axis#coll
         * @type {string}
         */
        axis.coll = axis.coll || (isXAxis ? 'xAxis' : 'yAxis');

        fireEvent(this, 'init', { userOptions: userOptions });

        axis.opposite = userOptions.opposite; // needed in setOptions

        /**
         * The side on which the axis is rendered. 0 is top, 1 is right, 2 is
         * bottom and 3 is left.
         *
         * @name Highcharts.Axis#side
         * @type {number}
         */
        axis.side = userOptions.side || (axis.horiz ?
                (axis.opposite ? 0 : 2) : // top : bottom
                (axis.opposite ? 1 : 3));  // right : left

        axis.setOptions(userOptions);


        var options = this.options,
            type = options.type,
            isDatetimeAxis = type === 'datetime';

        axis.labelFormatter = options.labels.formatter ||
            axis.defaultLabelFormatter; // can be overwritten by dynamic format


        // Flag, stagger lines or not
        axis.userOptions = userOptions;

        axis.minPixelPadding = 0;


        /**
         * Whether the axis is reversed. Based on the `axis.reversed`,
         * option, but inverted charts have reversed xAxis by default.
         *
         * @name Highcharts.Axis#reversed
         * @type {boolean}
         */
        axis.reversed = options.reversed;
        axis.visible = options.visible !== false;
        axis.zoomEnabled = options.zoomEnabled !== false;

        // Initial categories
        axis.hasNames = type === 'category' || options.categories === true;
        axis.categories = options.categories || axis.hasNames;
        if (!axis.names) { // Preserve on update (#3830)
            axis.names = [];
            axis.names.keys = {};
        }


        // Placeholder for plotlines and plotbands groups
        axis.plotLinesAndBandsGroups = {};

        // Shorthand types
        axis.isLog = type === 'logarithmic';
        axis.isDatetimeAxis = isDatetimeAxis;
        axis.positiveValuesOnly = axis.isLog && !axis.allowNegativeLog;

        // Flag, if axis is linked to another axis
        axis.isLinked = defined(options.linkedTo);

        /**
         * List of major ticks mapped by postition on axis.
         *
         * @name ticks
         * @memberOf Axis
         * @type {Object.<number, Highcharts.Tick>}
         * @see  Highcharts.Tick
         */
        axis.ticks = {};
        axis.labelEdge = [];
        /**
         * List of minor ticks mapped by position on the axis.
         *
         * @name minorTicks
         * @memberOf Axis
         * @type {Object.<number, Highcharts.Tick>}
         *
         * @see  Highcharts.Tick
         */
        axis.minorTicks = {};

        // List of plotLines/Bands
        axis.plotLinesAndBands = [];

        // Alternate bands
        axis.alternateBands = {};

        // Axis metrics
        axis.len = 0;
        axis.minRange = axis.userMinRange = options.minRange || options.maxZoom;
        axis.range = options.range;
        axis.offset = options.offset || 0;


        // Dictionary for stacks
        axis.stacks = {};
        axis.oldStacks = {};
        axis.stacksTouched = 0;


        /**
         * The maximum value of the axis. In a logarithmic axis, this is the
         * logarithm of the real value, and the real value can be obtained from
         * {@link Axis#getExtremes}.
         *
         * @name Highcharts.Axis#max
         * @type {number}
         */
        axis.max = null;
        /**
         * The minimum value of the axis. In a logarithmic axis, this is the
         * logarithm of the real value, and the real value can be obtained from
         * {@link Axis#getExtremes}.
         *
         * @name Highcharts.Axis#min
         * @type {number}
         */
        axis.min = null;


        /**
         * The processed crosshair options.
         *
         * @name Highcharts.Axis#crosshair
         * @type {false|Highcharts.AxisCrosshairOptions}
         */
        axis.crosshair = pick(
            options.crosshair,
            splat(chart.options.tooltip.crosshairs)[isXAxis ? 0 : 1],
            false
        );

        var events = axis.options.events;

        // Register. Don't add it again on Axis.update().
        if (inArray(axis, chart.axes) === -1) { //
            if (isXAxis) { // #2713
                chart.axes.splice(chart.xAxis.length, 0, axis);
            } else {
                chart.axes.push(axis);
            }

            chart[axis.coll].push(axis);
        }

        /**
         * All series associated to the axis.
         *
         * @name Highcharts.Axis#series
         * @type {Array<Highcharts.Series>}
         */
        axis.series = axis.series || []; // populated by Series

        // Reversed axis
        if (
            chart.inverted &&
            !axis.isZAxis &&
            isXAxis &&
            axis.reversed === undefined
        ) {
            axis.reversed = true;
        }

        // register event listeners
        objectEach(events, function (event, eventType) {
            addEvent(axis, eventType, event);
        });

        // extend logarithmic axis
        axis.lin2log = options.linearToLogConverter || axis.lin2log;
        if (axis.isLog) {
            axis.val2lin = axis.log2lin;
            axis.lin2val = axis.lin2log;
        }

        fireEvent(this, 'afterInit');
    },

    /**
     * Merge and set options.
     *
     * @private
     * @function Highcharts.Axis#setOptions
     *
     * @param {Highcharts.AxisOptions} userOptions
     *
     * @fires Highcharts.Axis#event:afterSetOptions
     */
    setOptions: function (userOptions) {
        H.datePropsToTimestamps(userOptions);
        this.options = merge(
            this.defaultOptions,
            this.coll === 'yAxis' && this.defaultYAxisOptions,
            [
                this.defaultTopAxisOptions,
                this.defaultRightAxisOptions,
                this.defaultBottomAxisOptions,
                this.defaultLeftAxisOptions
            ][this.side],
            merge(
                defaultOptions[this.coll], // if set in setOptions (#1053)
                userOptions
            )
        );

        fireEvent(this, 'afterSetOptions', { userOptions: userOptions });
    },

    /**
     * The default label formatter. The context is a special config object for
     * the label. In apps, use the {@link
     * https://api.highcharts.com/highcharts/xAxis.labels.formatter|
     * labels.formatter} instead except when a modification is needed.
     *
     * @private
     * @function Highcharts.Axis#defaultLabelFormatter
     *
     * @return {string}
     */
    defaultLabelFormatter: function () {
        var axis = this.axis,
            value = this.value,
            time = axis.chart.time,
            categories = axis.categories,
            dateTimeLabelFormat = this.dateTimeLabelFormat,
            lang = defaultOptions.lang,
            numericSymbols = lang.numericSymbols,
            numSymMagnitude = lang.numericSymbolMagnitude || 1000,
            i = numericSymbols && numericSymbols.length,
            multi,
            ret,
            formatOption = axis.options.labels.format,

            // make sure the same symbol is added for all labels on a linear
            // axis
            numericSymbolDetector = axis.isLog ?
                Math.abs(value) :
                axis.tickInterval;

        if (formatOption) {
            ret = format(formatOption, this, time);

        } else if (categories) {
            ret = value;

        } else if (dateTimeLabelFormat) { // datetime axis
            ret = time.dateFormat(dateTimeLabelFormat, value);

        } else if (i && numericSymbolDetector >= 1000) {
            // Decide whether we should add a numeric symbol like k (thousands)
            // or M (millions). If we are to enable this in tooltip or other
            // places as well, we can move this logic to the numberFormatter and
            // enable it by a parameter.
            while (i-- && ret === undefined) {
                multi = Math.pow(numSymMagnitude, i + 1);
                if (
                    // Only accept a numeric symbol when the distance is more
                    // than a full unit. So for example if the symbol is k, we
                    // don't accept numbers like 0.5k.
                    numericSymbolDetector >= multi &&
                    // Accept one decimal before the symbol. Accepts 0.5k but
                    // not 0.25k. How does this work with the previous?
                    (value * 10) % multi === 0 &&
                    numericSymbols[i] !== null &&
                    value !== 0
                ) { // #5480
                    ret = H.numberFormat(value / multi, -1) + numericSymbols[i];
                }
            }
        }

        if (ret === undefined) {
            if (Math.abs(value) >= 10000) { // add thousands separators
                ret = H.numberFormat(value, -1);
            } else { // small numbers
                ret = H.numberFormat(value, -1, undefined, ''); // #2466
            }
        }

        return ret;
    },

    /**
     * Get the minimum and maximum for the series of each axis. The function
     * analyzes the axis series and updates `this.dataMin` and `this.dataMax`.
     *
     * @private
     * @function Highcharts.Axis#getSeriesExtremes
     *
     * @fires Highcharts.Axis#event:afterGetSeriesExtremes
     * @fires Highcharts.Axis#event:getSeriesExtremes
     */
    getSeriesExtremes: function () {
        var axis = this,
            chart = axis.chart;

        fireEvent(this, 'getSeriesExtremes', null, function () {

            axis.hasVisibleSeries = false;

            // Reset properties in case we're redrawing (#3353)
            axis.dataMin = axis.dataMax = axis.threshold = null;
            axis.softThreshold = !axis.isXAxis;

            if (axis.buildStacks) {
                axis.buildStacks();
            }

            // loop through this axis' series
            each(axis.series, function (series) {

                if (series.visible || !chart.options.chart.ignoreHiddenSeries) {

                    var seriesOptions = series.options,
                        xData,
                        threshold = seriesOptions.threshold,
                        seriesDataMin,
                        seriesDataMax;

                    axis.hasVisibleSeries = true;

                    // Validate threshold in logarithmic axes
                    if (axis.positiveValuesOnly && threshold <= 0) {
                        threshold = null;
                    }

                    // Get dataMin and dataMax for X axes
                    if (axis.isXAxis) {
                        xData = series.xData;
                        if (xData.length) {
                            // If xData contains values which is not numbers,
                            // then filter them out. To prevent performance hit,
                            // we only do this after we have already found
                            // seriesDataMin because in most cases all data is
                            // valid. #5234.
                            seriesDataMin = arrayMin(xData);
                            seriesDataMax = arrayMax(xData);

                            if (
                                !isNumber(seriesDataMin) &&
                                !(seriesDataMin instanceof Date) // #5010
                            ) {
                                xData = grep(xData, isNumber);
                                // Do it again with valid data
                                seriesDataMin = arrayMin(xData);
                                seriesDataMax = arrayMax(xData);
                            }

                            if (xData.length) {
                                axis.dataMin = Math.min(
                                    pick(axis.dataMin, xData[0], seriesDataMin),
                                    seriesDataMin
                                );
                                axis.dataMax = Math.max(
                                    pick(axis.dataMax, xData[0], seriesDataMax),
                                    seriesDataMax
                                );
                            }
                        }

                    // Get dataMin and dataMax for Y axes, as well as handle
                    // stacking and processed data
                    } else {

                        // Get this particular series extremes
                        series.getExtremes();
                        seriesDataMax = series.dataMax;
                        seriesDataMin = series.dataMin;

                        // Get the dataMin and dataMax so far. If percentage is
                        // used, the min and max are always 0 and 100. If
                        // seriesDataMin and seriesDataMax is null, then series
                        // doesn't have active y data, we continue with nulls
                        if (defined(seriesDataMin) && defined(seriesDataMax)) {
                            axis.dataMin = Math.min(
                                pick(axis.dataMin, seriesDataMin),
                                seriesDataMin
                            );
                            axis.dataMax = Math.max(
                                pick(axis.dataMax, seriesDataMax),
                                seriesDataMax
                            );
                        }

                        // Adjust to threshold
                        if (defined(threshold)) {
                            axis.threshold = threshold;
                        }
                        // If any series has a hard threshold, it takes
                        // precedence
                        if (
                            !seriesOptions.softThreshold ||
                            axis.positiveValuesOnly
                        ) {
                            axis.softThreshold = false;
                        }
                    }
                }
            });
        });

        fireEvent(this, 'afterGetSeriesExtremes');
    },

    /**
     * Translate from axis value to pixel position on the chart, or back. Use
     * the `toPixels` and `toValue` functions in applications.
     *
     * @private
     * @function Highcharts.Axis#translate
     *
     * @param {number} val
     *
     * @param {boolean} [backwards]
     *
     * @param {boolean} [cvsCoord]
     *
     * @param {boolean} [old]
     *
     * @param {boolean} [handleLog]
     *
     * @param {number} [pointPlacement=0]
     *
     * @return {number|undefined}
     */
    translate: function (
        val,
        backwards,
        cvsCoord,
        old,
        handleLog,
        pointPlacement
    ) {
        var axis = this.linkedParent || this, // #1417
            sign = 1,
            cvsOffset = 0,
            localA = old ? axis.oldTransA : axis.transA,
            localMin = old ? axis.oldMin : axis.min,
            returnValue,
            minPixelPadding = axis.minPixelPadding,
            doPostTranslate = (
                axis.isOrdinal ||
                axis.isBroken ||
                (axis.isLog && handleLog)
            ) && axis.lin2val;

        if (!localA) {
            localA = axis.transA;
        }

        // In vertical axes, the canvas coordinates start from 0 at the top like
        // in SVG.
        if (cvsCoord) {
            sign *= -1; // canvas coordinates inverts the value
            cvsOffset = axis.len;
        }

        // Handle reversed axis
        if (axis.reversed) {
            sign *= -1;
            cvsOffset -= sign * (axis.sector || axis.len);
        }

        // From pixels to value
        if (backwards) { // reverse translation

            val = val * sign + cvsOffset;
            val -= minPixelPadding;
            returnValue = val / localA + localMin; // from chart pixel to value
            if (doPostTranslate) { // log and ordinal axes
                returnValue = axis.lin2val(returnValue);
            }

        // From value to pixels
        } else {
            if (doPostTranslate) { // log and ordinal axes
                val = axis.val2lin(val);
            }
            returnValue = isNumber(localMin) ?
                (
                    sign * (val - localMin) * localA +
                    cvsOffset +
                    (sign * minPixelPadding) +
                    (isNumber(pointPlacement) ? localA * pointPlacement : 0)
                ) :
                undefined;
        }

        return returnValue;
    },

    /**
     * Translate a value in terms of axis units into pixels within the chart.
     *
     * @function Highcharts.Axis#toPixels
     *
     * @param {number} value
     *        A value in terms of axis units.
     *
     * @param {boolean} paneCoordinates
     *        Whether to return the pixel coordinate relative to the chart or
     *        just the axis/pane itself.
     *
     * @return {number}
     *         Pixel position of the value on the chart or axis.
     */
    toPixels: function (value, paneCoordinates) {
        return this.translate(value, false, !this.horiz, null, true) +
            (paneCoordinates ? 0 : this.pos);
    },

    /**
     * Translate a pixel position along the axis to a value in terms of axis
     * units.
     *
     * @function Highcharts.Axis#toValue
     *
     * @param {number} pixel
     *        The pixel value coordinate.
     *
     * @param {boolean} paneCoordiantes
     *        Whether the input pixel is relative to the chart or just the
     *        axis/pane itself.
     *
     * @return {number}
     *         The axis value.
     */
    toValue: function (pixel, paneCoordinates) {
        return this.translate(
            pixel - (paneCoordinates ? 0 : this.pos),
            true,
            !this.horiz,
            null,
            true
        );
    },

    /**
     * Create the path for a plot line that goes from the given value on
     * this axis, across the plot to the opposite side. Also used internally for
     * grid lines and crosshairs.
     *
     * @function Highcharts.Axis#getPlotLinePath
     *
     * @param {number} value
     *        Axis value.
     *
     * @param {number} [lineWidth=1]
     *        Used for calculation crisp line coordinates.
     *
     * @param {boolean} [old=false]
     *        Use old coordinates (for resizing and rescaling).
     *
     * @param {boolean|string} [force=false]
     *        If `false`, the function will return null when it falls outside
     *        the axis bounds. If `true`, the function will return a path
     *        aligned to the plot area sides if it falls outside. If `pass`, it
     *        will return a path outside.
     *
     * @param {number} [translatedValue]
     *        If given, return the plot line path of a pixel position on the
     *        axis.
     *
     * @return {Array<string|number>}
     *         The SVG path definition for the plot line.
     */
    getPlotLinePath: function (value, lineWidth, old, force, translatedValue) {
        var axis = this,
            chart = axis.chart,
            axisLeft = axis.left,
            axisTop = axis.top,
            x1,
            y1,
            x2,
            y2,
            cHeight = (old && chart.oldChartHeight) || chart.chartHeight,
            cWidth = (old && chart.oldChartWidth) || chart.chartWidth,
            skip,
            transB = axis.transB,
            /**
             * Check if x is between a and b. If not, either move to a/b
             * or skip, depending on the force parameter.
             */
            between = function (x, a, b) {
                if (force !== 'pass' && x < a || x > b) {
                    if (force) {
                        x = Math.min(Math.max(a, x), b);
                    } else {
                        skip = true;
                    }
                }
                return x;
            };

        translatedValue = pick(
            translatedValue,
            axis.translate(value, null, null, old)
        );
        // Keep the translated value within sane bounds, and avoid Infinity to
        // fail the isNumber test (#7709).
        translatedValue = Math.min(Math.max(-1e5, translatedValue), 1e5);


        x1 = x2 = Math.round(translatedValue + transB);
        y1 = y2 = Math.round(cHeight - translatedValue - transB);
        if (!isNumber(translatedValue)) { // no min or max
            skip = true;
            force = false; // #7175, don't force it when path is invalid
        } else if (axis.horiz) {
            y1 = axisTop;
            y2 = cHeight - axis.bottom;
            x1 = x2 = between(x1, axisLeft, axisLeft + axis.width);
        } else {
            x1 = axisLeft;
            x2 = cWidth - axis.right;
            y1 = y2 = between(y1, axisTop, axisTop + axis.height);
        }
        return skip && !force ?
            null :
            chart.renderer.crispLine(
                ['M', x1, y1, 'L', x2, y2],
                lineWidth || 1
            );
    },

    /**
     * Internal function to et the tick positions of a linear axis to round
     * values like whole tens or every five.
     *
     * @function Highcharts.Axis#getLinearTickPositions
     *
     * @param {number} tickInterval
     *        The normalized tick interval.
     *
     * @param {number} min
     *        Axis minimum.
     *
     * @param {number} max
     *        Axis maximum.
     *
     * @return {Array<number>}
     *         An array of axis values where ticks should be placed.
     */
    getLinearTickPositions: function (tickInterval, min, max) {
        var pos,
            lastPos,
            roundedMin =
                correctFloat(Math.floor(min / tickInterval) * tickInterval),
            roundedMax =
                correctFloat(Math.ceil(max / tickInterval) * tickInterval),
            tickPositions = [],
            precision;

        // When the precision is higher than what we filter out in
        // correctFloat, skip it (#6183).
        if (correctFloat(roundedMin + tickInterval) === roundedMin) {
            precision = 20;
        }

        // For single points, add a tick regardless of the relative position
        // (#2662, #6274)
        if (this.single) {
            return [min];
        }

        // Populate the intermediate values
        pos = roundedMin;
        while (pos <= roundedMax) {

            // Place the tick on the rounded value
            tickPositions.push(pos);

            // Always add the raw tickInterval, not the corrected one.
            pos = correctFloat(
                pos + tickInterval,
                precision
            );

            // If the interval is not big enough in the current min - max range
            // to actually increase the loop variable, we need to break out to
            // prevent endless loop. Issue #619
            if (pos === lastPos) {
                break;
            }

            // Record the last value
            lastPos = pos;
        }
        return tickPositions;
    },

    /**
     * Resolve the new minorTicks/minorTickInterval options into the legacy
     * loosely typed minorTickInterval option.
     *
     * @function Highcharts.Axis#getMinorTickInterval
     *
     * @return {number|'auto'|null}
     */
    getMinorTickInterval: function () {
        var options = this.options;

        if (options.minorTicks === true) {
            return pick(options.minorTickInterval, 'auto');
        }
        if (options.minorTicks === false) {
            return null;
        }
        return options.minorTickInterval;
    },

    /**
     * Internal function to return the minor tick positions. For logarithmic
     * axes, the same logic as for major ticks is reused.
     *
     * @function Highcharts.Axis#getMinorTickPositions
     *
     * @return {Array<number>}
     *         An array of axis values where ticks should be placed.
     */
    getMinorTickPositions: function () {
        var axis = this,
            options = axis.options,
            tickPositions = axis.tickPositions,
            minorTickInterval = axis.minorTickInterval,
            minorTickPositions = [],
            pos,
            pointRangePadding = axis.pointRangePadding || 0,
            min = axis.min - pointRangePadding, // #1498
            max = axis.max + pointRangePadding, // #1498
            range = max - min;

        // If minor ticks get too dense, they are hard to read, and may cause
        // long running script. So we don't draw them.
        if (range && range / minorTickInterval < axis.len / 3) { // #3875

            if (axis.isLog) {
                // For each interval in the major ticks, compute the minor ticks
                // separately.
                each(this.paddedTicks, function (pos, i, paddedTicks) {
                    if (i) {
                        minorTickPositions.push.apply(
                            minorTickPositions,
                            axis.getLogTickPositions(
                                minorTickInterval,
                                paddedTicks[i - 1],
                                paddedTicks[i],
                                true
                            )
                        );
                    }
                });

            } else if (
                axis.isDatetimeAxis &&
                this.getMinorTickInterval() === 'auto'
            ) { // #1314
                minorTickPositions = minorTickPositions.concat(
                    axis.getTimeTicks(
                        axis.normalizeTimeTickInterval(minorTickInterval),
                        min,
                        max,
                        options.startOfWeek
                    )
                );
            } else {
                for (
                    pos = min + (tickPositions[0] - min) % minorTickInterval;
                    pos <= max;
                    pos += minorTickInterval
                ) {
                    // Very, very, tight grid lines (#5771)
                    if (pos === minorTickPositions[0]) {
                        break;
                    }
                    minorTickPositions.push(pos);
                }
            }
        }

        if (minorTickPositions.length !== 0) {
            axis.trimTicks(minorTickPositions); // #3652 #3743 #1498 #6330
        }
        return minorTickPositions;
    },

    /**
     * Adjust the min and max for the minimum range. Keep in mind that the
     * series data is not yet processed, so we don't have information on data
     * cropping and grouping, or updated axis.pointRange or series.pointRange.
     * The data can't be processed until we have finally established min and
     * max.
     *
     * @private
     * @function Highcharts.Axis#adjustForMinRange
     */
    adjustForMinRange: function () {
        var axis = this,
            options = axis.options,
            min = axis.min,
            max = axis.max,
            zoomOffset,
            spaceAvailable,
            closestDataRange,
            i,
            distance,
            xData,
            loopLength,
            minArgs,
            maxArgs,
            minRange;

        // Set the automatic minimum range based on the closest point distance
        if (axis.isXAxis && axis.minRange === undefined && !axis.isLog) {

            if (defined(options.min) || defined(options.max)) {
                axis.minRange = null; // don't do this again

            } else {

                // Find the closest distance between raw data points, as opposed
                // to closestPointRange that applies to processed points
                // (cropped and grouped)
                each(axis.series, function (series) {
                    xData = series.xData;
                    loopLength = series.xIncrement ? 1 : xData.length - 1;
                    for (i = loopLength; i > 0; i--) {
                        distance = xData[i] - xData[i - 1];
                        if (
                            closestDataRange === undefined ||
                            distance < closestDataRange
                        ) {
                            closestDataRange = distance;
                        }
                    }
                });
                axis.minRange = Math.min(
                    closestDataRange * 5,
                    axis.dataMax - axis.dataMin
                );
            }
        }

        // if minRange is exceeded, adjust
        if (max - min < axis.minRange) {

            spaceAvailable = axis.dataMax - axis.dataMin >= axis.minRange;
            minRange = axis.minRange;
            zoomOffset = (minRange - max + min) / 2;

            // if min and max options have been set, don't go beyond it
            minArgs = [min - zoomOffset, pick(options.min, min - zoomOffset)];
            // If space is available, stay within the data range
            if (spaceAvailable) {
                minArgs[2] = axis.isLog ?
                    axis.log2lin(axis.dataMin) :
                    axis.dataMin;
            }
            min = arrayMax(minArgs);

            maxArgs = [min + minRange, pick(options.max, min + minRange)];
            // If space is availabe, stay within the data range
            if (spaceAvailable) {
                maxArgs[2] = axis.isLog ?
                    axis.log2lin(axis.dataMax) :
                    axis.dataMax;
            }

            max = arrayMin(maxArgs);

            // now if the max is adjusted, adjust the min back
            if (max - min < minRange) {
                minArgs[0] = max - minRange;
                minArgs[1] = pick(options.min, max - minRange);
                min = arrayMax(minArgs);
            }
        }

        // Record modified extremes
        axis.min = min;
        axis.max = max;
    },

    /**
     * Find the closestPointRange across all series.
     *
     * @private
     * @function Highcharts.Axis#getClosest
     *
     * @return {number}
     */
    getClosest: function () {
        var ret;

        if (this.categories) {
            ret = 1;
        } else {
            each(this.series, function (series) {
                var seriesClosest = series.closestPointRange,
                    visible = series.visible ||
                        !series.chart.options.chart.ignoreHiddenSeries;

                if (
                    !series.noSharedTooltip &&
                    defined(seriesClosest) &&
                    visible
                ) {
                    ret = defined(ret) ?
                        Math.min(ret, seriesClosest) :
                        seriesClosest;
                }
            });
        }
        return ret;
    },

    /**
     * When a point name is given and no x, search for the name in the existing
     * categories, or if categories aren't provided, search names or create a
     * new category (#2522).
     *
     * @private
     * @function Highcharts.Axis#nameToX
     *
     * @param {Highcharts.Point} point
     *        The point to inspect.
     *
     * @return {number}
     *         The X value that the point is given.
     */
    nameToX: function (point) {
        var explicitCategories = isArray(this.categories),
            names = explicitCategories ? this.categories : this.names,
            nameX = point.options.x,
            x;

        point.series.requireSorting = false;

        if (!defined(nameX)) {
            nameX = this.options.uniqueNames === false ?
                point.series.autoIncrement() :
                (
                    explicitCategories ?
                        inArray(point.name, names) :
                        pick(names.keys[point.name], -1)

                );
        }
        if (nameX === -1) { // Not found in currenct categories
            if (!explicitCategories) {
                x = names.length;
            }
        } else {
            x = nameX;
        }

        // Write the last point's name to the names array
        if (x !== undefined) {
            this.names[x] = point.name;
            // Backwards mapping is much faster than array searching (#7725)
            this.names.keys[point.name] = x;
        }

        return x;
    },

    /**
     * When changes have been done to series data, update the axis.names.
     *
     * @private
     * @function Highcharts.Axis#updateNames
     */
    updateNames: function () {
        var axis = this,
            names = this.names,
            i = names.length;

        if (i > 0) {
            each(H.keys(names.keys), function (key) {
                delete names.keys[key];
            });
            names.length = 0;

            this.minRange = this.userMinRange; // Reset
            each(this.series || [], function (series) {

                // Reset incrementer (#5928)
                series.xIncrement = null;

                // When adding a series, points are not yet generated
                if (!series.points || series.isDirtyData) {
                    series.processData();
                    series.generatePoints();
                }

                each(series.points, function (point, i) {
                    var x;
                    if (point.options) {
                        x = axis.nameToX(point);
                        if (x !== undefined && x !== point.x) {
                            point.x = x;
                            series.xData[i] = x;
                        }
                    }
                });
            });
        }
    },

    /**
     * Update translation information.
     *
     * @private
     * @function Highcharts.Axis#setAxisTranslation
     *
     * @param {boolean} saveOld
     *
     * @fires Highcharts.Axis#event:afterSetAxisTranslation
     */
    setAxisTranslation: function (saveOld) {
        var axis = this,
            range = axis.max - axis.min,
            pointRange = axis.axisPointRange || 0,
            closestPointRange,
            minPointOffset = 0,
            pointRangePadding = 0,
            linkedParent = axis.linkedParent,
            ordinalCorrection,
            hasCategories = !!axis.categories,
            transA = axis.transA,
            isXAxis = axis.isXAxis;

        // Adjust translation for padding. Y axis with categories need to go
        // through the same (#1784).
        if (isXAxis || hasCategories || pointRange) {

            // Get the closest points
            closestPointRange = axis.getClosest();

            if (linkedParent) {
                minPointOffset = linkedParent.minPointOffset;
                pointRangePadding = linkedParent.pointRangePadding;
            } else {
                each(axis.series, function (series) {
                    var seriesPointRange = hasCategories ?
                        1 :
                        (
                            isXAxis ?
                                pick(
                                    series.options.pointRange,
                                    closestPointRange,
                                    0
                                ) :
                                (axis.axisPointRange || 0)
                        ), // #2806
                        pointPlacement = series.options.pointPlacement;

                    pointRange = Math.max(pointRange, seriesPointRange);

                    if (!axis.single) {
                        // minPointOffset is the value padding to the left of
                        // the axis in order to make room for points with a
                        // pointRange, typically columns. When the
                        // pointPlacement option is 'between' or 'on', this
                        // padding does not apply.
                        minPointOffset = Math.max(
                            minPointOffset,
                            isString(pointPlacement) ? 0 : seriesPointRange / 2
                        );

                        // Determine the total padding needed to the length of
                        // the axis to make room for the pointRange. If the
                        // series' pointPlacement is 'on', no padding is added.
                        pointRangePadding = Math.max(
                            pointRangePadding,
                            pointPlacement === 'on' ? 0 : seriesPointRange
                        );
                    }
                });
            }

            // Record minPointOffset and pointRangePadding
            ordinalCorrection = axis.ordinalSlope && closestPointRange ?
                axis.ordinalSlope / closestPointRange :
                1; // #988, #1853
            axis.minPointOffset = minPointOffset =
                minPointOffset * ordinalCorrection;
            axis.pointRangePadding =
                pointRangePadding = pointRangePadding * ordinalCorrection;

            // pointRange means the width reserved for each point, like in a
            // column chart
            axis.pointRange = Math.min(pointRange, range);

            // closestPointRange means the closest distance between points. In
            // columns it is mostly equal to pointRange, but in lines pointRange
            // is 0 while closestPointRange is some other value
            if (isXAxis) {
                axis.closestPointRange = closestPointRange;
            }
        }

        // Secondary values
        if (saveOld) {
            axis.oldTransA = transA;
        }
        axis.translationSlope = axis.transA = transA =
            axis.staticScale ||
            axis.len / ((range + pointRangePadding) || 1);

        // Translation addend
        axis.transB = axis.horiz ? axis.left : axis.bottom;
        axis.minPixelPadding = transA * minPointOffset;

        fireEvent(this, 'afterSetAxisTranslation');
    },

    /**
     * @private
     * @function Highcharts.Axis#minFromRange
     *
     * @return {number}
     */
    minFromRange: function () {
        return this.max - this.range;
    },

    /**
     * Set the tick positions to round values and optionally extend the extremes
     * to the nearest tick.
     *
     * @private
     * @function Highcharts.Axis#setTickInterval
     *
     * @param {boolean} secondPass
     *
     * @fires Highcharts.Axis#event:foundExtremes
     */
    setTickInterval: function (secondPass) {
        var axis = this,
            chart = axis.chart,
            options = axis.options,
            isLog = axis.isLog,
            isDatetimeAxis = axis.isDatetimeAxis,
            isXAxis = axis.isXAxis,
            isLinked = axis.isLinked,
            maxPadding = options.maxPadding,
            minPadding = options.minPadding,
            length,
            linkedParentExtremes,
            tickIntervalOption = options.tickInterval,
            minTickInterval,
            tickPixelIntervalOption = options.tickPixelInterval,
            categories = axis.categories,
            threshold = isNumber(axis.threshold) ? axis.threshold : null,
            softThreshold = axis.softThreshold,
            thresholdMin,
            thresholdMax,
            hardMin,
            hardMax;

        if (!isDatetimeAxis && !categories && !isLinked) {
            this.getTickAmount();
        }

        // Min or max set either by zooming/setExtremes or initial options
        hardMin = pick(axis.userMin, options.min);
        hardMax = pick(axis.userMax, options.max);

        // Linked axis gets the extremes from the parent axis
        if (isLinked) {
            axis.linkedParent = chart[axis.coll][options.linkedTo];
            linkedParentExtremes = axis.linkedParent.getExtremes();
            axis.min = pick(
                linkedParentExtremes.min,
                linkedParentExtremes.dataMin
            );
            axis.max = pick(
                linkedParentExtremes.max,
                linkedParentExtremes.dataMax
            );
            if (options.type !== axis.linkedParent.options.type) {
                H.error(11, 1); // Can't link axes of different type
            }

        // Initial min and max from the extreme data values
        } else {

            // Adjust to hard threshold
            if (!softThreshold && defined(threshold)) {
                if (axis.dataMin >= threshold) {
                    thresholdMin = threshold;
                    minPadding = 0;
                } else if (axis.dataMax <= threshold) {
                    thresholdMax = threshold;
                    maxPadding = 0;
                }
            }

            axis.min = pick(hardMin, thresholdMin, axis.dataMin);
            axis.max = pick(hardMax, thresholdMax, axis.dataMax);

        }

        if (isLog) {
            if (
                axis.positiveValuesOnly &&
                !secondPass &&
                Math.min(axis.min, pick(axis.dataMin, axis.min)) <= 0
            ) { // #978
                H.error(10, 1); // Can't plot negative values on log axis
            }
            // The correctFloat cures #934, float errors on full tens. But it
            // was too aggressive for #4360 because of conversion back to lin,
            // therefore use precision 15.
            axis.min = correctFloat(axis.log2lin(axis.min), 15);
            axis.max = correctFloat(axis.log2lin(axis.max), 15);
        }

        // handle zoomed range
        if (axis.range && defined(axis.max)) {
            axis.userMin = axis.min = hardMin =
                Math.max(axis.dataMin, axis.minFromRange()); // #618, #6773
            axis.userMax = hardMax = axis.max;

            axis.range = null;  // don't use it when running setExtremes
        }

        // Hook for Highstock Scroller. Consider combining with beforePadding.
        fireEvent(axis, 'foundExtremes');

        // Hook for adjusting this.min and this.max. Used by bubble series.
        if (axis.beforePadding) {
            axis.beforePadding();
        }

        // adjust min and max for the minimum range
        axis.adjustForMinRange();

        // Pad the values to get clear of the chart's edges. To avoid
        // tickInterval taking the padding into account, we do this after
        // computing tick interval (#1337).
        if (
            !categories &&
            !axis.axisPointRange &&
            !axis.usePercentage &&
            !isLinked &&
            defined(axis.min) &&
            defined(axis.max)
        ) {
            length = axis.max - axis.min;
            if (length) {
                if (!defined(hardMin) && minPadding) {
                    axis.min -= length * minPadding;
                }
                if (!defined(hardMax) && maxPadding) {
                    axis.max += length * maxPadding;
                }
            }
        }

        // Handle options for floor, ceiling, softMin and softMax (#6359)
        if (isNumber(options.softMin) && !isNumber(axis.userMin)) {
            axis.min = Math.min(axis.min, options.softMin);
        }
        if (isNumber(options.softMax) && !isNumber(axis.userMax)) {
            axis.max = Math.max(axis.max, options.softMax);
        }
        if (isNumber(options.floor)) {
            axis.min = Math.max(axis.min, options.floor);
        }
        if (isNumber(options.ceiling)) {
            axis.max = Math.min(axis.max, options.ceiling);
        }


        // When the threshold is soft, adjust the extreme value only if the data
        // extreme and the padded extreme land on either side of the threshold.
        // For example, a series of [0, 1, 2, 3] would make the yAxis add a tick
        // for -1 because of the default minPadding and startOnTick options.
        // This is prevented by the softThreshold option.
        if (softThreshold && defined(axis.dataMin)) {
            threshold = threshold || 0;
            if (
                !defined(hardMin) &&
                axis.min < threshold &&
                axis.dataMin >= threshold
            ) {
                axis.min = threshold;

            } else if (
                !defined(hardMax) &&
                axis.max > threshold &&
                axis.dataMax <= threshold
            ) {
                axis.max = threshold;
            }
        }


        // get tickInterval
        if (
            axis.min === axis.max ||
            axis.min === undefined ||
            axis.max === undefined
        ) {
            axis.tickInterval = 1;

        } else if (
            isLinked &&
            !tickIntervalOption &&
            tickPixelIntervalOption ===
                axis.linkedParent.options.tickPixelInterval
        ) {
            axis.tickInterval = tickIntervalOption =
                axis.linkedParent.tickInterval;

        } else {
            axis.tickInterval = pick(
                tickIntervalOption,
                this.tickAmount ?
                    ((axis.max - axis.min) / Math.max(this.tickAmount - 1, 1)) :
                    undefined,
                // For categoried axis, 1 is default, for linear axis use
                // tickPix
                categories ?
                    1 :
                    // don't let it be more than the data range
                    (axis.max - axis.min) * tickPixelIntervalOption /
                        Math.max(axis.len, tickPixelIntervalOption)
            );
        }

        /**
         * Now we're finished detecting min and max, crop and group series data.
         * This is in turn needed in order to find tick positions in
         * ordinal axes.
         */
        if (isXAxis && !secondPass) {
            each(axis.series, function (series) {
                series.processData(
                    axis.min !== axis.oldMin || axis.max !== axis.oldMax
                );
            });
        }

        // set the translation factor used in translate function
        axis.setAxisTranslation(true);

        // hook for ordinal axes and radial axes
        if (axis.beforeSetTickPositions) {
            axis.beforeSetTickPositions();
        }

        // hook for extensions, used in Highstock ordinal axes
        if (axis.postProcessTickInterval) {
            axis.tickInterval = axis.postProcessTickInterval(axis.tickInterval);
        }

        // In column-like charts, don't cramp in more ticks than there are
        // points (#1943, #4184)
        if (axis.pointRange && !tickIntervalOption) {
            axis.tickInterval = Math.max(axis.pointRange, axis.tickInterval);
        }

        // Before normalizing the tick interval, handle minimum tick interval.
        // This applies only if tickInterval is not defined.
        minTickInterval = pick(
            options.minTickInterval,
            axis.isDatetimeAxis && axis.closestPointRange
        );
        if (!tickIntervalOption && axis.tickInterval < minTickInterval) {
            axis.tickInterval = minTickInterval;
        }

        // for linear axes, get magnitude and normalize the interval
        if (!isDatetimeAxis && !isLog && !tickIntervalOption) {
            axis.tickInterval = normalizeTickInterval(
                axis.tickInterval,
                null,
                getMagnitude(axis.tickInterval),
                // If the tick interval is between 0.5 and 5 and the axis max is
                // in the order of thousands, chances are we are dealing with
                // years. Don't allow decimals. #3363.
                pick(
                    options.allowDecimals,
                    !(
                        axis.tickInterval > 0.5 &&
                        axis.tickInterval < 5 &&
                        axis.max > 1000 &&
                        axis.max < 9999
                    )
                ),
                !!this.tickAmount
            );
        }

        // Prevent ticks from getting so close that we can't draw the labels
        if (!this.tickAmount) {
            axis.tickInterval = axis.unsquish();
        }

        this.setTickPositions();
    },

    /**
     * Now we have computed the normalized tickInterval, get the tick positions
     *
     * @function Highcharts.Axis#setTickPositions
     *
     * @fires Highcharts.Axis#event:afterSetTickPositions
     */
    setTickPositions: function () {

        var options = this.options,
            tickPositions,
            tickPositionsOption = options.tickPositions,
            minorTickIntervalOption = this.getMinorTickInterval(),
            tickPositioner = options.tickPositioner,
            startOnTick = options.startOnTick,
            endOnTick = options.endOnTick;

        // Set the tickmarkOffset
        this.tickmarkOffset = (
            this.categories &&
            options.tickmarkPlacement === 'between' &&
            this.tickInterval === 1
        ) ? 0.5 : 0; // #3202


        // get minorTickInterval
        this.minorTickInterval =
            minorTickIntervalOption === 'auto' &&
            this.tickInterval ?
                this.tickInterval / 5 :
                minorTickIntervalOption;

        // When there is only one point, or all points have the same value on
        // this axis, then min and max are equal and tickPositions.length is 0
        // or 1. In this case, add some padding in order to center the point,
        // but leave it with one tick. #1337.
        this.single =
            this.min === this.max &&
            defined(this.min) &&
            !this.tickAmount &&
            (
                // Data is on integer (#6563)
                parseInt(this.min, 10) === this.min ||

                // Between integers and decimals are not allowed (#6274)
                options.allowDecimals !== false
            );

        // Find the tick positions. Work on a copy (#1565)
        this.tickPositions = tickPositions =
            tickPositionsOption && tickPositionsOption.slice();
        if (!tickPositions) {

            // Too many ticks (#6405). Create a friendly warning and provide two
            // ticks so at least we can show the data series.
            if (
                !this.ordinalPositions &&
                (
                    (this.max - this.min) / this.tickInterval >
                    Math.max(2 * this.len, 200)
                )
            ) {
                tickPositions = [this.min, this.max];
                H.error(19);

            } else if (this.isDatetimeAxis) {
                tickPositions = this.getTimeTicks(
                    this.normalizeTimeTickInterval(
                        this.tickInterval,
                        options.units
                    ),
                    this.min,
                    this.max,
                    options.startOfWeek,
                    this.ordinalPositions,
                    this.closestPointRange,
                    true
                );
            } else if (this.isLog) {
                tickPositions = this.getLogTickPositions(
                    this.tickInterval,
                    this.min,
                    this.max
                );
            } else {
                tickPositions = this.getLinearTickPositions(
                    this.tickInterval,
                    this.min,
                    this.max
                );
            }

            // Too dense ticks, keep only the first and last (#4477)
            if (tickPositions.length > this.len) {
                tickPositions = [tickPositions[0], tickPositions.pop()];
                // Reduce doubled value (#7339)
                if (tickPositions[0] === tickPositions[1]) {
                    tickPositions.length = 1;
                }
            }

            this.tickPositions = tickPositions;

            // Run the tick positioner callback, that allows modifying auto tick
            // positions.
            if (tickPositioner) {
                tickPositioner = tickPositioner.apply(
                    this,
                    [this.min, this.max]
                );
                if (tickPositioner) {
                    this.tickPositions = tickPositions = tickPositioner;
                }
            }

        }

        // Reset min/max or remove extremes based on start/end on tick
        this.paddedTicks = tickPositions.slice(0); // Used for logarithmic minor
        this.trimTicks(tickPositions, startOnTick, endOnTick);
        if (!this.isLinked) {

            // Substract half a unit (#2619, #2846, #2515, #3390),
            // but not in case of multiple ticks (#6897)
            if (this.single && tickPositions.length < 2) {
                this.min -= 0.5;
                this.max += 0.5;
            }
            if (!tickPositionsOption && !tickPositioner) {
                this.adjustTickAmount();
            }
        }

        fireEvent(this, 'afterSetTickPositions');
    },

    /**
     * Handle startOnTick and endOnTick by either adapting to padding min/max or
     * rounded min/max. Also handle single data points.
     *
     * @private
     * @function Highcharts.Axis#trimTicks
     *
     * @param {Array<number>} tickPositions
     *
     * @param {boolean} startOnTicl
     *
     * @param {boolean} endOnTick
     */
    trimTicks: function (tickPositions, startOnTick, endOnTick) {
        var roundedMin = tickPositions[0],
            roundedMax = tickPositions[tickPositions.length - 1],
            minPointOffset = this.minPointOffset || 0;

        if (!this.isLinked) {
            if (startOnTick && roundedMin !== -Infinity) { // #6502
                this.min = roundedMin;
            } else {
                while (this.min - minPointOffset > tickPositions[0]) {
                    tickPositions.shift();
                }
            }

            if (endOnTick) {
                this.max = roundedMax;
            } else {
                while (this.max + minPointOffset <
                        tickPositions[tickPositions.length - 1]) {
                    tickPositions.pop();
                }
            }

            // If no tick are left, set one tick in the middle (#3195)
            if (
                tickPositions.length === 0 &&
                defined(roundedMin) &&
                !this.options.tickPositions
            ) {
                tickPositions.push((roundedMax + roundedMin) / 2);
            }
        }
    },

    /**
     * Check if there are multiple axes in the same pane.
     *
     * @private
     * @function Highcharts.Axis#alignToOthers
     *
     * @return {boolean}
     *         True if there are other axes.
     */
    alignToOthers: function () {
        var others = {}, // Whether there is another axis to pair with this one
            hasOther,
            options = this.options;

        if (
            // Only if alignTicks is true
            this.chart.options.chart.alignTicks !== false &&
            options.alignTicks !== false &&

            // Disabled when startOnTick or endOnTick are false (#7604)
            options.startOnTick !== false &&
            options.endOnTick !== false &&

            // Don't try to align ticks on a log axis, they are not evenly
            // spaced (#6021)
            !this.isLog
        ) {
            each(this.chart[this.coll], function (axis) {
                var otherOptions = axis.options,
                    horiz = axis.horiz,
                    key = [
                        horiz ? otherOptions.left : otherOptions.top,
                        otherOptions.width,
                        otherOptions.height,
                        otherOptions.pane
                    ].join(',');


                if (axis.series.length) { // #4442
                    if (others[key]) {
                        hasOther = true; // #4201
                    } else {
                        others[key] = 1;
                    }
                }
            });
        }
        return hasOther;
    },

    /**
     * Find the max ticks of either the x and y axis collection, and record it
     * in `this.tickAmount`.
     *
     * @private
     * @function Highcharts.Axis#getTickAmount
     */
    getTickAmount: function () {
        var options = this.options,
            tickAmount = options.tickAmount,
            tickPixelInterval = options.tickPixelInterval;

        if (
            !defined(options.tickInterval) &&
            this.len < tickPixelInterval &&
            !this.isRadial &&
            !this.isLog &&
            options.startOnTick &&
            options.endOnTick
        ) {
            tickAmount = 2;
        }

        if (!tickAmount && this.alignToOthers()) {
            // Add 1 because 4 tick intervals require 5 ticks (including first
            // and last)
            tickAmount = Math.ceil(this.len / tickPixelInterval) + 1;
        }

        // For tick amounts of 2 and 3, compute five ticks and remove the
        // intermediate ones. This prevents the axis from adding ticks that are
        // too far away from the data extremes.
        if (tickAmount < 4) {
            this.finalTickAmt = tickAmount;
            tickAmount = 5;
        }

        this.tickAmount = tickAmount;
    },

    /**
     * When using multiple axes, adjust the number of ticks to match the highest
     * number of ticks in that group.
     *
     * @private
     * @function Highcharts.Axis#adjustTickAmount
     */
    adjustTickAmount: function () {
        var tickInterval = this.tickInterval,
            tickPositions = this.tickPositions,
            tickAmount = this.tickAmount,
            finalTickAmt = this.finalTickAmt,
            currentTickAmount = tickPositions && tickPositions.length,
            threshold = pick(this.threshold, this.softThreshold ? 0 : null),
            i,
            len;

        if (this.hasData()) {
            if (currentTickAmount < tickAmount) {
                while (tickPositions.length < tickAmount) {

                    // Extend evenly for both sides unless we're on the
                    // threshold (#3965)
                    if (
                        tickPositions.length % 2 ||
                        this.min === threshold
                    ) {
                        // to the end
                        tickPositions.push(correctFloat(
                            tickPositions[tickPositions.length - 1] +
                            tickInterval
                        ));
                    } else {
                        // to the start
                        tickPositions.unshift(correctFloat(
                            tickPositions[0] - tickInterval
                        ));
                    }
                }
                this.transA *= (currentTickAmount - 1) / (tickAmount - 1);
                this.min = tickPositions[0];
                this.max = tickPositions[tickPositions.length - 1];

            // We have too many ticks, run second pass to try to reduce ticks
            } else if (currentTickAmount > tickAmount) {
                this.tickInterval *= 2;
                this.setTickPositions();
            }

            // The finalTickAmt property is set in getTickAmount
            if (defined(finalTickAmt)) {
                i = len = tickPositions.length;
                while (i--) {
                    if (
                        // Remove every other tick
                        (finalTickAmt === 3 && i % 2 === 1) ||
                        // Remove all but first and last
                        (finalTickAmt <= 2 && i > 0 && i < len - 1)
                    ) {
                        tickPositions.splice(i, 1);
                    }
                }
                this.finalTickAmt = undefined;
            }
        }
    },

    /**
     * Set the scale based on data min and max, user set min and max or options.
     *
     * @private
     * @function Highcharts.Axis#setScale
     *
     * @fires Highcharts.Axis#event:afterSetScale
     */
    setScale: function () {
        var axis = this,
            isDirtyData,
            isDirtyAxisLength;

        axis.oldMin = axis.min;
        axis.oldMax = axis.max;
        axis.oldAxisLength = axis.len;

        // set the new axisLength
        axis.setAxisSize();
        isDirtyAxisLength = axis.len !== axis.oldAxisLength;

        // is there new data?
        each(axis.series, function (series) {
            if (
                series.isDirtyData ||
                series.isDirty ||
                // When x axis is dirty, we need new data extremes for y as well
                series.xAxis.isDirty
            ) {
                isDirtyData = true;
            }
        });

        // do we really need to go through all this?
        if (
            isDirtyAxisLength ||
            isDirtyData ||
            axis.isLinked ||
            axis.forceRedraw ||
            axis.userMin !== axis.oldUserMin ||
            axis.userMax !== axis.oldUserMax ||
            axis.alignToOthers()
        ) {

            if (axis.resetStacks) {
                axis.resetStacks();
            }

            axis.forceRedraw = false;

            // get data extremes if needed
            axis.getSeriesExtremes();

            // get fixed positions based on tickInterval
            axis.setTickInterval();

            // record old values to decide whether a rescale is necessary later
            // on (#540)
            axis.oldUserMin = axis.userMin;
            axis.oldUserMax = axis.userMax;

            // Mark as dirty if it is not already set to dirty and extremes have
            // changed. #595.
            if (!axis.isDirty) {
                axis.isDirty =
                    isDirtyAxisLength ||
                    axis.min !== axis.oldMin ||
                    axis.max !== axis.oldMax;
            }
        } else if (axis.cleanStacks) {
            axis.cleanStacks();
        }

        fireEvent(this, 'afterSetScale');
    },

    /**
     * Set the minimum and maximum of the axes after render time. If the
     * `startOnTick` and `endOnTick` options are true, the minimum and maximum
     * values are rounded off to the nearest tick. To prevent this, these
     * options can be set to false before calling setExtremes. Also, setExtremes
     * will not allow a range lower than the `minRange` option, which by default
     * is the range of five points.
     *
     * @sample highcharts/members/axis-setextremes/
     *         Set extremes from a button
     * @sample highcharts/members/axis-setextremes-datetime/
     *         Set extremes on a datetime axis
     * @sample highcharts/members/axis-setextremes-off-ticks/
     *         Set extremes off ticks
     * @sample stock/members/axis-setextremes/
     *         Set extremes in Highstock
     * @sample maps/members/axis-setextremes/
     *         Set extremes in Highmaps
     *
     * @function Highcharts.Axis#setExtremes
     *
     * @param {number} [newMin]
     *        The new minimum value.
     *
     * @param {number} [newMax]
     *        The new maximum value.
     *
     * @param {boolean} [redraw=true]
     *        Whether to redraw the chart or wait for an explicit call to
     *        {@link Highcharts.Chart#redraw}
     *
     * @param {boolean|Highcharts.AnimationOptionsObject} [animation=true]
     *        Enable or modify animations.
     *
     * @param {*} [eventArguments]
     *        Arguments to be accessed in event handler.
     *
     * @fires Highcharts.Axis#event:setExtremes
     */
    setExtremes: function (newMin, newMax, redraw, animation, eventArguments) {
        var axis = this,
            chart = axis.chart;

        redraw = pick(redraw, true); // defaults to true

        each(axis.series, function (serie) {
            delete serie.kdTree;
        });

        // Extend the arguments with min and max
        eventArguments = extend(eventArguments, {
            min: newMin,
            max: newMax
        });

        // Fire the event
        fireEvent(axis, 'setExtremes', eventArguments, function () {

            axis.userMin = newMin;
            axis.userMax = newMax;
            axis.eventArgs = eventArguments;

            if (redraw) {
                chart.redraw(animation);
            }
        });
    },

    /**
     * Overridable method for zooming chart. Pulled out in a separate method to
     * allow overriding in stock charts.
     *
     * @private
     * @function Highcharts.Axis#zoom
     *
     * @param {number} newMin
     *
     * @param {number} newMax
     *
     * @return {boolean}
     */
    zoom: function (newMin, newMax) {
        var dataMin = this.dataMin,
            dataMax = this.dataMax,
            options = this.options,
            min = Math.min(dataMin, pick(options.min, dataMin)),
            max = Math.max(dataMax, pick(options.max, dataMax));

        if (newMin !== this.min || newMax !== this.max) { // #5790

            // Prevent pinch zooming out of range. Check for defined is for
            // #1946. #1734.
            if (!this.allowZoomOutside) {
                // #6014, sometimes newMax will be smaller than min (or newMin
                // will be larger than max).
                if (defined(dataMin)) {
                    if (newMin < min) {
                        newMin = min;
                    }
                    if (newMin > max) {
                        newMin = max;
                    }
                }
                if (defined(dataMax)) {
                    if (newMax < min) {
                        newMax = min;
                    }
                    if (newMax > max) {
                        newMax = max;
                    }
                }
            }

            // In full view, displaying the reset zoom button is not required
            this.displayBtn = newMin !== undefined || newMax !== undefined;

            // Do it
            this.setExtremes(
                newMin,
                newMax,
                false,
                undefined,
                { trigger: 'zoom' }
            );
        }

        return true;
    },

    /**
     * Update the axis metrics.
     *
     * @private
     * @function Highcharts.Axis#setAxisSize
     */
    setAxisSize: function () {
        var chart = this.chart,
            options = this.options,
            // [top, right, bottom, left]
            offsets = options.offsets || [0, 0, 0, 0],
            horiz = this.horiz,

            // Check for percentage based input values. Rounding fixes problems
            // with column overflow and plot line filtering (#4898, #4899)
            width = this.width = Math.round(H.relativeLength(
                pick(
                    options.width,
                    chart.plotWidth - offsets[3] + offsets[1]
                ),
                chart.plotWidth
            )),
            height = this.height = Math.round(H.relativeLength(
                pick(
                    options.height,
                    chart.plotHeight - offsets[0] + offsets[2]
                ),
                chart.plotHeight
            )),
            top = this.top = Math.round(H.relativeLength(
                pick(options.top, chart.plotTop + offsets[0]),
                chart.plotHeight,
                chart.plotTop
            )),
            left = this.left = Math.round(H.relativeLength(
                pick(options.left, chart.plotLeft + offsets[3]),
                chart.plotWidth,
                chart.plotLeft
            ));

        // Expose basic values to use in Series object and navigator
        this.bottom = chart.chartHeight - height - top;
        this.right = chart.chartWidth - width - left;

        // Direction agnostic properties
        this.len = Math.max(horiz ? width : height, 0); // Math.max fixes #905
        this.pos = horiz ? left : top; // distance from SVG origin
    },

    /**
     * Get the current extremes for the axis.
     *
     * @sample highcharts/members/axis-getextremes/
     *         Report extremes by click on a button
     * @sample maps/members/axis-getextremes/
     *         Get extremes in Highmaps
     *
     * @function Highcharts.Axis#getExtremes
     *
     * @returns {Highcharts.ExtremesObject}
     *          An object containing extremes information.
     */
    getExtremes: function () {
        var axis = this,
            isLog = axis.isLog;

        return {
            min: isLog ? correctFloat(axis.lin2log(axis.min)) : axis.min,
            max: isLog ? correctFloat(axis.lin2log(axis.max)) : axis.max,
            dataMin: axis.dataMin,
            dataMax: axis.dataMax,
            userMin: axis.userMin,
            userMax: axis.userMax
        };
    },

    /**
     * Get the zero plane either based on zero or on the min or max value.
     * Used in bar and area plots.
     *
     * @function Highcharts.Axis#getThreshold
     *
     * @param {number} threshold
     *        The threshold in axis values.
     *
     * @return {number}
     *         The translated threshold position in terms of pixels, and
     *         corrected to stay within the axis bounds.
     */
    getThreshold: function (threshold) {
        var axis = this,
            isLog = axis.isLog,
            realMin = isLog ? axis.lin2log(axis.min) : axis.min,
            realMax = isLog ? axis.lin2log(axis.max) : axis.max;

        if (threshold === null || threshold === -Infinity) {
            threshold = realMin;
        } else if (threshold === Infinity) {
            threshold = realMax;
        } else if (realMin > threshold) {
            threshold = realMin;
        } else if (realMax < threshold) {
            threshold = realMax;
        }

        return axis.translate(threshold, 0, 1, 0, 1);
    },

    /**
     * Compute auto alignment for the axis label based on which side the axis is
     * on and the given rotation for the label.
     *
     * @private
     * @function Highcharts.Axis#autoLabelAlign
     *
     * @param {number} rotation
     *        The rotation in degrees as set by either the `rotation` or
     *        `autoRotation` options.
     *
     * @return {string}
     *         Can be `center`, `left` or `right`.
     */
    autoLabelAlign: function (rotation) {
        var ret,
            angle = (pick(rotation, 0) - (this.side * 90) + 720) % 360;

        if (angle > 15 && angle < 165) {
            ret = 'right';
        } else if (angle > 195 && angle < 345) {
            ret = 'left';
        } else {
            ret = 'center';
        }
        return ret;
    },

    /**
     * Get the tick length and width for the axis based on axis options.
     *
     * @private
     * @function Highcharts.Axis#tickSize
     *
     * @param {string} prefix
     *        'tick' or 'minorTick'
     *
     * @return {Array<number>}
     *         An array of tickLength and tickWidth
     */
    tickSize: function (prefix) {
        var options = this.options,
            tickLength = options[prefix + 'Length'],
            tickWidth = pick(
                options[prefix + 'Width'],
                prefix === 'tick' && this.isXAxis ? 1 : 0 // X axis default 1
            );
        if (isNumber(tickWidth) && isNumber(tickLength)) {
            // Negate the length
            if (options[prefix + 'Position'] === 'inside') {
                tickLength = -tickLength;
            }
            return [tickLength, tickWidth];
        }

    },

    /**
     * Return the size of the labels.
     *
     * @private
     * @function Highcharts.Axis#labelMetrics
     *
     * @return {Highcharts.FontMetricsObject}
     */
    labelMetrics: function () {
        var index = this.tickPositions && this.tickPositions[0] || 0;
        return this.chart.renderer.fontMetrics(
            this.options.labels.style && this.options.labels.style.fontSize,
            this.ticks[index] && this.ticks[index].label
        );
    },

    /**
     * Prevent the ticks from getting so close we can't draw the labels. On a
     * horizontal axis, this is handled by rotating the labels, removing ticks
     * and adding ellipsis. On a vertical axis remove ticks and add ellipsis.
     *
     * @private
     * @function Highcharts.Axis#unsquish
     *
     * @return {number}
     */
    unsquish: function () {
        var labelOptions = this.options.labels,
            horiz = this.horiz,
            tickInterval = this.tickInterval,
            newTickInterval = tickInterval,
            slotSize = this.len / (
                ((this.categories ? 1 : 0) + this.max - this.min) / tickInterval
            ),
            rotation,
            rotationOption = labelOptions.rotation,
            labelMetrics = this.labelMetrics(),
            step,
            bestScore = Number.MAX_VALUE,
            autoRotation,
            // Return the multiple of tickInterval that is needed to avoid
            // collision
            getStep = function (spaceNeeded) {
                var step = spaceNeeded / (slotSize || 1);
                step = step > 1 ? Math.ceil(step) : 1;
                return correctFloat(step * tickInterval);
            };

        if (horiz) {
            autoRotation = !labelOptions.staggerLines &&
                !labelOptions.step &&
                ( // #3971
                    defined(rotationOption) ?
                        [rotationOption] :
                        slotSize < pick(labelOptions.autoRotationLimit, 80) &&
                            labelOptions.autoRotation
                );

            if (autoRotation) {

                // Loop over the given autoRotation options, and determine
                // which gives the best score. The best score is that with
                // the lowest number of steps and a rotation closest
                // to horizontal.
                each(autoRotation, function (rot) {
                    var score;

                    if (
                        rot === rotationOption ||
                        (rot && rot >= -90 && rot <= 90)
                    ) { // #3891

                        step = getStep(
                            Math.abs(labelMetrics.h / Math.sin(deg2rad * rot))
                        );

                        score = step + Math.abs(rot / 360);

                        if (score < bestScore) {
                            bestScore = score;
                            rotation = rot;
                            newTickInterval = step;
                        }
                    }
                });
            }

        } else if (!labelOptions.step) { // #4411
            newTickInterval = getStep(labelMetrics.h);
        }

        this.autoRotation = autoRotation;
        this.labelRotation = pick(rotation, rotationOption);

        return newTickInterval;
    },

    /**
     * Get the general slot width for labels/categories on this axis. This may
     * change between the pre-render (from Axis.getOffset) and the final tick
     * rendering and placement.
     *
     * @private
     * @function Highcharts.Axis#getSlotWidth
     *
     * @param {*} [tick]
     *        Optionally, calculate the slot width basing on tick label. It is
     *        used in highcharts-3d module, where the slots has different widths
     *        depending on perspective angles.
     *
     * @return {number}
     *         The pixel width allocated to each axis label.
     */
    getSlotWidth: function (tick) {
        // #5086, #1580, #1931
        var chart = this.chart,
            horiz = this.horiz,
            labelOptions = this.options.labels,
            slotCount = Math.max(
                this.tickPositions.length - (this.categories ? 0 : 1),
                1
            ),
            marginLeft = chart.margin[3];

        return (
            tick &&
            tick.slotWidth // Used by grid axis
        ) || (
            horiz &&
            (labelOptions.step || 0) < 2 &&
            !labelOptions.rotation && // #4415
            ((this.staggerLines || 1) * this.len) / slotCount
        ) || (
            !horiz && (
                // #7028
                (
                    labelOptions.style &&
                    parseInt(labelOptions.style.width, 10)
                ) ||
                (
                    marginLeft &&
                    (marginLeft - chart.spacing[3])
                ) ||
                chart.chartWidth * 0.33
            )
        );

    },

    /**
     * Render the axis labels and determine whether ellipsis or rotation need
     * to be applied.
     *
     * @private
     * @function Highcharts.Axis#renderUnsquish
     */
    renderUnsquish: function () {
        var chart = this.chart,
            renderer = chart.renderer,
            tickPositions = this.tickPositions,
            ticks = this.ticks,
            labelOptions = this.options.labels,
            labelStyleOptions = (labelOptions && labelOptions.style || {}),
            horiz = this.horiz,
            slotWidth = this.getSlotWidth(),
            innerWidth = Math.max(
                1,
                Math.round(slotWidth - 2 * (labelOptions.padding || 5))
            ),
            attr = {},
            labelMetrics = this.labelMetrics(),
            textOverflowOption = labelOptions.style &&
                labelOptions.style.textOverflow,
            commonWidth,
            commonTextOverflow,
            maxLabelLength = 0,
            label,
            i,
            pos;

        // Set rotation option unless it is "auto", like in gauges
        if (!isString(labelOptions.rotation)) {
            attr.rotation = labelOptions.rotation || 0; // #4443
        }

        // Get the longest label length
        each(tickPositions, function (tick) {
            tick = ticks[tick];
            if (
                tick &&
                tick.label &&
                tick.label.textPxLength > maxLabelLength
            ) {
                maxLabelLength = tick.label.textPxLength;
            }
        });
        this.maxLabelLength = maxLabelLength;


        // Handle auto rotation on horizontal axis
        if (this.autoRotation) {

            // Apply rotation only if the label is too wide for the slot, and
            // the label is wider than its height.
            if (
                maxLabelLength > innerWidth &&
                maxLabelLength > labelMetrics.h
            ) {
                attr.rotation = this.labelRotation;
            } else {
                this.labelRotation = 0;
            }

        // Handle word-wrap or ellipsis on vertical axis
        } else if (slotWidth) {
            // For word-wrap or ellipsis
            commonWidth = innerWidth;

            if (!textOverflowOption) {
                commonTextOverflow = 'clip';

                // On vertical axis, only allow word wrap if there is room
                // for more lines.
                i = tickPositions.length;
                while (!horiz && i--) {
                    pos = tickPositions[i];
                    label = ticks[pos].label;
                    if (label) {
                        // Reset ellipsis in order to get the correct
                        // bounding box (#4070)
                        if (
                            label.styles &&
                            label.styles.textOverflow === 'ellipsis'
                        ) {
                            label.css({ textOverflow: 'clip' });

                        // Set the correct width in order to read
                        // the bounding box height (#4678, #5034)
                        } else if (label.textPxLength > slotWidth) {
                            label.css({ width: slotWidth + 'px' });
                        }

                        if (
                            label.getBBox().height > (
                                this.len / tickPositions.length -
                                (labelMetrics.h - labelMetrics.f)
                            )
                        ) {
                            label.specificTextOverflow = 'ellipsis';
                        }
                    }
                }
            }
        }


        // Add ellipsis if the label length is significantly longer than ideal
        if (attr.rotation) {
            commonWidth = (
                maxLabelLength > chart.chartHeight * 0.5 ?
                    chart.chartHeight * 0.33 :
                    maxLabelLength
            );
            if (!textOverflowOption) {
                commonTextOverflow = 'ellipsis';
            }
        }

        // Set the explicit or automatic label alignment
        this.labelAlign = labelOptions.align ||
            this.autoLabelAlign(this.labelRotation);
        if (this.labelAlign) {
            attr.align = this.labelAlign;
        }

        // Apply general and specific CSS
        each(tickPositions, function (pos) {
            var tick = ticks[pos],
                label = tick && tick.label,
                widthOption = labelStyleOptions.width,
                css = {};

            if (label) {
                // This needs to go before the CSS in old IE (#4502)
                label.attr(attr);

                if (tick.shortenLabel) {
                    tick.shortenLabel();
                } else if (
                    commonWidth &&
                    !widthOption &&
                    // Setting width in this case messes with the bounding box
                    // (#7975)
                    labelStyleOptions.whiteSpace !== 'nowrap' &&
                    (
                        // Speed optimizing, #7656
                        commonWidth < label.textPxLength ||
                        // Resetting CSS, #4928
                        label.element.tagName === 'SPAN'
                    )
                ) {
                    css.width = commonWidth;
                    if (!textOverflowOption) {
                        css.textOverflow = (
                            label.specificTextOverflow ||
                            commonTextOverflow
                        );
                    }
                    label.css(css);

                // Reset previously shortened label (#8210)
                } else if (
                    label.styles &&
                    label.styles.width &&
                    !css.width &&
                    !widthOption
                ) {
                    label.css({ width: null });
                }

                delete label.specificTextOverflow;
                tick.rotation = attr.rotation;
            }
        }, this);

        // Note: Why is this not part of getLabelPosition?
        this.tickRotCorr = renderer.rotCorr(
            labelMetrics.b,
            this.labelRotation || 0,
            this.side !== 0
        );
    },

    /**
     * Return true if the axis has associated data.
     *
     * @function Highcharts.Axis#hasData
     *
     * @return {boolean}
     *         True if the axis has associated visible series and those series
     *         have either valid data points or explicit `min` and `max`
     *         settings.
     */
    hasData: function () {
        return (
            this.hasVisibleSeries ||
            (
                defined(this.min) &&
                defined(this.max) &&
                this.tickPositions &&
                this.tickPositions.length > 0
            )
        );
    },

    /**
     * Adds the title defined in axis.options.title.
     *
     * @function Highcharts.Axis#addTitle
     *
     * @param {boolean} display
     *        Whether or not to display the title.
     */
    addTitle: function (display) {
        var axis = this,
            renderer = axis.chart.renderer,
            horiz = axis.horiz,
            opposite = axis.opposite,
            options = axis.options,
            axisTitleOptions = options.title,
            textAlign;

        if (!axis.axisTitle) {
            textAlign = axisTitleOptions.textAlign;
            if (!textAlign) {
                textAlign = (horiz ? {
                    low: 'left',
                    middle: 'center',
                    high: 'right'
                } : {
                    low: opposite ? 'right' : 'left',
                    middle: 'center',
                    high: opposite ? 'left' : 'right'
                })[axisTitleOptions.align];
            }
            axis.axisTitle = renderer.text(
                axisTitleOptions.text,
                0,
                0,
                axisTitleOptions.useHTML
            )
            .attr({
                zIndex: 7,
                rotation: axisTitleOptions.rotation || 0,
                align: textAlign
            })
            .addClass('highcharts-axis-title')
            /*= if (build.classic) { =*/
            // #7814, don't mutate style option
            .css(merge(axisTitleOptions.style))
            /*= } =*/
            .add(axis.axisGroup);
            axis.axisTitle.isNew = true;
        }

        // Max width defaults to the length of the axis
        /*= if (build.classic) { =*/
        if (!axisTitleOptions.style.width && !axis.isRadial) {
        /*= } =*/
            axis.axisTitle.css({
                width: axis.len
            });
        /*= if (build.classic) { =*/
        }
        /*= } =*/

        // hide or show the title depending on whether showEmpty is set
        axis.axisTitle[display ? 'show' : 'hide'](true);
    },

    /**
     * Generates a tick for initial positioning.
     *
     * @private
     * @function Highcharts.Axis#generateTick
     *
     * @param {number} pos
     *        The tick position in axis values.
     *
     * @param {number} i
     *        The index of the tick in {@link Axis.tickPositions}.
     */
    generateTick: function (pos) {
        var ticks = this.ticks;

        if (!ticks[pos]) {
            ticks[pos] = new Tick(this, pos);
        } else {
            ticks[pos].addLabel(); // update labels depending on tick interval
        }
    },

    /**
    /**
     * Render the tick labels to a preliminary position to get their sizes
     *
     * @private
     * @function Highcharts.Axis#getOffset
     *
     * @fires Highcharts.Axis#event:afterGetOffset
     */
    getOffset: function () {
        var axis = this,
            chart = axis.chart,
            renderer = chart.renderer,
            options = axis.options,
            tickPositions = axis.tickPositions,
            ticks = axis.ticks,
            horiz = axis.horiz,
            side = axis.side,
            invertedSide = chart.inverted &&
                !axis.isZAxis ? [1, 0, 3, 2][side] : side,
            hasData,
            showAxis,
            titleOffset = 0,
            titleOffsetOption,
            titleMargin = 0,
            axisTitleOptions = options.title,
            labelOptions = options.labels,
            labelOffset = 0, // reset
            labelOffsetPadded,
            axisOffset = chart.axisOffset,
            clipOffset = chart.clipOffset,
            clip,
            directionFactor = [-1, 1, 1, -1][side],
            className = options.className,
            axisParent = axis.axisParent, // Used in color axis
            lineHeightCorrection,
            tickSize = this.tickSize('tick');

        // For reuse in Axis.render
        hasData = axis.hasData();
        axis.showAxis = showAxis = hasData || pick(options.showEmpty, true);

        // Set/reset staggerLines
        axis.staggerLines = axis.horiz && labelOptions.staggerLines;

        // Create the axisGroup and gridGroup elements on first iteration
        if (!axis.axisGroup) {
            axis.gridGroup = renderer.g('grid')
                .attr({ zIndex: options.gridZIndex || 1 })
                .addClass(
                    'highcharts-' + this.coll.toLowerCase() + '-grid ' +
                    (className || '')
                )
                .add(axisParent);
            axis.axisGroup = renderer.g('axis')
                .attr({ zIndex: options.zIndex || 2 })
                .addClass(
                    'highcharts-' + this.coll.toLowerCase() + ' ' +
                    (className || '')
                )
                .add(axisParent);
            axis.labelGroup = renderer.g('axis-labels')
                .attr({ zIndex: labelOptions.zIndex || 7 })
                .addClass(
                    'highcharts-' + axis.coll.toLowerCase() + '-labels ' +
                    (className || '')
                )
                .add(axisParent);
        }

        if (hasData || axis.isLinked) {

            // Generate ticks
            each(tickPositions, function (pos, i) {
                // i is not used here, but may be used in overrides
                axis.generateTick(pos, i);
            });

            axis.renderUnsquish();


            // Left side must be align: right and right side must
            // have align: left for labels
            axis.reserveSpaceDefault = (
                side === 0 ||
                side === 2 ||
                { 1: 'left', 3: 'right' }[side] === axis.labelAlign
            );
            if (pick(
                labelOptions.reserveSpace,
                axis.labelAlign === 'center' ? true : null,
                axis.reserveSpaceDefault)
            ) {
                each(tickPositions, function (pos) {
                    // get the highest offset
                    labelOffset = Math.max(
                        ticks[pos].getLabelSize(),
                        labelOffset
                    );
                });
            }

            if (axis.staggerLines) {
                labelOffset *= axis.staggerLines;
            }
            axis.labelOffset = labelOffset * (axis.opposite ? -1 : 1);

        } else { // doesn't have data
            objectEach(ticks, function (tick, n) {
                tick.destroy();
                delete ticks[n];
            });
        }

        if (
            axisTitleOptions &&
            axisTitleOptions.text &&
            axisTitleOptions.enabled !== false
        ) {
            axis.addTitle(showAxis);

            if (showAxis && axisTitleOptions.reserveSpace !== false) {
                axis.titleOffset = titleOffset =
                    axis.axisTitle.getBBox()[horiz ? 'height' : 'width'];
                titleOffsetOption = axisTitleOptions.offset;
                titleMargin = defined(titleOffsetOption) ?
                    0 :
                    pick(axisTitleOptions.margin, horiz ? 5 : 10);
            }
        }

        // Render the axis line
        axis.renderLine();

        // handle automatic or user set offset
        axis.offset = directionFactor * pick(options.offset, axisOffset[side]);

        axis.tickRotCorr = axis.tickRotCorr || { x: 0, y: 0 }; // polar
        if (side === 0) {
            lineHeightCorrection = -axis.labelMetrics().h;
        } else if (side === 2) {
            lineHeightCorrection = axis.tickRotCorr.y;
        } else {
            lineHeightCorrection = 0;
        }

        // Find the padded label offset
        labelOffsetPadded = Math.abs(labelOffset) + titleMargin;
        if (labelOffset) {
            labelOffsetPadded -= lineHeightCorrection;
            labelOffsetPadded += directionFactor * (
                horiz ?
                    pick(
                        labelOptions.y,
                        axis.tickRotCorr.y + directionFactor * 8
                    ) :
                    labelOptions.x
            );
        }

        axis.axisTitleMargin = pick(titleOffsetOption, labelOffsetPadded);

        axisOffset[side] = Math.max(
            axisOffset[side],
            axis.axisTitleMargin + titleOffset + directionFactor * axis.offset,
            labelOffsetPadded, // #3027
            hasData && tickPositions.length && tickSize ?
                tickSize[0] + directionFactor * axis.offset :
                0 // #4866
        );

        // Decide the clipping needed to keep the graph inside
        // the plot area and axis lines
        clip = options.offset ?
            0 :
            Math.floor(axis.axisLine.strokeWidth() / 2) * 2; // #4308, #4371
        clipOffset[invertedSide] = Math.max(clipOffset[invertedSide], clip);

        fireEvent(this, 'afterGetOffset');
    },

    /**
     * Internal function to get the path for the axis line. Extended for polar
     * charts.
     *
     * @function Highcharts.Axis#getLinePath
     *
     * @param {number} lineWidth
     *        The line width in pixels.
     *
     * @return {Highcharts.SVGPathArray}
     *         The SVG path definition in array form.
     */
    getLinePath: function (lineWidth) {
        var chart = this.chart,
            opposite = this.opposite,
            offset = this.offset,
            horiz = this.horiz,
            lineLeft = this.left + (opposite ? this.width : 0) + offset,
            lineTop = chart.chartHeight - this.bottom -
                (opposite ? this.height : 0) + offset;

        if (opposite) {
            lineWidth *= -1; // crispify the other way - #1480, #1687
        }

        return chart.renderer
            .crispLine([
                'M',
                horiz ?
                    this.left :
                    lineLeft,
                horiz ?
                    lineTop :
                    this.top,
                'L',
                horiz ?
                    chart.chartWidth - this.right :
                    lineLeft,
                horiz ?
                    lineTop :
                    chart.chartHeight - this.bottom
            ], lineWidth);
    },

    /**
     * Render the axis line. Called internally when rendering and redrawing the
     * axis.
     *
     * @function Highcharts.Axis#renderLine
     */
    renderLine: function () {
        if (!this.axisLine) {
            this.axisLine = this.chart.renderer.path()
                .addClass('highcharts-axis-line')
                .add(this.axisGroup);

            /*= if (build.classic) { =*/
            this.axisLine.attr({
                stroke: this.options.lineColor,
                'stroke-width': this.options.lineWidth,
                zIndex: 7
            });
            /*= } =*/
        }
    },

    /**
     * Position the axis title.
     *
     * @private
     * @function Highcharts.Axis#getTitlePosition
     *
     * @return {Highcharts.AxisTitlePositionObject}
     *         X and Y positions for the title.
     */
    getTitlePosition: function () {
        // compute anchor points for each of the title align options
        var horiz = this.horiz,
            axisLeft = this.left,
            axisTop = this.top,
            axisLength = this.len,
            axisTitleOptions = this.options.title,
            margin = horiz ? axisLeft : axisTop,
            opposite = this.opposite,
            offset = this.offset,
            xOption = axisTitleOptions.x || 0,
            yOption = axisTitleOptions.y || 0,
            axisTitle = this.axisTitle,
            fontMetrics = this.chart.renderer.fontMetrics(
                axisTitleOptions.style && axisTitleOptions.style.fontSize,
                axisTitle
            ),
            // The part of a multiline text that is below the baseline of the
            // first line. Subtract 1 to preserve pixel-perfectness from the
            // old behaviour (v5.0.12), where only one line was allowed.
            textHeightOvershoot = Math.max(
                axisTitle.getBBox(null, 0).height - fontMetrics.h - 1,
                0
            ),

            // the position in the length direction of the axis
            alongAxis = {
                low: margin + (horiz ? 0 : axisLength),
                middle: margin + axisLength / 2,
                high: margin + (horiz ? axisLength : 0)
            }[axisTitleOptions.align],

            // the position in the perpendicular direction of the axis
            offAxis = (horiz ? axisTop + this.height : axisLeft) +
                (horiz ? 1 : -1) * // horizontal axis reverses the margin
                (opposite ? -1 : 1) * // so does opposite axes
                this.axisTitleMargin +
                [
                    -textHeightOvershoot, // top
                    textHeightOvershoot, // right
                    fontMetrics.f, // bottom
                    -textHeightOvershoot // left
                ][this.side];


        return {
            x: horiz ?
                alongAxis + xOption :
                offAxis + (opposite ? this.width : 0) + offset + xOption,
            y: horiz ?
                offAxis + yOption - (opposite ? this.height : 0) + offset :
                alongAxis + yOption
        };
    },

    /**
     * Render a minor tick into the given position. If a minor tick already
     * exists in this position, move it.
     *
     * @function Highcharts.Axis#renderMinorTick
     *
     * @param {number} pos
     *        The position in axis values.
     */
    renderMinorTick: function (pos) {
        var slideInTicks = this.chart.hasRendered && isNumber(this.oldMin),
            minorTicks = this.minorTicks;

        if (!minorTicks[pos]) {
            minorTicks[pos] = new Tick(this, pos, 'minor');
        }

        // Render new ticks in old position
        if (slideInTicks && minorTicks[pos].isNew) {
            minorTicks[pos].render(null, true);
        }

        minorTicks[pos].render(null, false, 1);
    },

    /**
     * Render a major tick into the given position. If a tick already exists
     * in this position, move it.
     *
     * @function Highcharts.Axis#renderTick
     *
     * @param {number} pos
     *        The position in axis values.
     *
     * @param {number} i
     *        The tick index.
     */
    renderTick: function (pos, i) {
        var isLinked = this.isLinked,
            ticks = this.ticks,
            slideInTicks = this.chart.hasRendered && isNumber(this.oldMin);

        // Linked axes need an extra check to find out if
        if (!isLinked || (pos >= this.min && pos <= this.max)) {

            if (!ticks[pos]) {
                ticks[pos] = new Tick(this, pos);
            }
            // NOTE this seems like overkill. Could be handled in tick.render by
            // setting old position in attr, then set new position in animate.
            // render new ticks in old position
            if (slideInTicks && ticks[pos].isNew) {
                // Start with negative opacity so that it is visible from
                // halfway into the animation
                ticks[pos].render(i, true, -1);
            }

            ticks[pos].render(i);
        }
    },

    /**
     * Render the axis.
     *
     * @private
     * @function Highcharts.Axis#render
     *
     * @fires Highcharts.Axis#event:afterRender
     */
    render: function () {
        var axis = this,
            chart = axis.chart,
            renderer = chart.renderer,
            options = axis.options,
            isLog = axis.isLog,
            isLinked = axis.isLinked,
            tickPositions = axis.tickPositions,
            axisTitle = axis.axisTitle,
            ticks = axis.ticks,
            minorTicks = axis.minorTicks,
            alternateBands = axis.alternateBands,
            stackLabelOptions = options.stackLabels,
            alternateGridColor = options.alternateGridColor,
            tickmarkOffset = axis.tickmarkOffset,
            axisLine = axis.axisLine,
            showAxis = axis.showAxis,
            animation = animObject(renderer.globalAnimation),
            from,
            to;

        // Reset
        axis.labelEdge.length = 0;
        axis.overlap = false;

        // Mark all elements inActive before we go over and mark the active ones
        each([ticks, minorTicks, alternateBands], function (coll) {
            objectEach(coll, function (tick) {
                tick.isActive = false;
            });
        });

        // If the series has data draw the ticks. Else only the line and title
        if (axis.hasData() || isLinked) {

            // minor ticks
            if (axis.minorTickInterval && !axis.categories) {
                each(axis.getMinorTickPositions(), function (pos) {
                    axis.renderMinorTick(pos);
                });
            }

            // Major ticks. Pull out the first item and render it last so that
            // we can get the position of the neighbour label. #808.
            if (tickPositions.length) { // #1300
                each(tickPositions, function (pos, i) {
                    axis.renderTick(pos, i);
                });
                // In a categorized axis, the tick marks are displayed
                // between labels. So we need to add a tick mark and
                // grid line at the left edge of the X axis.
                if (tickmarkOffset && (axis.min === 0 || axis.single)) {
                    if (!ticks[-1]) {
                        ticks[-1] = new Tick(axis, -1, null, true);
                    }
                    ticks[-1].render(-1);
                }

            }

            // alternate grid color
            if (alternateGridColor) {
                each(tickPositions, function (pos, i) {
                    to = tickPositions[i + 1] !== undefined ?
                        tickPositions[i + 1] + tickmarkOffset :
                        axis.max - tickmarkOffset;

                    if (
                        i % 2 === 0 &&
                        pos < axis.max &&
                        to <= axis.max + (
                            chart.polar ?
                                -tickmarkOffset :
                                tickmarkOffset
                        )
                    ) { // #2248, #4660
                        if (!alternateBands[pos]) {
                            alternateBands[pos] = new H.PlotLineOrBand(axis);
                        }
                        from = pos + tickmarkOffset; // #949
                        alternateBands[pos].options = {
                            from: isLog ? axis.lin2log(from) : from,
                            to: isLog ? axis.lin2log(to) : to,
                            color: alternateGridColor
                        };
                        alternateBands[pos].render();
                        alternateBands[pos].isActive = true;
                    }
                });
            }

            // custom plot lines and bands
            if (!axis._addedPlotLB) { // only first time
                each(
                    (options.plotLines || []).concat(options.plotBands || []),
                    function (plotLineOptions) {
                        axis.addPlotBandOrLine(plotLineOptions);
                    }
                );
                axis._addedPlotLB = true;
            }

        } // end if hasData

        // Remove inactive ticks
        each([ticks, minorTicks, alternateBands], function (coll) {
            var i,
                forDestruction = [],
                delay = animation.duration,
                destroyInactiveItems = function () {
                    i = forDestruction.length;
                    while (i--) {
                        // When resizing rapidly, the same items
                        // may be destroyed in different timeouts,
                        // or the may be reactivated
                        if (
                            coll[forDestruction[i]] &&
                            !coll[forDestruction[i]].isActive
                        ) {
                            coll[forDestruction[i]].destroy();
                            delete coll[forDestruction[i]];
                        }
                    }

                };

            objectEach(coll, function (tick, pos) {
                if (!tick.isActive) {
                    // Render to zero opacity
                    tick.render(pos, false, 0);
                    tick.isActive = false;
                    forDestruction.push(pos);
                }
            });

            // When the objects are finished fading out, destroy them
            syncTimeout(
                destroyInactiveItems,
                coll === alternateBands ||
                    !chart.hasRendered ||
                    !delay ?
                        0 :
                        delay
            );
        });

        // Set the axis line path
        if (axisLine) {
            axisLine[axisLine.isPlaced ? 'animate' : 'attr']({
                d: this.getLinePath(axisLine.strokeWidth())
            });
            axisLine.isPlaced = true;

            // Show or hide the line depending on options.showEmpty
            axisLine[showAxis ? 'show' : 'hide'](true);
        }

        if (axisTitle && showAxis) {
            var titleXy = axis.getTitlePosition();
            if (isNumber(titleXy.y)) {
                axisTitle[axisTitle.isNew ? 'attr' : 'animate'](titleXy);
                axisTitle.isNew = false;
            } else {
                axisTitle.attr('y', -9999);
                axisTitle.isNew = true;
            }
        }

        // Stacked totals:
        if (stackLabelOptions && stackLabelOptions.enabled) {
            axis.renderStackTotals();
        }
        // End stacked totals

        axis.isDirty = false;

        fireEvent(this, 'afterRender');
    },

    /**
     * Redraw the axis to reflect changes in the data or axis extremes. Called
     * internally from {@link Chart#redraw}.
     *
     * @private
     * @function Highcharts.Axis#redraw
     */
    redraw: function () {

        if (this.visible) {
            // render the axis
            this.render();

            // move plot lines and bands
            each(this.plotLinesAndBands, function (plotLine) {
                plotLine.render();
            });
        }

        // mark associated series as dirty and ready for redraw
        each(this.series, function (series) {
            series.isDirty = true;
        });

    },

    // Properties to survive after destroy, needed for Axis.update (#4317,
    // #5773, #5881).
    keepProps: ['extKey', 'hcEvents', 'names', 'series', 'userMax', 'userMin'],

    /**
     * Destroys an Axis instance. See {@link Axis#remove} for the API endpoint
     * to fully remove the axis.
     *
     * @private
     * @function Highcharts.Axis#destroy
     *
     * @param {boolean} keepEvents
     *        Whether to preserve events, used internally in Axis.update.
     */
    destroy: function (keepEvents) {
        var axis = this,
            stacks = axis.stacks,
            plotLinesAndBands = axis.plotLinesAndBands,
            plotGroup,
            i;

        fireEvent(this, 'destroy', { keepEvents: keepEvents });

        // Remove the events
        if (!keepEvents) {
            removeEvent(axis);
        }

        // Destroy each stack total
        objectEach(stacks, function (stack, stackKey) {
            destroyObjectProperties(stack);

            stacks[stackKey] = null;
        });

        // Destroy collections
        each(
            [axis.ticks, axis.minorTicks, axis.alternateBands],
            function (coll) {
                destroyObjectProperties(coll);
            }
        );
        if (plotLinesAndBands) {
            i = plotLinesAndBands.length;
            while (i--) { // #1975
                plotLinesAndBands[i].destroy();
            }
        }

        // Destroy elements
        each(
            ['stackTotalGroup', 'axisLine', 'axisTitle', 'axisGroup',
                'gridGroup', 'labelGroup', 'cross', 'scrollbar'],
            function (prop) {
                if (axis[prop]) {
                    axis[prop] = axis[prop].destroy();
                }
            }
        );

        // Destroy each generated group for plotlines and plotbands
        for (plotGroup in axis.plotLinesAndBandsGroups) {
            axis.plotLinesAndBandsGroups[plotGroup] =
                axis.plotLinesAndBandsGroups[plotGroup].destroy();
        }

        // Delete all properties and fall back to the prototype.
        objectEach(axis, function (val, key) {
            if (inArray(key, axis.keepProps) === -1) {
                delete axis[key];
            }
        });
    },

    /**
     * Internal function to draw a crosshair.
     *
     * @function Highcharts.Axis#drawCrosshair
     *
     * @param {Highcharts.PointerEventObject} [e]
     *        The event arguments from the modified pointer event, extended with
     *        `chartX` and `chartY`
     *
     * @param {Highcharts.Point} [point]
     *        The Point object if the crosshair snaps to points.
     *
     * @fires Highcharts.Axis#event:afterDrawCrosshair
     * @fires Highcharts.Axis#event:drawCrosshair
     */
    drawCrosshair: function (e, point) {

        var path,
            options = this.crosshair,
            snap = pick(options.snap, true),
            pos,
            categorized,
            graphic = this.cross;

        fireEvent(this, 'drawCrosshair', { e: e, point: point });

        // Use last available event when updating non-snapped crosshairs without
        // mouse interaction (#5287)
        if (!e) {
            e = this.cross && this.cross.e;
        }

        if (
            // Disabled in options
            !this.crosshair ||
            // Snap
            ((defined(point) || !snap) === false)
        ) {
            this.hideCrosshair();
        } else {

            // Get the path
            if (!snap) {
                pos = e &&
                    (
                        this.horiz ?
                            e.chartX - this.pos :
                            this.len - e.chartY + this.pos
                    );
            } else if (defined(point)) {
                // #3834
                pos = pick(
                    point.crosshairPos, // 3D axis extension
                    this.isXAxis ? point.plotX : this.len - point.plotY
                );
            }

            if (defined(pos)) {
                path = this.getPlotLinePath(
                    // First argument, value, only used on radial
                    point && (this.isXAxis ?
                        point.x :
                        pick(point.stackY, point.y)
                    ),
                    null,
                    null,
                    null,
                    pos // Translated position
                ) || null; // #3189
            }

            if (!defined(path)) {
                this.hideCrosshair();
                return;
            }

            categorized = this.categories && !this.isRadial;

            // Draw the cross
            if (!graphic) {
                this.cross = graphic = this.chart.renderer
                    .path()
                    .addClass(
                        'highcharts-crosshair highcharts-crosshair-' +
                        (categorized ? 'category ' : 'thin ') +
                        options.className
                    )
                    .attr({
                        zIndex: pick(options.zIndex, 2)
                    })
                    .add();

                /*= if (build.classic) { =*/
                // Presentational attributes
                graphic.attr({
                    'stroke': options.color ||
                        (
                            categorized ?
                                color('${palette.highlightColor20}')
                                    .setOpacity(0.25).get() :
                                '${palette.neutralColor20}'
                        ),
                    'stroke-width': pick(options.width, 1)
                }).css({
                    'pointer-events': 'none'
                });
                if (options.dashStyle) {
                    graphic.attr({
                        dashstyle: options.dashStyle
                    });
                }
                /*= } =*/

            }

            graphic.show().attr({
                d: path
            });

            if (categorized && !options.width) {
                graphic.attr({
                    'stroke-width': this.transA
                });
            }
            this.cross.e = e;
        }

        fireEvent(this, 'afterDrawCrosshair', { e: e, point: point });
    },

    /**
     * Hide the crosshair if visible.
     *
     * @function Highcharts.Axis#hideCrosshair
     */
    hideCrosshair: function () {
        if (this.cross) {
            this.cross.hide();
        }
    }
}); // end Axis

H.Axis = Axis;
export default Axis;<|MERGE_RESOLUTION|>--- conflicted
+++ resolved
@@ -904,7 +904,6 @@
              */
 
             /**
-<<<<<<< HEAD
              * The number of pixels to indent the labels per level in a treegrid
              * axis.
              *
@@ -916,24 +915,15 @@
             indentation: 10,
 
             /**
-             * How to handle overflowing labels on horizontal axis. Can be
-             * undefined, `false` or `"justify"`. By default it aligns inside
-             * the chart area. If "justify", labels will not render outside
-             * the plot area. If `false`, it will not be aligned at all.
-             * If there is room to move it, it will be aligned to the edge,
-             * else it will be removed.
-=======
              * Horizontal axis only. When `staggerLines` is not set,
              * `maxStaggerLines` defines how many lines the axis is allowed to
              * add to automatically avoid overlapping X labels. Set to `1` to
              * disable overlap detection.
->>>>>>> dc77c44c
              *
              * @deprecated
              * @type      {number}
              * @default   5
              * @since     1.3.3
-             * @product   highstock highmaps
              * @apioption xAxis.labels.maxStaggerLines
              */
 
@@ -1035,7 +1025,6 @@
              */
 
             /**
-<<<<<<< HEAD
              * The symbol for the collapse and expand icon in a treegrid.
              *
              * @product gantt
@@ -1055,7 +1044,8 @@
                 width: 10,
                 padding: 5
             },
-=======
+
+            /**
              * Whether to [use HTML](https://www.highcharts.com/docs/chart-
              * concepts/labels-and-string-formatting#html) to render the labels.
              *
@@ -1072,7 +1062,6 @@
              *         Y axis labels placed on grid lines
              */
             x: 0,
->>>>>>> dc77c44c
 
             /**
              * The y position offset of the label relative to the tick position
@@ -2061,7 +2050,7 @@
          * @type      {boolean}
          * @default   true
          * @since     4.2.7
-         * @product   highcharts
+         * @product   highcharts gantt
          * @apioption xAxis.uniqueNames
          */
 
@@ -2109,7 +2098,7 @@
          * @type      {boolean}
          * @default   true
          * @since     4.1.9
-         * @product   highcharts highstock
+         * @product   highcharts highstock gantt
          * @apioption xAxis.visible
          */
 
@@ -2277,11 +2266,7 @@
      * access to the axis.
      *
      * @extends      xAxis
-<<<<<<< HEAD
      * @excluding    ordinal,overscroll,currentDateIndicator
-=======
-     * @excluding    ordinal, overscroll
->>>>>>> dc77c44c
      * @optionparent yAxis
      */
     defaultYAxisOptions: {
