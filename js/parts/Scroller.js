/* ****************************************************************************
 * Start Navigator code														*
 *****************************************************************************/
var units = [].concat(defaultDataGroupingUnits), // copy
	defaultSeriesType,

	// Finding the min or max of a set of variables where we don't know if they are defined,
	// is a pattern that is repeated several places in Highcharts. Consider making this
	// a global utility method.
	numExt = function (extreme) {
		var numbers = grep(arguments, function (n) {
			return isNumber(n);
		});
		if (numbers.length) {
			return Math[extreme].apply(0, numbers);
		}
	};

// add more resolution to units
units[4] = ['day', [1, 2, 3, 4]]; // allow more days
units[5] = ['week', [1, 2, 3]]; // allow more weeks

defaultSeriesType = seriesTypes.areaspline === UNDEFINED ? 'line' : 'areaspline';

extend(defaultOptions, {
	navigator: {
		//enabled: true,
		handles: {
			backgroundColor: '#ebe7e8',
			borderColor: '#b2b1b6'
		},
		height: 40,
		margin: 25,
		maskFill: 'rgba(128,179,236,0.3)',
		maskInside: true,
		outlineColor: '#b2b1b6',
		outlineWidth: 1,
		series: {
			type: defaultSeriesType,
			color: '#4572A7',
			compare: null,
			fillOpacity: 0.05,
			dataGrouping: {
				approximation: 'average',
				enabled: true,
				groupPixelWidth: 2,
				smoothed: true,
				units: units
			},
			dataLabels: {
				enabled: false,
				zIndex: 2 // #1839
			},
			id: PREFIX + 'navigator-series',
			lineColor: null, // Allow color setting while disallowing default candlestick setting (#4602)
			lineWidth: 1,
			marker: {
				enabled: false
			},
			pointRange: 0,
			shadow: false,
			threshold: null
		},
		//top: undefined,
		xAxis: {
			tickWidth: 0,
			lineWidth: 0,
			gridLineColor: '#EEE',
			gridLineWidth: 1,
			tickPixelInterval: 200,
			labels: {
				align: 'left',
				style: {
					color: '#888'
				},
				x: 3,
				y: -4
			},
			crosshair: false
		},
		yAxis: {
			gridLineWidth: 0,
			startOnTick: false,
			endOnTick: false,
			minPadding: 0.1,
			maxPadding: 0.1,
			labels: {
				enabled: false
			},
			crosshair: false,
			title: {
				text: null
			},
			tickWidth: 0
		}
	}
});

/**
 * The Navigator class
 * @param {Object} chart
 */
function Navigator(chart) {
	var chartOptions = chart.options,
		navigatorOptions = chartOptions.navigator,
		navigatorEnabled = navigatorOptions.enabled,
		scrollbarOptions = chartOptions.scrollbar,
		scrollbarEnabled = scrollbarOptions.enabled,
		height = navigatorEnabled ? navigatorOptions.height : 0,
		scrollbarHeight = scrollbarEnabled ? scrollbarOptions.height : 0;

	this.handles = [];
	this.elementsToDestroy = []; // Array containing the elements to destroy when Navigator is destroyed

	this.chart = chart;
	this.setBaseSeries();

	this.height = height;
	this.scrollbarHeight = scrollbarHeight;
	this.scrollbarEnabled = scrollbarEnabled;
	this.navigatorEnabled = navigatorEnabled;
	this.navigatorOptions = navigatorOptions;
	this.outlineHeight = height + scrollbarHeight;

	// Run scroller
	this.init();
}

Navigator.prototype = {
	/**
	 * Draw one of the handles on the side of the zoomed range in the navigator
	 * @param {Number} x The x center for the handle
	 * @param {Number} index 0 for left and 1 for right
	 */
	drawHandle: function (x, index) {
		var scroller = this,
			chart = scroller.chart,
			renderer = chart.renderer,
			elementsToDestroy = scroller.elementsToDestroy,
			handles = scroller.handles,
			handlesOptions = scroller.navigatorOptions.handles,
			attr = {
				fill: handlesOptions.backgroundColor,
				stroke: handlesOptions.borderColor,
				'stroke-width': 1
			},
			tempElem;

		// create the elements
		if (!scroller.rendered) {
			// the group
			handles[index] = renderer.g('navigator-handle-' + ['left', 'right'][index])
				.css({ cursor: 'ew-resize' })
				.attr({ zIndex: 10 - index }) // zIndex = 3 for right handle, 4 for left / 10 - #2908
				.add();

			// the rectangle
			tempElem = renderer.rect(-4.5, 0, 9, 16, 0, 1)
				.attr(attr)
				.add(handles[index]);
			elementsToDestroy.push(tempElem);

			// the rifles
			tempElem = renderer
				.path([
					'M',
					-1.5, 4,
					'L',
					-1.5, 12,
					'M',
					0.5, 4,
					'L',
					0.5, 12
				]).attr(attr)
				.add(handles[index]);
			elementsToDestroy.push(tempElem);
		}

		// Place it
		handles[index][scroller.rendered ? 'animate' : 'attr']({
			translateX: scroller.scrollerLeft + scroller.scrollbarHeight + parseInt(x, 10),
			translateY: scroller.top + scroller.height / 2 - 8
		});
	},

	/**
	 * Render the navigator
	 * @param {Number} min X axis value minimum
	 * @param {Number} max X axis value maximum
	 * @param {Number} pxMin Pixel value minimum
	 * @param {Number} pxMax Pixel value maximum
	 */
	render: function (min, max, pxMin, pxMax) {
		var scroller = this,
			chart = scroller.chart,
			renderer = chart.renderer,
			navigatorLeft,
			navigatorWidth,
			scrollerLeft,
			scrollerWidth,
			navigatorGroup = scroller.navigatorGroup,
			scrollbarHeight = scroller.scrollbarHeight,
			xAxis = scroller.xAxis,
			navigatorOptions = scroller.navigatorOptions,
			height = scroller.height,
			top = scroller.top,
			navigatorEnabled = scroller.navigatorEnabled,
			outlineWidth = navigatorOptions.outlineWidth,
			halfOutline = outlineWidth / 2,
			zoomedMin,
			zoomedMax,
			outlineHeight = scroller.outlineHeight,
			outlineTop = top + halfOutline,
			rendered = scroller.rendered,
			verb;

		// Don't render the navigator until we have data (#486, #4202, #5172). Don't redraw while moving the handles (#4703).
		if (!isNumber(min) || !isNumber(max) ||	(scroller.hasDragged && !defined(pxMin))) {
			return;
		}

		scroller.navigatorLeft = navigatorLeft = pick(
			xAxis.left,
			chart.plotLeft + scrollbarHeight // in case of scrollbar only, without navigator
		);
		scroller.navigatorWidth = navigatorWidth = pick(xAxis.len, chart.plotWidth - 2 * scrollbarHeight);
		scroller.scrollerLeft = scrollerLeft = navigatorLeft - scrollbarHeight;
		scroller.scrollerWidth = scrollerWidth = scrollerWidth = navigatorWidth + 2 * scrollbarHeight;

		// Get the pixel position of the handles
		pxMin = pick(pxMin, xAxis.translate(min));
		pxMax = pick(pxMax, xAxis.translate(max));
		if (!isNumber(pxMin) || mathAbs(pxMin) === Infinity) { // Verify (#1851, #2238)
			pxMin = 0;
			pxMax = scrollerWidth;
		}

		// Are we below the minRange? (#2618)
		if (xAxis.translate(pxMax, true) - xAxis.translate(pxMin, true) < chart.xAxis[0].minRange) {
			return;
		}


		// handles are allowed to cross, but never exceed the plot area
		scroller.zoomedMax = mathMin(mathMax(pxMin, pxMax, 0), navigatorWidth);
		scroller.zoomedMin = mathMin(mathMax(scroller.fixedWidth ? scroller.zoomedMax - scroller.fixedWidth : mathMin(pxMin, pxMax), 0), navigatorWidth);
		scroller.range = scroller.zoomedMax - scroller.zoomedMin;
		zoomedMax = mathRound(scroller.zoomedMax);
		zoomedMin = mathRound(scroller.zoomedMin);
<<<<<<< HEAD


		// on first render, create all elements
		if (!scroller.rendered) {
=======
		range = zoomedMax - zoomedMin;

		if (!rendered) {
>>>>>>> fb2b9581

			if (navigatorEnabled) {

				// draw the navigator group
				scroller.navigatorGroup = navigatorGroup = renderer.g('navigator')
					.attr({
						zIndex: 3
					})
					.add();

				scroller.leftShade = renderer.rect()
					.attr({
						fill: navigatorOptions.maskFill
					}).add(navigatorGroup);

				if (navigatorOptions.maskInside) {
					scroller.leftShade.css({ cursor: 'ew-resize' });
				} else {
					scroller.rightShade = renderer.rect()
						.attr({
							fill: navigatorOptions.maskFill
						}).add(navigatorGroup);
				}


				scroller.outline = renderer.path()
					.attr({
						'stroke-width': outlineWidth,
						stroke: navigatorOptions.outlineColor
					})
					.add(navigatorGroup);
			}
		}

		// place elements
		verb = rendered ? 'animate' : 'attr';
		if (navigatorEnabled) {
			scroller.leftShade[verb](navigatorOptions.maskInside ? {
				x: navigatorLeft + zoomedMin,
				y: top,
				width: zoomedMax - zoomedMin,
				height: height
			} : {
				x: navigatorLeft,
				y: top,
				width: zoomedMin,
				height: height
			});
			if (scroller.rightShade) {
				scroller.rightShade[verb]({
					x: navigatorLeft + zoomedMax,
					y: top,
					width: navigatorWidth - zoomedMax,
					height: height
				});
			}

			scroller.outline[verb]({ d: [
				M,
				scrollerLeft, outlineTop, // left
				L,
				navigatorLeft + zoomedMin - halfOutline, outlineTop, // upper left of zoomed range
				navigatorLeft + zoomedMin - halfOutline, outlineTop + outlineHeight, // lower left of z.r.
				L,
				navigatorLeft + zoomedMax - halfOutline, outlineTop + outlineHeight, // lower right of z.r.
				L,
				navigatorLeft + zoomedMax - halfOutline, outlineTop, // upper right of z.r.
				scrollerLeft + scrollerWidth, outlineTop // right
			].concat(navigatorOptions.maskInside ? [
				M,
				navigatorLeft + zoomedMin + halfOutline, outlineTop, // upper left of zoomed range
				L,
				navigatorLeft + zoomedMax - halfOutline, outlineTop // upper right of z.r.
			] : []) });
			// draw handles
			scroller.drawHandle(zoomedMin + halfOutline, 0);
			scroller.drawHandle(zoomedMax + halfOutline, 1);
		}

		if (scroller.scrollbar) {
			// Keep scale 0-1
			scroller.scrollbar.position(scroller.scrollerLeft, scroller.top + scroller.height, scroller.scrollerWidth, scroller.scrollbarHeight);
			scroller.scrollbar.setRange(zoomedMin / navigatorWidth, zoomedMax / navigatorWidth);
		}
		scroller.rendered = true;
	},

	/**
	 * Set up the mouse and touch events for the navigator
	 */
	addEvents: function () {
		var chart = this.chart,
			container = chart.container,
			mouseDownHandler = this.mouseDownHandler,
			mouseMoveHandler = this.mouseMoveHandler,
			mouseUpHandler = this.mouseUpHandler,
			_events;

		// Mouse events
		_events = [
			[container, 'mousedown', mouseDownHandler],
			[container, 'mousemove', mouseMoveHandler],
			[doc, 'mouseup', mouseUpHandler]
		];

		// Touch events
		if (hasTouch) {
			_events.push(
				[container, 'touchstart', mouseDownHandler],
				[container, 'touchmove', mouseMoveHandler],
				[doc, 'touchend', mouseUpHandler]
			);
		}

		// Add them all
		each(_events, function (args) {
			addEvent.apply(null, args);
		});
		this._events = _events;

		// Data events
		if (this.series) {
			addEvent(this.series.xAxis, 'foundExtremes', function () {
				chart.scroller.modifyNavigatorAxisExtremes();
			});
		}
		addEvent(chart, 'redraw', function () {
			// Move the scrollbar after redraw, like after data updata even if axes don't redraw
			var scroller = this.scroller,
				xAxis;
			if (scroller) {
				xAxis = scroller.baseSeries.xAxis;
				if (xAxis) {
					scroller.render(xAxis.min, xAxis.max);
				}
			}
		});
	},

	/**
	 * Removes the event handlers attached previously with addEvents.
	 */
	removeEvents: function () {

		each(this._events, function (args) {
			removeEvent.apply(null, args);
		});
		this._events = UNDEFINED;
		if (this.navigatorEnabled && this.baseSeries) {
			removeEvent(this.baseSeries, 'updatedData', this.updatedDataHandler);
		}
	},

	/**
	 * Initiate the Navigator object
	 */
	init: function () {
		var scroller = this,
			chart = scroller.chart,
			xAxis,
			yAxis,
			scrollbarHeight = scroller.scrollbarHeight,
			navigatorOptions = scroller.navigatorOptions,
			height = scroller.height,
			top = scroller.top,
			dragOffset,
			baseSeries = scroller.baseSeries;

		/**
		 * Event handler for the mouse down event.
		 */
		scroller.mouseDownHandler = function (e) {
			e = chart.pointer.normalize(e);

			var zoomedMin = scroller.zoomedMin,
				zoomedMax = scroller.zoomedMax,
				top = scroller.top,
				scrollerLeft = scroller.scrollerLeft,
				scrollerWidth = scroller.scrollerWidth,
				navigatorLeft = scroller.navigatorLeft,
				navigatorWidth = scroller.navigatorWidth,
				scrollbarPad = scroller.scrollbarPad || 0,
				range = scroller.range,
				chartX = e.chartX,
				chartY = e.chartY,
				baseXAxis = chart.xAxis[0],
				fixedMax,
				ext,
				handleSensitivity = isTouchDevice ? 10 : 7,
				left;

			if (chartY > top && chartY < top + height) { // we're vertically inside the navigator

				// grab the left handle
				if (math.abs(chartX - zoomedMin - navigatorLeft) < handleSensitivity) {
					scroller.grabbedLeft = true;
					scroller.otherHandlePos = zoomedMax;
					scroller.fixedExtreme = baseXAxis.max;
					chart.fixedRange = null;

				// grab the right handle
				} else if (math.abs(chartX - zoomedMax - navigatorLeft) < handleSensitivity) {
					scroller.grabbedRight = true;
					scroller.otherHandlePos = zoomedMin;
					scroller.fixedExtreme = baseXAxis.min;
					chart.fixedRange = null;

				// grab the zoomed range
				} else if (chartX > navigatorLeft + zoomedMin - scrollbarPad && chartX < navigatorLeft + zoomedMax + scrollbarPad) {
					scroller.grabbedCenter = chartX;
					scroller.fixedWidth = range;

					dragOffset = chartX - zoomedMin;

				// shift the range by clicking on shaded areas
				} else if (chartX > scrollerLeft && chartX < scrollerLeft + scrollerWidth) {					
					left = chartX - navigatorLeft - range / 2;
					if (left < 0) {
						left = 0;
					} else if (left + range >= navigatorWidth) {
						left = navigatorWidth - range;
						fixedMax = scroller.getUnionExtremes().dataMax; // #2293, #3543
					}
					if (left !== zoomedMin) { // it has actually moved
						scroller.fixedWidth = range; // #1370

						ext = xAxis.toFixedRange(left, left + range, null, fixedMax);
						baseXAxis.setExtremes(
							ext.min,
							ext.max,
							true,
							false,
							{ trigger: 'navigator' }
						);
					}
				}

			}
		};

		/**
		 * Event handler for the mouse move event.
		 */
		scroller.mouseMoveHandler = function (e) {
			var scrollbarHeight = scroller.scrollbarHeight,
				navigatorLeft = scroller.navigatorLeft,
				navigatorWidth = scroller.navigatorWidth,
				scrollerLeft = scroller.scrollerLeft,
				scrollerWidth = scroller.scrollerWidth,
				range = scroller.range,
				chartX,
				hasDragged;

			// In iOS, a mousemove event with e.pageX === 0 is fired when holding the finger
			// down in the center of the scrollbar. This should be ignored.
			if (!e.touches || e.touches[0].pageX !== 0) { // #4696, scrollbar failed on Android

				e = chart.pointer.normalize(e);
				chartX = e.chartX;

				// validation for handle dragging
				if (chartX < navigatorLeft) {
					chartX = navigatorLeft;
				} else if (chartX > scrollerLeft + scrollerWidth - scrollbarHeight) {
					chartX = scrollerLeft + scrollerWidth - scrollbarHeight;
				}

				// drag left handle
				if (scroller.grabbedLeft) {
					hasDragged = true;
					scroller.render(0, 0, chartX - navigatorLeft, scroller.otherHandlePos);

				// drag right handle
				} else if (scroller.grabbedRight) {
					hasDragged = true;
					scroller.render(0, 0, scroller.otherHandlePos, chartX - navigatorLeft);

				// drag scrollbar or open area in navigator
				} else if (scroller.grabbedCenter) {

					hasDragged = true;
					if (chartX < dragOffset) { // outside left
						chartX = dragOffset;
					} else if (chartX > navigatorWidth + dragOffset - range) { // outside right
						chartX = navigatorWidth + dragOffset - range;
					}

					scroller.render(0, 0, chartX - dragOffset, chartX - dragOffset + range);
				}
				if (hasDragged && scroller.scrollbar && scroller.scrollbar.options.liveRedraw) {
					setTimeout(function () {
						scroller.mouseUpHandler(e);
					}, 0);
				}
				scroller.hasDragged = hasDragged;
			}
		};

		/**
		 * Event handler for the mouse up event.
		 */
		scroller.mouseUpHandler = function (e) {
			var ext,
				fixedMin,
				fixedMax;

			if (scroller.hasDragged) {
				// When dragging one handle, make sure the other one doesn't change
				if (scroller.zoomedMin === scroller.otherHandlePos) {
					fixedMin = scroller.fixedExtreme;
				} else if (scroller.zoomedMax === scroller.otherHandlePos) {
					fixedMax = scroller.fixedExtreme;
				}

				// Snap to right edge (#4076)
				if (scroller.zoomedMax === scroller.navigatorWidth) {
					fixedMax = scroller.getUnionExtremes().dataMax;
				}

				ext = xAxis.toFixedRange(scroller.zoomedMin, scroller.zoomedMax, fixedMin, fixedMax);
				if (defined(ext.min)) {
					chart.xAxis[0].setExtremes(
						ext.min,
						ext.max,
						true,
						false,
						{
							trigger: 'navigator',
							triggerOp: 'navigator-drag',
							DOMEvent: e // #1838
						}
					);
				}
			}

			if (e.type !== 'mousemove') {
				scroller.grabbedLeft = scroller.grabbedRight = scroller.grabbedCenter = scroller.fixedWidth =
					scroller.fixedExtreme = scroller.otherHandlePos = scroller.hasDragged = dragOffset = null;
			}

		};



		var xAxisIndex = chart.xAxis.length,
			yAxisIndex = chart.yAxis.length;


		if (scroller.navigatorEnabled) {
			// make room below the chart
			chart.extraBottomMargin = scroller.outlineHeight + navigatorOptions.margin;
			// an x axis is required for scrollbar also
			scroller.xAxis = xAxis = new Axis(chart, merge({
				// inherit base xAxis' break and ordinal options
				breaks: baseSeries && baseSeries.xAxis.options.breaks,
				ordinal: baseSeries && baseSeries.xAxis.options.ordinal
			}, navigatorOptions.xAxis, {
				id: 'navigator-x-axis',
				isX: true,
				type: 'datetime',
				index: xAxisIndex,
				height: height,
				offset: 0,
				offsetLeft: scrollbarHeight,
				offsetRight: -scrollbarHeight,
				keepOrdinalPadding: true, // #2436
				startOnTick: false,
				endOnTick: false,
				minPadding: 0,
				maxPadding: 0,
				zoomEnabled: false
			}));

			scroller.yAxis = yAxis = new Axis(chart, merge(navigatorOptions.yAxis, {
				id: 'navigator-y-axis',
				alignTicks: false,
				height: height,
				offset: 0,
				index: yAxisIndex,
				zoomEnabled: false
			}));

			// If we have a base series, initialize the navigator series
			if (baseSeries || navigatorOptions.series.data) {
				scroller.addBaseSeries();

			// If not, set up an event to listen for added series
			} else if (chart.series.length === 0) {

				wrap(chart, 'redraw', function (proceed, animation) {
					// We've got one, now add it as base and reset chart.redraw
					if (chart.series.length > 0 && !scroller.series) {
						scroller.setBaseSeries();
						chart.redraw = proceed; // reset
					}
					proceed.call(chart, animation);
				});
			}

			if (chart.options.scrollbar.enabled) {
				scroller.scrollbar = new Scrollbar(chart.renderer, chart.options.scrollbar, chart);
				addEvent(scroller.scrollbar, 'changed', function (e) {
					var range = scroller.navigatorWidth,
						to = range * this.to,
						from = range * this.from;

					scroller.render(0, 0, from, to);
					scroller.hasDragged = true;
					scroller.mouseUpHandler(e);
				});
			}

		// in case of scrollbar only, fake an x axis to get translation
		} else {
			scroller.xAxis = xAxis = {
				translate: function (value, reverse) {
					var axis = chart.xAxis[0],
						ext = axis.getExtremes(),
						scrollTrackWidth = chart.plotWidth - 2 * scrollbarHeight,
						min = numExt('min', axis.options.min, ext.dataMin),
						valueRange = numExt('max', axis.options.max, ext.dataMax) - min;

					return reverse ?
						// from pixel to value
						(value * valueRange / scrollTrackWidth) + min :
						// from value to pixel
						scrollTrackWidth * (value - min) / valueRange;
				},
				toFixedRange: Axis.prototype.toFixedRange
			};
		}

		// Respond to updated data in the base series.
		// Abort if lazy-loading data from the server.
		if (baseSeries && baseSeries.xAxis && this.navigatorOptions.adaptToUpdatedData !== false) {
			addEvent(baseSeries, 'updatedData', this.updatedDataHandler);

			addEvent(baseSeries.xAxis, 'foundExtremes', function () {
				if (baseSeries.xAxis) {
					this.chart.scroller.modifyBaseAxisExtremes();
				}
			});
		
			// Survive Series.update()
			baseSeries.userOptions.events = extend(baseSeries.userOptions.event, { updatedData: this.updatedDataHandler });

		}


		/**
		 * For stock charts, extend the Chart.getMargins method so that we can set the final top position
		 * of the navigator once the height of the chart, including the legend, is determined. #367.
		 */
		wrap(chart, 'getMargins', function (proceed) {

			var legend = this.legend,
				legendOptions = legend.options;

			proceed.apply(this, [].slice.call(arguments, 1));

			// Compute the top position
			scroller.top = top = scroller.navigatorOptions.top ||
				this.chartHeight - scroller.height - scroller.scrollbarHeight - this.spacing[2] -
						(legendOptions.verticalAlign === 'bottom' && legendOptions.enabled && !legendOptions.floating ?
							legend.legendHeight + pick(legendOptions.margin, 10) : 0);

			if (xAxis && yAxis) { // false if navigator is disabled (#904)

				xAxis.options.top = yAxis.options.top = top;

				xAxis.setAxisSize();
				yAxis.setAxisSize();
			}
		});

		scroller.addEvents();
	},

	/**
	 * Get the union data extremes of the chart - the outer data extremes of the base
	 * X axis and the navigator axis.
	 */
	getUnionExtremes: function (returnFalseOnNoBaseSeries) {
		var baseAxis = this.chart.xAxis[0],
			navAxis = this.xAxis,
			navAxisOptions = navAxis.options,
			baseAxisOptions = baseAxis.options,
			ret;

		if (!returnFalseOnNoBaseSeries || baseAxis.dataMin !== null) {
			ret = {
				dataMin: pick( // #4053
					navAxisOptions && navAxisOptions.min,
					numExt(
						'min',
						baseAxisOptions.min,
						baseAxis.dataMin,
						navAxis.dataMin,
						navAxis.min
					)
				),
				dataMax: pick(
					navAxisOptions && navAxisOptions.max,
					numExt(
						'max',
						baseAxisOptions.max,
						baseAxis.dataMax,
						navAxis.dataMax,
						navAxis.max
					)
				)
			};
		}
		return ret;
	},

	/**
	 * Set the base series. With a bit of modification we should be able to make
	 * this an API method to be called from the outside
	 */
	setBaseSeries: function (baseSeriesOption) {
		var chart = this.chart;

		baseSeriesOption = baseSeriesOption || chart.options.navigator.baseSeries;

		// If we're resetting, remove the existing series
		if (this.series) {
			this.series.remove();
		}

		// Set the new base series
		this.baseSeries = chart.series[baseSeriesOption] ||
			(typeof baseSeriesOption === 'string' && chart.get(baseSeriesOption)) ||
			chart.series[0];

		// When run after render, this.xAxis already exists
		if (this.xAxis) {
			this.addBaseSeries();
		}
	},

	addBaseSeries: function () {
		var baseSeries = this.baseSeries,
			baseOptions = baseSeries ? baseSeries.options : {},
			baseData = baseOptions.data,
			mergedNavSeriesOptions,
			navigatorSeriesOptions = this.navigatorOptions.series,
			navigatorData;

		// remove it to prevent merging one by one
		navigatorData = navigatorSeriesOptions.data;
		this.hasNavigatorData = !!navigatorData;

		// Merge the series options
		mergedNavSeriesOptions = merge(baseOptions, navigatorSeriesOptions, {
			enableMouseTracking: false,
			group: 'nav', // for columns
			padXAxis: false,
			xAxis: 'navigator-x-axis',
			yAxis: 'navigator-y-axis',
			name: 'Navigator',
			showInLegend: false,
			stacking: false, // We only allow one series anyway (#4823)
			isInternal: true,
			visible: true
		});

		// Set the data. Do a slice to avoid mutating the navigator options from base series (#4923).
		mergedNavSeriesOptions.data = navigatorData || baseData.slice(0);

		// Add the series
		this.series = this.chart.initSeries(mergedNavSeriesOptions);

	},

	/**
	 * Set the scroller x axis extremes to reflect the total. The navigator extremes
	 * should always be the extremes of the union of all series in the chart as
	 * well as the navigator series.
	 */
	modifyNavigatorAxisExtremes: function () {
		var xAxis = this.xAxis,
			unionExtremes;

		if (xAxis.getExtremes) {
			unionExtremes = this.getUnionExtremes(true);

			if (unionExtremes && (unionExtremes.dataMin !== xAxis.min || unionExtremes.dataMax !== xAxis.max)) {
				xAxis.min = unionExtremes.dataMin;
				xAxis.max = unionExtremes.dataMax;
			}
		}				
	},

	/**
	 * Hook to modify the base axis extremes with information from the Navigator
	 */
	modifyBaseAxisExtremes: function () {
		var baseSeries = this.baseSeries,
			baseXAxis = baseSeries.xAxis,
			baseExtremes = baseXAxis.getExtremes(),
			baseMin = baseExtremes.min,
			baseMax = baseExtremes.max,
			baseDataMin = baseExtremes.dataMin,
			baseDataMax = baseExtremes.dataMax,
			range = baseMax - baseMin,
			stickToMin = this.stickToMin,
			stickToMax = this.stickToMax,
			newMax,
			newMin,
			navigatorSeries = this.series,
			hasSetExtremes = !!baseXAxis.setExtremes;

		// If the zoomed range is already at the min, move it to the right as new data
		// comes in
		if (stickToMin) {
			newMin = baseDataMin;
			newMax = newMin + range;
		}

		// If the zoomed range is already at the max, move it to the right as new data
		// comes in
		if (stickToMax) {
			newMax = baseDataMax;
			if (!stickToMin) { // if stickToMin is true, the new min value is set above
				newMin = mathMax(newMax - range, navigatorSeries ? navigatorSeries.xData[0] : -Number.MAX_VALUE);
			}
		}

		// Update the extremes
		if (hasSetExtremes && (stickToMin || stickToMax)) {
			if (isNumber(newMin)) {
				baseXAxis.min = baseXAxis.userMin = newMin;
				baseXAxis.max = baseXAxis.userMax = newMax;
			}
		}

		// Reset
		this.stickToMin = this.stickToMax = null;
	},

	/**
	 * Handler for updated data on the base series. When data is modified, the navigator series
	 * must reflect it. This is called from the Chart.redraw function before axis and series 
	 * extremes are computed.
	 */
	updatedDataHandler: function () {
		var scroller = this.chart.scroller,
			baseSeries = scroller.baseSeries,
			navigatorSeries = scroller.series;

		// Detect whether the zoomed area should stick to the minimum or maximum. If the current
		// axis minimum falls outside the new updated dataset, we must adjust.
		scroller.stickToMin = baseSeries.xAxis.min <= baseSeries.xData[0];
		// If the scrollbar is scrolled all the way to the right, keep right as new data 
		// comes in.
		scroller.stickToMax = scroller.zoomedMax >= scroller.navigatorWidth;

		// Set the navigator series data to the new data of the base series
		if (navigatorSeries && !scroller.hasNavigatorData) {
			navigatorSeries.options.pointStart = baseSeries.xData[0];
			navigatorSeries.setData(baseSeries.options.data, false);

			// When adding points, shift it. A more fail-safe and lean procedure may be to extend the three
			// cases of updating data (addPoint, update, removePoint) directly so that this operation 
			// on the base series reflects directly on the navigator series.
			if (navigatorSeries.graph && baseSeries.graph) {
				navigatorSeries.graph.shift = baseSeries.graph.shift;
			}
		}
	},

	/**
	 * Destroys allocated elements.
	 */
	destroy: function () {
		var scroller = this;

		// Disconnect events added in addEvents
		scroller.removeEvents();

		// Destroy properties
		each([scroller.scrollbar, scroller.xAxis, scroller.yAxis, scroller.leftShade, scroller.rightShade, scroller.outline], function (prop) {
			if (prop && prop.destroy) {
				prop.destroy();
			}
		});
		scroller.xAxis = scroller.yAxis = scroller.leftShade = scroller.rightShade = scroller.outline = null;

		// Destroy elements in collection
		each([scroller.handles, scroller.elementsToDestroy], function (coll) {
			destroyObjectProperties(coll);
		});
	}
};

Highcharts.Navigator = Navigator;

/**
 * For Stock charts, override selection zooming with some special features because
 * X axis zooming is already allowed by the Navigator and Range selector.
 */
wrap(Axis.prototype, 'zoom', function (proceed, newMin, newMax) {
	var chart = this.chart,
		chartOptions = chart.options,
		zoomType = chartOptions.chart.zoomType,
		previousZoom,
		navigator = chartOptions.navigator,
		rangeSelector = chartOptions.rangeSelector,
		ret;

	if (this.isXAxis && ((navigator && navigator.enabled) ||
			(rangeSelector && rangeSelector.enabled))) {

		// For x only zooming, fool the chart.zoom method not to create the zoom button
		// because the property already exists
		if (zoomType === 'x') {
			chart.resetZoomButton = 'blocked';

		// For y only zooming, ignore the X axis completely
		} else if (zoomType === 'y') {
			ret = false;

		// For xy zooming, record the state of the zoom before zoom selection, then when
		// the reset button is pressed, revert to this state
		} else if (zoomType === 'xy') {
			previousZoom = this.previousZoom;
			if (defined(newMin)) {
				this.previousZoom = [this.min, this.max];
			} else if (previousZoom) {
				newMin = previousZoom[0];
				newMax = previousZoom[1];
				delete this.previousZoom;
			}
		}

	}
	return ret !== UNDEFINED ? ret : proceed.call(this, newMin, newMax);
});

// Initialize scroller for stock charts
wrap(Chart.prototype, 'init', function (proceed, options, callback) {

	addEvent(this, 'beforeRender', function () {
		var options = this.options;
		if (options.navigator.enabled || options.scrollbar.enabled) {
			this.scroller = new Navigator(this);
		}
	});

	proceed.call(this, options, callback);

});

// Pick up badly formatted point options to addPoint
wrap(Series.prototype, 'addPoint', function (proceed, options, redraw, shift, animation) {
	var turboThreshold = this.options.turboThreshold;
	if (turboThreshold && this.xData.length > turboThreshold && isObject(options) && !isArray(options) && this.chart.scroller) {
		error(20, true);
	}
	proceed.call(this, options, redraw, shift, animation);
});

/* ****************************************************************************
 * End Navigator code														  *
 *****************************************************************************/<|MERGE_RESOLUTION|>--- conflicted
+++ resolved
@@ -8,9 +8,7 @@
 	// is a pattern that is repeated several places in Highcharts. Consider making this
 	// a global utility method.
 	numExt = function (extreme) {
-		var numbers = grep(arguments, function (n) {
-			return isNumber(n);
-		});
+		var numbers = grep(arguments, isNumber);
 		if (numbers.length) {
 			return Math[extreme].apply(0, numbers);
 		}
@@ -247,16 +245,9 @@
 		scroller.range = scroller.zoomedMax - scroller.zoomedMin;
 		zoomedMax = mathRound(scroller.zoomedMax);
 		zoomedMin = mathRound(scroller.zoomedMin);
-<<<<<<< HEAD
-
-
-		// on first render, create all elements
-		if (!scroller.rendered) {
-=======
 		range = zoomedMax - zoomedMin;
 
 		if (!rendered) {
->>>>>>> fb2b9581
 
 			if (navigatorEnabled) {
 
