--- conflicted
+++ resolved
@@ -452,12 +452,8 @@
 				scrWidth = scrollbarMinWidth;
 				scrX -= scrollbarPad;
 			}
-<<<<<<< HEAD
 			scroller.scrollbarPad = scrollbarPad;
 			scrollbar[verb]({
-=======
-			scrollbar.attr({
->>>>>>> 2d9b3318
 				x: mathFloor(scrX) + (scrollbarStrokeWidth % 2 / 2),
 				width: scrWidth
 			});
