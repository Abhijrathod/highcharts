/* ****************************************************************************
 * Start Scroller code														*
 *****************************************************************************/
/*jslint white:true */
var buttonGradient = hash(
		LINEAR_GRADIENT, { x1: 0, y1: 0, x2: 0, y2: 1 },
		STOPS, [
			[0, '#FFF'],
			[1, '#CCC']
		]
	),
	units = [].concat(defaultDataGroupingUnits), // copy
	defaultSeriesType;
// add more resolution to units
units[4] = [DAY, [1, 2, 3, 4]]; // allow more days
units[5] = [WEEK, [1, 2, 3]]; // allow more weeks

defaultSeriesType = seriesTypes.areaspline === UNDEFINED ? 'line' : 'areaspline';

extend(defaultOptions, {
	navigator: {
		//enabled: true,
		handles: {
			backgroundColor: '#FFF',
			borderColor: '#666'
		},
		height: 40,
		margin: 10,
		maskFill: 'rgba(255, 255, 255, 0.75)',
		outlineColor: '#444',
		outlineWidth: 1,
		series: {
			type: defaultSeriesType,
			color: '#4572A7',
			compare: null,
			fillOpacity: 0.4,
			dataGrouping: {
				approximation: 'average',
				enabled: true,
				groupPixelWidth: 2,
				smoothed: true,
				units: units
			},
			dataLabels: {
				enabled: false,
				zIndex: 2 // #1839
			},
			id: PREFIX + 'navigator-series',
			lineColor: '#4572A7',
			lineWidth: 1,
			marker: {
				enabled: false
			},
			pointRange: 0,
			shadow: false,
			threshold: null
		},
		//top: undefined,
		xAxis: {
			tickWidth: 0,
			lineWidth: 0,
			gridLineWidth: 1,
			tickPixelInterval: 200,
			labels: {
				align: 'left',
				x: 3,
				y: -4
			},
			crosshair: {
				label: {
					enabled: false
				}
			}
		},
		yAxis: {
			gridLineWidth: 0,
			startOnTick: false,
			endOnTick: false,
			minPadding: 0.1,
			maxPadding: 0.1,
			labels: {
				enabled: false
			},
			crosshair: {
				enabled: false,
				label: {
					enabled: false
				}
			},
			title: {
				text: null
			},
			tickWidth: 0
		}
	},
	scrollbar: {
		//enabled: true
		height: isTouchDevice ? 20 : 14,
		barBackgroundColor: buttonGradient,
		barBorderRadius: 2,
		barBorderWidth: 1,
		barBorderColor: '#666',
		buttonArrowColor: '#666',
		buttonBackgroundColor: buttonGradient,
		buttonBorderColor: '#666',
		buttonBorderRadius: 2,
		buttonBorderWidth: 1,
		minWidth: 6,
		rifleColor: '#666',
		trackBackgroundColor: hash(
			LINEAR_GRADIENT, { x1: 0, y1: 0, x2: 0, y2: 1 },
			STOPS, [
				[0, '#EEE'],
				[1, '#FFF']
			]
		),
		trackBorderColor: '#CCC',
		trackBorderWidth: 1,
		// trackBorderRadius: 0
		liveRedraw: hasSVG && !isTouchDevice
	}
});
/*jslint white:false */

/**
 * The Scroller class
 * @param {Object} chart
 */
function Scroller(chart) {
	var chartOptions = chart.options,
		navigatorOptions = chartOptions.navigator,
		navigatorEnabled = navigatorOptions.enabled,
		scrollbarOptions = chartOptions.scrollbar,
		scrollbarEnabled = scrollbarOptions.enabled,
		height = navigatorEnabled ? navigatorOptions.height : 0,
		scrollbarHeight = scrollbarEnabled ? scrollbarOptions.height : 0;


	this.handles = [];
	this.scrollbarButtons = [];
	this.elementsToDestroy = []; // Array containing the elements to destroy when Scroller is destroyed

	this.chart = chart;
	this.setBaseSeries();

	this.height = height;
	this.scrollbarHeight = scrollbarHeight;
	this.scrollbarEnabled = scrollbarEnabled;
	this.navigatorEnabled = navigatorEnabled;
	this.navigatorOptions = navigatorOptions;
	this.scrollbarOptions = scrollbarOptions;
	this.outlineHeight = height + scrollbarHeight;

	// Run scroller
	this.init();
}

Scroller.prototype = {
	/**
	 * Draw one of the handles on the side of the zoomed range in the navigator
	 * @param {Number} x The x center for the handle
	 * @param {Number} index 0 for left and 1 for right
	 */
	drawHandle: function (x, index) {
		var scroller = this,
			chart = scroller.chart,
			renderer = chart.renderer,
			elementsToDestroy = scroller.elementsToDestroy,
			handles = scroller.handles,
			handlesOptions = scroller.navigatorOptions.handles,
			attr = {
				fill: handlesOptions.backgroundColor,
				stroke: handlesOptions.borderColor,
				'stroke-width': 1
			},
			tempElem;

		// create the elements
		if (!scroller.rendered) {
			// the group
			handles[index] = renderer.g()
				.css({ cursor: 'e-resize' })
				.attr({ zIndex: 4 - index }) // zIndex = 3 for right handle, 4 for left
				.add();

			// the rectangle
			tempElem = renderer.rect(-4.5, 0, 9, 16, 3, 1)
				.attr(attr)
				.add(handles[index]);
			elementsToDestroy.push(tempElem);

			// the rifles
			tempElem = renderer.path([
					'M',
					-1.5, 4,
					'L',
					-1.5, 12,
					'M',
					0.5, 4,
					'L',
					0.5, 12
				]).attr(attr)
				.add(handles[index]);
			elementsToDestroy.push(tempElem);
		}

		// Place it
		handles[index][chart.isResizing ? 'animate' : 'attr']({
			translateX: scroller.scrollerLeft + scroller.scrollbarHeight + parseInt(x, 10),
			translateY: scroller.top + scroller.height / 2 - 8
		});
	},

	/**
	 * Draw the scrollbar buttons with arrows
	 * @param {Number} index 0 is left, 1 is right
	 */
	drawScrollbarButton: function (index) {
		var scroller = this,
			chart = scroller.chart,
			renderer = chart.renderer,
			elementsToDestroy = scroller.elementsToDestroy,
			scrollbarButtons = scroller.scrollbarButtons,
			scrollbarHeight = scroller.scrollbarHeight,
			scrollbarOptions = scroller.scrollbarOptions,
			tempElem;

		if (!scroller.rendered) {
			scrollbarButtons[index] = renderer.g().add(scroller.scrollbarGroup);

			tempElem = renderer.rect(
					-0.5,
					-0.5,
					scrollbarHeight + 1, // +1 to compensate for crispifying in rect method
					scrollbarHeight + 1,
					scrollbarOptions.buttonBorderRadius,
					scrollbarOptions.buttonBorderWidth
				).attr({
					stroke: scrollbarOptions.buttonBorderColor,
					'stroke-width': scrollbarOptions.buttonBorderWidth,
					fill: scrollbarOptions.buttonBackgroundColor
				}).add(scrollbarButtons[index]);
			elementsToDestroy.push(tempElem);

			tempElem = renderer.path([
					'M',
					scrollbarHeight / 2 + (index ? -1 : 1), scrollbarHeight / 2 - 3,
					'L',
					scrollbarHeight / 2 + (index ? -1 : 1), scrollbarHeight / 2 + 3,
					scrollbarHeight / 2 + (index ? 2 : -2), scrollbarHeight / 2
				]).attr({
					fill: scrollbarOptions.buttonArrowColor
				}).add(scrollbarButtons[index]);
			elementsToDestroy.push(tempElem);
		}

		// adjust the right side button to the varying length of the scroll track
		if (index) {
			scrollbarButtons[index].attr({
				translateX: scroller.scrollerWidth - scrollbarHeight
			});
		}
	},

	/**
	 * Render the navigator and scroll bar
	 * @param {Number} min X axis value minimum
	 * @param {Number} max X axis value maximum
	 * @param {Number} pxMin Pixel value minimum
	 * @param {Number} pxMax Pixel value maximum
	 */
	render: function (min, max, pxMin, pxMax) {
		var scroller = this,
			chart = scroller.chart,
			renderer = chart.renderer,
			navigatorLeft,
			navigatorWidth,
			scrollerLeft,
			scrollerWidth,
			scrollbarGroup = scroller.scrollbarGroup,
			navigatorGroup = scroller.navigatorGroup,
			scrollbar = scroller.scrollbar,
			xAxis = scroller.xAxis,
			scrollbarTrack = scroller.scrollbarTrack,
			scrollbarHeight = scroller.scrollbarHeight,
			scrollbarEnabled = scroller.scrollbarEnabled,
			navigatorOptions = scroller.navigatorOptions,
			scrollbarOptions = scroller.scrollbarOptions,
			scrollbarMinWidth = scrollbarOptions.minWidth,
			height = scroller.height,
			top = scroller.top,
			navigatorEnabled = scroller.navigatorEnabled,
			outlineWidth = navigatorOptions.outlineWidth,
			halfOutline = outlineWidth / 2,
			zoomedMin,
			zoomedMax,
			range,
			scrX,
			scrWidth,
			scrollbarPad = 0,
			outlineHeight = scroller.outlineHeight,
			barBorderRadius = scrollbarOptions.barBorderRadius,
			strokeWidth,
			scrollbarStrokeWidth = scrollbarOptions.barBorderWidth,
			centerBarX,
			outlineTop = top + halfOutline,
			verb,
			unionExtremes;

		// don't render the navigator until we have data (#486)
		if (isNaN(min)) {
			return;
		}

		scroller.navigatorLeft = navigatorLeft = pick(
			xAxis.left,
			chart.plotLeft + scrollbarHeight // in case of scrollbar only, without navigator
		);
		scroller.navigatorWidth = navigatorWidth = pick(xAxis.len, chart.plotWidth - 2 * scrollbarHeight);
		scroller.scrollerLeft = scrollerLeft = navigatorLeft - scrollbarHeight;
		scroller.scrollerWidth = scrollerWidth = scrollerWidth = navigatorWidth + 2 * scrollbarHeight;

		// Set the scroller x axis extremes to reflect the total. The navigator extremes
		// should always be the extremes of the union of all series in the chart as
		// well as the navigator series.
		if (xAxis.getExtremes) {
			unionExtremes = scroller.getUnionExtremes(true);

			if (unionExtremes && (unionExtremes.dataMin !== xAxis.min || unionExtremes.dataMax !== xAxis.max)) {
				xAxis.setExtremes(unionExtremes.dataMin, unionExtremes.dataMax, true, false);
			}
		}

		// Get the pixel position of the handles
		pxMin = pick(pxMin, xAxis.translate(min));
		pxMax = pick(pxMax, xAxis.translate(max));
		if (isNaN(pxMin) || mathAbs(pxMin) === Infinity) { // Verify (#1851, #2238)
			pxMin = 0;
			pxMax = scrollerWidth;
		}

		// handles are allowed to cross, but never exceed the plot area
<<<<<<< HEAD
		scroller.zoomedMax = zoomedMax = mathMin(pInt(mathMax(pxMin, pxMax)), navigatorWidth);
		scroller.zoomedMin = zoomedMin =
			mathMax(scroller.fixedWidth ? zoomedMax - scroller.fixedWidth : pInt(mathMin(pxMin, pxMax)), 0);
		scroller.range = range = zoomedMax - zoomedMin;
=======
		scroller.zoomedMax = mathMin(mathMax(pxMin, pxMax), navigatorWidth);
		scroller.zoomedMin = 
			mathMax(scroller.fixedWidth ? scroller.zoomedMax - scroller.fixedWidth : mathMin(pxMin, pxMax), 0);
		scroller.range = range = scroller.zoomedMax - scroller.zoomedMin;
		zoomedMax = mathRound(scroller.zoomedMax);
		zoomedMin = mathRound(scroller.zoomedMin);
>>>>>>> 8914d7db

		// on first render, create all elements
		if (!scroller.rendered) {

			if (navigatorEnabled) {

				// draw the navigator group
				scroller.navigatorGroup = navigatorGroup = renderer.g('navigator')
					.attr({
						zIndex: 3
					})
					.add();

				scroller.leftShade = renderer.rect()
					.attr({
						fill: navigatorOptions.maskFill
					}).add(navigatorGroup);
				scroller.rightShade = renderer.rect()
					.attr({
						fill: navigatorOptions.maskFill
					}).add(navigatorGroup);
				scroller.outline = renderer.path()
					.attr({
						'stroke-width': outlineWidth,
						stroke: navigatorOptions.outlineColor
					})
					.add(navigatorGroup);
			}

			if (scrollbarEnabled) {

				// draw the scrollbar group
				scroller.scrollbarGroup = scrollbarGroup = renderer.g('scrollbar').add();

				// the scrollbar track
				strokeWidth = scrollbarOptions.trackBorderWidth;
				scroller.scrollbarTrack = scrollbarTrack = renderer.rect().attr({
					y: -strokeWidth % 2 / 2,
					fill: scrollbarOptions.trackBackgroundColor,
					stroke: scrollbarOptions.trackBorderColor,
					'stroke-width': strokeWidth,
					r: scrollbarOptions.trackBorderRadius || 0,
					height: scrollbarHeight
				}).add(scrollbarGroup);

				// the scrollbar itself
				scroller.scrollbar = scrollbar = renderer.rect()
					.attr({
						y: -scrollbarStrokeWidth % 2 / 2,
						height: scrollbarHeight,
						fill: scrollbarOptions.barBackgroundColor,
						stroke: scrollbarOptions.barBorderColor,
						'stroke-width': scrollbarStrokeWidth,
						r: barBorderRadius
					})
					.add(scrollbarGroup);

				scroller.scrollbarRifles = renderer.path()
					.attr({
						stroke: scrollbarOptions.rifleColor,
						'stroke-width': 1
					})
					.add(scrollbarGroup);
			}
		}

		// place elements
		verb = chart.isResizing ? 'animate' : 'attr';

		if (navigatorEnabled) {
			scroller.leftShade[verb]({
				x: navigatorLeft,
				y: top,
				width: zoomedMin,
				height: height
			});
			scroller.rightShade[verb]({
				x: navigatorLeft + zoomedMax,
				y: top,
				width: navigatorWidth - zoomedMax,
				height: height
			});
			scroller.outline[verb]({ d: [
				M,
				scrollerLeft, outlineTop, // left
				L,
				navigatorLeft + zoomedMin + halfOutline, outlineTop, // upper left of zoomed range
				navigatorLeft + zoomedMin + halfOutline, outlineTop + outlineHeight - scrollbarHeight, // lower left of z.r.
				M,
				navigatorLeft + zoomedMax - halfOutline, outlineTop + outlineHeight - scrollbarHeight, // lower right of z.r.
				L,
				navigatorLeft + zoomedMax - halfOutline, outlineTop, // upper right of z.r.
				scrollerLeft + scrollerWidth, outlineTop // right
			]});
			// draw handles
			scroller.drawHandle(zoomedMin + halfOutline, 0);
			scroller.drawHandle(zoomedMax + halfOutline, 1);
		}

		// draw the scrollbar
		if (scrollbarEnabled && scrollbarGroup) {

			// draw the buttons
			scroller.drawScrollbarButton(0);
			scroller.drawScrollbarButton(1);

			scrollbarGroup[verb]({
				translateX: scrollerLeft,
				translateY: mathRound(outlineTop + height)
			});

			scrollbarTrack[verb]({
				width: scrollerWidth
			});

			// prevent the scrollbar from drawing to small (#1246)
			scrX = scrollbarHeight + zoomedMin;
			scrWidth = range - scrollbarStrokeWidth;
			if (scrWidth < scrollbarMinWidth) {
				scrollbarPad = (scrollbarMinWidth - scrWidth) / 2;
				scrWidth = scrollbarMinWidth;
				scrX -= scrollbarPad;
			}
			scroller.scrollbarPad = scrollbarPad;
			scrollbar[verb]({
				x: mathFloor(scrX) + (scrollbarStrokeWidth % 2 / 2),
				width: scrWidth
			});

			centerBarX = scrollbarHeight + zoomedMin + range / 2 - 0.5;

			scroller.scrollbarRifles
				.attr({
					visibility: range > 12 ? VISIBLE : HIDDEN
				})[verb]({
					d: [
						M,
						centerBarX - 3, scrollbarHeight / 4,
						L,
						centerBarX - 3, 2 * scrollbarHeight / 3,
						M,
						centerBarX, scrollbarHeight / 4,
						L,
						centerBarX, 2 * scrollbarHeight / 3,
						M,
						centerBarX + 3, scrollbarHeight / 4,
						L,
						centerBarX + 3, 2 * scrollbarHeight / 3
					]
				});
		}

		scroller.scrollbarPad = scrollbarPad;
		scroller.rendered = true;
	},

	/**
	 * Set up the mouse and touch events for the navigator and scrollbar
	 */
	addEvents: function () {
		var container = this.chart.container,
			mouseDownHandler = this.mouseDownHandler,
			mouseMoveHandler = this.mouseMoveHandler,
			mouseUpHandler = this.mouseUpHandler,
			_events;

		// Mouse events
		_events = [
			[container, 'mousedown', mouseDownHandler],
			[container, 'mousemove', mouseMoveHandler],
			[document, 'mouseup', mouseUpHandler]
		];

		// Touch events
		if (hasTouch) {
			_events.push(
				[container, 'touchstart', mouseDownHandler],
				[container, 'touchmove', mouseMoveHandler],
				[document, 'touchend', mouseUpHandler]
			);
		}

		// Add them all
		each(_events, function (args) {
			addEvent.apply(null, args);
		});
		this._events = _events;
	},

	/**
	 * Removes the event handlers attached previously with addEvents.
	 */
	removeEvents: function () {

		each(this._events, function (args) {
			removeEvent.apply(null, args);
		});
		this._events = UNDEFINED;
		if (this.navigatorEnabled && this.baseSeries) {
			removeEvent(this.baseSeries, 'updatedData', this.updatedDataHandler);
		}
	},

	/**
	 * Initiate the Scroller object
	 */
	init: function () {
		var scroller = this,
			chart = scroller.chart,
			xAxis,
			yAxis,
			scrollbarHeight = scroller.scrollbarHeight,
			navigatorOptions = scroller.navigatorOptions,
			height = scroller.height,
			top = scroller.top,
			dragOffset,
			hasDragged,
			bodyStyle = document.body.style,
			defaultBodyCursor,
			baseSeries = scroller.baseSeries;

		/**
		 * Event handler for the mouse down event.
		 */
		scroller.mouseDownHandler = function (e) {
			e = chart.pointer.normalize(e);

			var zoomedMin = scroller.zoomedMin,
				zoomedMax = scroller.zoomedMax,
				top = scroller.top,
				scrollbarHeight = scroller.scrollbarHeight,
				scrollerLeft = scroller.scrollerLeft,
				scrollerWidth = scroller.scrollerWidth,
				navigatorLeft = scroller.navigatorLeft,
				navigatorWidth = scroller.navigatorWidth,
				scrollbarPad = scroller.scrollbarPad,
				range = scroller.range,
				chartX = e.chartX,
				chartY = e.chartY,
				baseXAxis = chart.xAxis[0],
				fixedMax,
				ext,
				handleSensitivity = isTouchDevice ? 10 : 7,
				left,
				isOnNavigator;

			if (chartY > top && chartY < top + height + scrollbarHeight) { // we're vertically inside the navigator
				isOnNavigator = !scroller.scrollbarEnabled || chartY < top + height;

				// grab the left handle
				if (isOnNavigator && math.abs(chartX - zoomedMin - navigatorLeft) < handleSensitivity) {
					scroller.grabbedLeft = true;
					scroller.otherHandlePos = zoomedMax;
					scroller.fixedExtreme = baseXAxis.max;
					chart.fixedRange = null;

				// grab the right handle
				} else if (isOnNavigator && math.abs(chartX - zoomedMax - navigatorLeft) < handleSensitivity) {
					scroller.grabbedRight = true;
					scroller.otherHandlePos = zoomedMin;
					scroller.fixedExtreme = baseXAxis.min;
					chart.fixedRange = null;

				// grab the zoomed range
				} else if (chartX > navigatorLeft + zoomedMin - scrollbarPad && chartX < navigatorLeft + zoomedMax + scrollbarPad) {
					scroller.grabbedCenter = chartX;
					scroller.fixedWidth = range;

					// In SVG browsers, change the cursor. IE6 & 7 produce an error on changing the cursor,
					// and IE8 isn't able to show it while dragging anyway.
					if (chart.renderer.isSVG) {
						defaultBodyCursor = bodyStyle.cursor;
						bodyStyle.cursor = 'ew-resize';
					}

					dragOffset = chartX - zoomedMin;


				// shift the range by clicking on shaded areas, scrollbar track or scrollbar buttons
				} else if (chartX > scrollerLeft && chartX < scrollerLeft + scrollerWidth) {

					// Center around the clicked point
					if (isOnNavigator) {
						left = chartX - navigatorLeft - range / 2;
					
					// Click on scrollbar
					} else {

						// Click left scrollbar button
						if (chartX < navigatorLeft) { 
							left = zoomedMin - range * 0.2;

						// Click right scrollbar button
						} else if (chartX > scrollerLeft + scrollerWidth - scrollbarHeight) {
							left = zoomedMin + range * 0.2;
						
						// Click on scrollbar track, shift the scrollbar by one range
						} else {
							left = chartX < navigatorLeft + zoomedMin ? // on the left
								zoomedMin - range :
								zoomedMax;
						}
					}
					if (left < 0) {
						left = 0;
					} else if (left + range >= navigatorWidth) {
						left = navigatorWidth - range;
						fixedMax = xAxis.dataMax; // #2293
					}
					if (left !== zoomedMin) { // it has actually moved
						scroller.fixedWidth = range; // #1370

						ext = xAxis.toFixedRange(left, left + range, null, fixedMax);
						baseXAxis.setExtremes(
							ext.min,
							ext.max,
							true,
							false,
							{ trigger: 'navigator' }
						);
					}
				}

			}
		};

		/**
		 * Event handler for the mouse move event.
		 */
		scroller.mouseMoveHandler = function (e) {
			var scrollbarHeight = scroller.scrollbarHeight,
				navigatorLeft = scroller.navigatorLeft,
				navigatorWidth = scroller.navigatorWidth,
				scrollerLeft = scroller.scrollerLeft,
				scrollerWidth = scroller.scrollerWidth,
				range = scroller.range,
				chartX;

			// In iOS, a mousemove event with e.pageX === 0 is fired when holding the finger
			// down in the center of the scrollbar. This should be ignored.
			if (e.pageX !== 0) {

				e = chart.pointer.normalize(e);
				chartX = e.chartX;

				// validation for handle dragging
				if (chartX < navigatorLeft) {
					chartX = navigatorLeft;
				} else if (chartX > scrollerLeft + scrollerWidth - scrollbarHeight) {
					chartX = scrollerLeft + scrollerWidth - scrollbarHeight;
				}

				// drag left handle
				if (scroller.grabbedLeft) {
					hasDragged = true;
					scroller.render(0, 0, chartX - navigatorLeft, scroller.otherHandlePos);

				// drag right handle
				} else if (scroller.grabbedRight) {
					hasDragged = true;
					scroller.render(0, 0, scroller.otherHandlePos, chartX - navigatorLeft);

				// drag scrollbar or open area in navigator
				} else if (scroller.grabbedCenter) {

					hasDragged = true;
					if (chartX < dragOffset) { // outside left
						chartX = dragOffset;
					} else if (chartX > navigatorWidth + dragOffset - range) { // outside right
						chartX = navigatorWidth + dragOffset - range;
					}

					scroller.render(0, 0, chartX - dragOffset, chartX - dragOffset + range);

				}
				if (hasDragged && scroller.scrollbarOptions.liveRedraw) {
					setTimeout(function () {
						scroller.mouseUpHandler(e);
					}, 0);
				}
			}
		};

		/**
		 * Event handler for the mouse up event.
		 */
		scroller.mouseUpHandler = function (e) {
			var ext,
				fixedMin,
				fixedMax;

			if (hasDragged) {
				// When dragging one handle, make sure the other one doesn't change
				if (scroller.zoomedMin === scroller.otherHandlePos) {
					fixedMin = scroller.fixedExtreme;
				} else if (scroller.zoomedMax === scroller.otherHandlePos) {
					fixedMax = scroller.fixedExtreme;
				}
				if (scroller.zoomedMax === scroller.navigatorWidth) { // #2341
					fixedMax = xAxis.dataMax;
				}

				ext = xAxis.toFixedRange(scroller.zoomedMin, scroller.zoomedMax, fixedMin, fixedMax);
				chart.xAxis[0].setExtremes(
					ext.min,
					ext.max,
					true,
					false,
					{
						trigger: 'navigator',
						triggerOp: 'navigator-drag',
						DOMEvent: e // #1838
					}
				);
			}

			if (e.type !== 'mousemove') {
				scroller.grabbedLeft = scroller.grabbedRight = scroller.grabbedCenter = scroller.fixedWidth =
					scroller.fixedExtreme = scroller.otherHandlePos = hasDragged = dragOffset = null;
				bodyStyle.cursor = defaultBodyCursor || '';
			}

		};



		var xAxisIndex = chart.xAxis.length,
			yAxisIndex = chart.yAxis.length;

		// make room below the chart
		chart.extraBottomMargin = scroller.outlineHeight + navigatorOptions.margin;

		if (scroller.navigatorEnabled) {
			// an x axis is required for scrollbar also
			scroller.xAxis = xAxis = new Axis(chart, merge({
				ordinal: baseSeries && baseSeries.xAxis.options.ordinal // inherit base xAxis' ordinal option
			}, navigatorOptions.xAxis, {
				id: 'navigator-x-axis',
				isX: true,
				type: 'datetime',
				index: xAxisIndex,
				height: height,
				offset: 0,
				offsetLeft: scrollbarHeight,
				offsetRight: -scrollbarHeight,
				keepOrdinalPadding: true, // #2436
				startOnTick: false,
				endOnTick: false,
				minPadding: 0,
				maxPadding: 0,
				zoomEnabled: false
			}));

			scroller.yAxis = yAxis = new Axis(chart, merge(navigatorOptions.yAxis, {
				id: 'navigator-y-axis',
				alignTicks: false,
				height: height,
				offset: 0,
				index: yAxisIndex,
				zoomEnabled: false
			}));

			// If we have a base series, initialize the navigator series
			if (baseSeries || navigatorOptions.series.data) {
				scroller.addBaseSeries();

			// If not, set up an event to listen for added series
			} else if (chart.series.length === 0) {

				wrap(chart, 'redraw', function (proceed, animation) {
					// We've got one, now add it as base and reset chart.redraw
					if (chart.series.length > 0 && !scroller.series) {
						scroller.setBaseSeries();
						chart.redraw = proceed; // reset
					}
					proceed.call(chart, animation);
				});
			}


		// in case of scrollbar only, fake an x axis to get translation
		} else {
			scroller.xAxis = xAxis = {
				translate: function (value, reverse) {
					var ext = chart.xAxis[0].getExtremes(),
						scrollTrackWidth = chart.plotWidth - 2 * scrollbarHeight,
						dataMin = ext.dataMin,
						valueRange = ext.dataMax - dataMin;

					return reverse ?
						// from pixel to value
						(value * valueRange / scrollTrackWidth) + dataMin :
						// from value to pixel
						scrollTrackWidth * (value - dataMin) / valueRange;
				},
				toFixedRange: Axis.prototype.toFixedRange
			};
		}


		/**
		 * For stock charts, extend the Chart.getMargins method so that we can set the final top position
		 * of the navigator once the height of the chart, including the legend, is determined. #367.
		 */
		wrap(chart, 'getMargins', function (proceed) {

			var legend = this.legend,
				legendOptions = legend.options;

			proceed.call(this);

			// Compute the top position
			scroller.top = top = scroller.navigatorOptions.top ||
				this.chartHeight - scroller.height - scroller.scrollbarHeight - this.spacing[2] -
						(legendOptions.verticalAlign === 'bottom' && legendOptions.enabled && !legendOptions.floating ?
							legend.legendHeight + pick(legendOptions.margin, 10) : 0);

			if (xAxis && yAxis) { // false if navigator is disabled (#904)

				xAxis.options.top = yAxis.options.top = top;

				xAxis.setAxisSize();
				yAxis.setAxisSize();
			}
		});


		scroller.addEvents();
	},

	/**
	 * Get the union data extremes of the chart - the outer data extremes of the base
	 * X axis and the navigator axis.
	 */
	getUnionExtremes: function (returnFalseOnNoBaseSeries) {
		var baseAxis = this.chart.xAxis[0],
			navAxis = this.xAxis,
			navAxisOptions = navAxis.options;

		if (!returnFalseOnNoBaseSeries || baseAxis.dataMin !== null) {
			return {
				dataMin: pick(
					navAxisOptions && navAxisOptions.min,
					((defined(baseAxis.dataMin) && defined(navAxis.dataMin)) ? mathMin : pick)(baseAxis.dataMin, navAxis.dataMin)
				),
				dataMax: pick(
					navAxisOptions && navAxisOptions.max,
					((defined(baseAxis.dataMax) && defined(navAxis.dataMax)) ? mathMax : pick)(baseAxis.dataMax, navAxis.dataMax)
				)
			};
		}

	},

	/**
	 * Set the base series. With a bit of modification we should be able to make
	 * this an API method to be called from the outside
	 */
	setBaseSeries: function (baseSeriesOption) {
		var chart = this.chart;

		baseSeriesOption = baseSeriesOption || chart.options.navigator.baseSeries;

		// If we're resetting, remove the existing series
		if (this.series) {
			this.series.remove();
		}

		// Set the new base series
		this.baseSeries = chart.series[baseSeriesOption] ||
			(typeof baseSeriesOption === 'string' && chart.get(baseSeriesOption)) ||
			chart.series[0];

		// When run after render, this.xAxis already exists
		if (this.xAxis) {
			this.addBaseSeries();
		}
	},

	addBaseSeries: function () {
		var baseSeries = this.baseSeries,
			baseOptions = baseSeries ? baseSeries.options : {},
			baseData = baseOptions.data,
			mergedNavSeriesOptions,
			navigatorSeriesOptions = this.navigatorOptions.series,
			navigatorData;

		// remove it to prevent merging one by one
		navigatorData = navigatorSeriesOptions.data;
		this.hasNavigatorData = !!navigatorData;

		// Merge the series options
		mergedNavSeriesOptions = merge(baseOptions, navigatorSeriesOptions, {
			clip: false,
			enableMouseTracking: false,
			group: 'nav', // for columns
			padXAxis: false,
			xAxis: 'navigator-x-axis',
			yAxis: 'navigator-y-axis',
			name: 'Navigator',
			showInLegend: false,
			isInternal: true,
			visible: true
		});

		// set the data back
		mergedNavSeriesOptions.data = navigatorData || baseData;

		// add the series
		this.series = this.chart.initSeries(mergedNavSeriesOptions);

		// Respond to updated data in the base series.
		// Abort if lazy-loading data from the server.
		if (baseSeries && this.navigatorOptions.adaptToUpdatedData !== false) {
			addEvent(baseSeries, 'updatedData', this.updatedDataHandler);
			// Survive Series.update()
			baseSeries.userOptions.events = extend(baseSeries.userOptions.event, { updatedData: this.updatedDataHandler });

		}
	},

	updatedDataHandler: function () {
		var scroller = this.chart.scroller,
			baseSeries = scroller.baseSeries,
			baseXAxis = baseSeries.xAxis,
			baseExtremes = baseXAxis.getExtremes(),
			baseMin = baseExtremes.min,
			baseMax = baseExtremes.max,
			baseDataMin = baseExtremes.dataMin,
			baseDataMax = baseExtremes.dataMax,
			range = baseMax - baseMin,
			stickToMin,
			stickToMax,
			newMax,
			newMin,
			doRedraw,
			navigatorSeries = scroller.series,
			navXData = navigatorSeries.xData,
			hasSetExtremes = !!baseXAxis.setExtremes;

		// detect whether to move the range
		stickToMax = baseMax >= navXData[navXData.length - 1] - (this.closestPointRange || 0); // #570
		stickToMin = baseMin <= baseDataMin;

		// set the navigator series data to the new data of the base series
		if (!scroller.hasNavigatorData) {
			navigatorSeries.options.pointStart = baseSeries.xData[0];
			navigatorSeries.setData(baseSeries.options.data, false);
			doRedraw = true;
		}

		// if the zoomed range is already at the min, move it to the right as new data
		// comes in
		if (stickToMin) {
			newMin = baseDataMin;
			newMax = newMin + range;
		}

		// if the zoomed range is already at the max, move it to the right as new data
		// comes in
		if (stickToMax) {
			newMax = baseDataMax;
			if (!stickToMin) { // if stickToMin is true, the new min value is set above
				newMin = mathMax(newMax - range, navigatorSeries.xData[0]);
			}
		}

		// update the extremes
		if (hasSetExtremes && (stickToMin || stickToMax)) {
			if (!isNaN(newMin)) {
				baseXAxis.setExtremes(newMin, newMax, true, false, { trigger: 'updatedData' });
			}

		// if it is not at any edge, just move the scroller window to reflect the new series data
		} else {
			if (doRedraw) {
				this.chart.redraw(false);
			}

			scroller.render(
				mathMax(baseMin, baseDataMin),
				mathMin(baseMax, baseDataMax)
			);
		}
	},

	/**
	 * Destroys allocated elements.
	 */
	destroy: function () {
		var scroller = this;

		// Disconnect events added in addEvents
		scroller.removeEvents();

		// Destroy properties
		each([scroller.xAxis, scroller.yAxis, scroller.leftShade, scroller.rightShade, scroller.outline, scroller.scrollbarTrack, scroller.scrollbarRifles, scroller.scrollbarGroup, scroller.scrollbar], function (prop) {
			if (prop && prop.destroy) {
				prop.destroy();
			}
		});
		scroller.xAxis = scroller.yAxis = scroller.leftShade = scroller.rightShade = scroller.outline = scroller.scrollbarTrack = scroller.scrollbarRifles = scroller.scrollbarGroup = scroller.scrollbar = null;

		// Destroy elements in collection
		each([scroller.scrollbarButtons, scroller.handles, scroller.elementsToDestroy], function (coll) {
			destroyObjectProperties(coll);
		});
	}
};

Highcharts.Scroller = Scroller;


/**
 * For Stock charts, override selection zooming with some special features because
 * X axis zooming is already allowed by the Navigator and Range selector.
 */
wrap(Axis.prototype, 'zoom', function (proceed, newMin, newMax) {
	var chart = this.chart,
		chartOptions = chart.options,
		zoomType = chartOptions.chart.zoomType,
		previousZoom,
		navigator = chartOptions.navigator,
		rangeSelector = chartOptions.rangeSelector,
		ret;

	if (this.isXAxis && ((navigator && navigator.enabled) ||
			(rangeSelector && rangeSelector.enabled))) {

		// For x only zooming, fool the chart.zoom method not to create the zoom button
		// because the property already exists
		if (zoomType === 'x') {
			chart.resetZoomButton = 'blocked';

		// For y only zooming, ignore the X axis completely
		} else if (zoomType === 'y') {
			ret = false;

		// For xy zooming, record the state of the zoom before zoom selection, then when
		// the reset button is pressed, revert to this state
		} else if (zoomType === 'xy') {
			previousZoom = this.previousZoom;
			if (defined(newMin)) {
				this.previousZoom = [this.min, this.max];
			} else if (previousZoom) {
				newMin = previousZoom[0];
				newMax = previousZoom[1];
				delete this.previousZoom;
			}
		}

	}
	return ret !== UNDEFINED ? ret : proceed.call(this, newMin, newMax);
});

// Initialize scroller for stock charts
wrap(Chart.prototype, 'init', function (proceed, options, callback) {

	addEvent(this, 'beforeRender', function () {
		var options = this.options;
		if (options.navigator.enabled || options.scrollbar.enabled) {
			this.scroller = new Scroller(this);
		}
	});

	proceed.call(this, options, callback);

});

// Pick up badly formatted point options to addPoint
wrap(Series.prototype, 'addPoint', function (proceed, options, redraw, shift, animation) {
	var turboThreshold = this.options.turboThreshold;
	if (turboThreshold && this.xData.length > turboThreshold && isObject(options) && !isArray(options) && this.chart.scroller) {
		error(20, true);
	}
	proceed.call(this, options, redraw, shift, animation);
});

/* ****************************************************************************
 * End Scroller code														  *
 *****************************************************************************/<|MERGE_RESOLUTION|>--- conflicted
+++ resolved
@@ -340,19 +340,12 @@
 		}
 
 		// handles are allowed to cross, but never exceed the plot area
-<<<<<<< HEAD
-		scroller.zoomedMax = zoomedMax = mathMin(pInt(mathMax(pxMin, pxMax)), navigatorWidth);
-		scroller.zoomedMin = zoomedMin =
-			mathMax(scroller.fixedWidth ? zoomedMax - scroller.fixedWidth : pInt(mathMin(pxMin, pxMax)), 0);
-		scroller.range = range = zoomedMax - zoomedMin;
-=======
 		scroller.zoomedMax = mathMin(mathMax(pxMin, pxMax), navigatorWidth);
 		scroller.zoomedMin = 
 			mathMax(scroller.fixedWidth ? scroller.zoomedMax - scroller.fixedWidth : mathMin(pxMin, pxMax), 0);
 		scroller.range = range = scroller.zoomedMax - scroller.zoomedMin;
 		zoomedMax = mathRound(scroller.zoomedMax);
 		zoomedMin = mathRound(scroller.zoomedMin);
->>>>>>> 8914d7db
 
 		// on first render, create all elements
 		if (!scroller.rendered) {
