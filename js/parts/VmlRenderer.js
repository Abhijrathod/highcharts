(function (H) {
	var VMLRenderer,
		VMLRendererExtension,
		VMLElement,

		Color = H.Color,
		createElement = H.createElement,
		css = H.css,
		defaultOptions = H.defaultOptions,
		defined = H.defined,
		deg2rad = H.deg2rad,
		discardElement = H.discardElement,
		erase = H.erase,
		extend = H.extend,
		extendClass = H.extendClass,
		isArray = H.isArray,
		isNumber = H.isNumber,
		isObject = H.isObject,
		merge = H.merge,
		noop = H.noop,
		pick = H.pick,
		pInt = H.pInt,
		svg = H.svg,
		SVGElement = H.SVGElement,
		SVGRenderer = H.SVGRenderer,
		useCanVG = H.useCanVG;

/* ****************************************************************************
 *                                                                            *
 * START OF INTERNET EXPLORER <= 8 SPECIFIC CODE                              *
 *                                                                            *
 * For applications and websites that don't need IE support, like platform    *
 * targeted mobile apps and web apps, this code can be removed.               *
 *                                                                            *
 *****************************************************************************/

/**
 * @constructor
 */
if (!svg && !useCanVG) {

/**
 * The VML element wrapper.
 */
VMLElement = {

	/**
	 * Initialize a new VML element wrapper. It builds the markup as a string
	 * to minimize DOM traffic.
	 * @param {Object} renderer
	 * @param {Object} nodeName
	 */
	init: function (renderer, nodeName) {
		var wrapper = this,
			markup =  ['<', nodeName, ' filled="f" stroked="f"'],
			style = ['position: ', 'absolute', ';'],
			isDiv = nodeName === 'div';

		wrapper.docMode8 = document.documentMode === 8;

		// divs and shapes need size
		if (nodeName === 'shape' || isDiv) {
			style.push('left:0;top:0;width:1px;height:1px;');
		}
		style.push('visibility: ', isDiv ? 'hidden' : 'visible');

		markup.push(' style="', style.join(''), '"/>');

		// create element with default attributes and style
		if (nodeName) {
			markup = isDiv || nodeName === 'span' || nodeName === 'img' ?
				markup.join('')
				: renderer.prepVML(markup);
			wrapper.element = createElement(markup);
		}

		wrapper.renderer = renderer;
	},

	/**
	 * Add the node to the given parent
	 * @param {Object} parent
	 */
	add: function (parent) {
		var wrapper = this,
			renderer = wrapper.renderer,
			element = wrapper.element,
			box = renderer.box,
			inverted = parent && parent.inverted,

			// get the parent node
			parentNode = parent ?
				parent.element || parent :
				box;


		// if the parent group is inverted, apply inversion on all children
		if (inverted) { // only on groups
			renderer.invertChild(element, parentNode);
		}

		// append it
		parentNode.appendChild(element);

		// align text after adding to be able to read offset
		wrapper.added = true;
		if (wrapper.alignOnAdd && !wrapper.deferUpdateTransform) {
			wrapper.updateTransform();
		}

		// fire an event for internal hooks
		if (wrapper.onAdd) {
			wrapper.onAdd();
		}

		return wrapper;
	},

	/**
	 * VML always uses htmlUpdateTransform
	 */
	updateTransform: SVGElement.prototype.htmlUpdateTransform,

	/**
	 * Set the rotation of a span with oldIE's filter
	 */
	setSpanRotation: function () {
		// Adjust for alignment and rotation. Rotation of useHTML content is not yet implemented
		// but it can probably be implemented for Firefox 3.5+ on user request. FF3.5+
		// has support for CSS3 transform. The getBBox method also needs to be updated
		// to compensate for the rotation, like it currently does for SVG.
		// Test case: http://jsfiddle.net/highcharts/Ybt44/

		var rotation = this.rotation,
<<<<<<< HEAD
			costheta = Math.cos(rotation * deg2rad),
			sintheta = Math.sin(rotation * deg2rad);
					
=======
			costheta = mathCos(rotation * deg2rad),
			sintheta = mathSin(rotation * deg2rad);

>>>>>>> 806e78df
		css(this.element, {
			filter: rotation ? ['progid:DXImageTransform.Microsoft.Matrix(M11=', costheta,
				', M12=', -sintheta, ', M21=', sintheta, ', M22=', costheta,
				', sizingMethod=\'auto expand\')'].join('') : 'none'
		});
	},

	/**
	 * Get the positioning correction for the span after rotating.
	 */
	getSpanCorrection: function (width, baseline, alignCorrection, rotation, align) {

		var costheta = rotation ? Math.cos(rotation * deg2rad) : 1,
			sintheta = rotation ? Math.sin(rotation * deg2rad) : 0,
			height = pick(this.elemHeight, this.element.offsetHeight),
			quad,
			nonLeft = align && align !== 'left';

		// correct x and y
		this.xCorr = costheta < 0 && -width;
		this.yCorr = sintheta < 0 && -height;

		// correct for baseline and corners spilling out after rotation
		quad = costheta * sintheta < 0;
		this.xCorr += sintheta * baseline * (quad ? 1 - alignCorrection : alignCorrection);
		this.yCorr -= costheta * baseline * (rotation ? (quad ? alignCorrection : 1 - alignCorrection) : 1);
		// correct for the length/height of the text
		if (nonLeft) {
			this.xCorr -= width * alignCorrection * (costheta < 0 ? -1 : 1);
			if (rotation) {
				this.yCorr -= height * alignCorrection * (sintheta < 0 ? -1 : 1);
			}
			css(this.element, {
				textAlign: align
			});
		}
	},

	/**
	 * Converts a subset of an SVG path definition to its VML counterpart. Takes an array
	 * as the parameter and returns a string.
	 */
	pathToVML: function (value) {
		// convert paths
		var i = value.length,
			path = [];

		while (i--) {

			// Multiply by 10 to allow subpixel precision.
			// Substracting half a pixel seems to make the coordinates
			// align with SVG, but this hasn't been tested thoroughly
			if (isNumber(value[i])) {
				path[i] = Math.round(value[i] * 10) - 5;
			} else if (value[i] === 'Z') { // close the path
				path[i] = 'x';
			} else {
				path[i] = value[i];

				// When the start X and end X coordinates of an arc are too close,
				// they are rounded to the same value above. In this case, substract or
				// add 1 from the end X and Y positions. #186, #760, #1371, #1410.
				if (value.isArc && (value[i] === 'wa' || value[i] === 'at')) {
					// Start and end X
					if (path[i + 5] === path[i + 7]) {
						path[i + 7] += value[i + 7] > value[i + 5] ? 1 : -1;
					}
					// Start and end Y
					if (path[i + 6] === path[i + 8]) {
						path[i + 8] += value[i + 8] > value[i + 6] ? 1 : -1;
					}
				}
			}
		}


		// Loop up again to handle path shortcuts (#2132)
		/*while (i++ < path.length) {
			if (path[i] === 'H') { // horizontal line to
				path[i] = 'L';
				path.splice(i + 2, 0, path[i - 1]);
			} else if (path[i] === 'V') { // vertical line to
				path[i] = 'L';
				path.splice(i + 1, 0, path[i - 2]);
			}
		}*/
		return path.join(' ') || 'x';
	},

	/**
	 * Set the element's clipping to a predefined rectangle
	 *
	 * @param {String} id The id of the clip rectangle
	 */
	clip: function (clipRect) {
		var wrapper = this,
			clipMembers,
			cssRet;

		if (clipRect) {
			clipMembers = clipRect.members;
			erase(clipMembers, wrapper); // Ensure unique list of elements (#1258)
			clipMembers.push(wrapper);
			wrapper.destroyClip = function () {
				erase(clipMembers, wrapper);
			};
			cssRet = clipRect.getCSS(wrapper);

		} else {
			if (wrapper.destroyClip) {
				wrapper.destroyClip();
			}
			cssRet = { clip: wrapper.docMode8 ? 'inherit' : 'rect(auto)' }; // #1214
		}

		return wrapper.css(cssRet);

	},

	/**
	 * Set styles for the element
	 * @param {Object} styles
	 */
	css: SVGElement.prototype.htmlCss,

	/**
	 * Removes a child either by removeChild or move to garbageBin.
	 * Issue 490; in VML removeChild results in Orphaned nodes according to sIEve, discardElement does not.
	 */
	safeRemoveChild: function (element) {
		// discardElement will detach the node from its parent before attaching it
		// to the garbage bin. Therefore it is important that the node is attached and have parent.
		if (element.parentNode) {
			discardElement(element);
		}
	},

	/**
	 * Extend element.destroy by removing it from the clip members array
	 */
	destroy: function () {
		if (this.destroyClip) {
			this.destroyClip();
		}

		return SVGElement.prototype.destroy.apply(this);
	},

	/**
	 * Add an event listener. VML override for normalizing event parameters.
	 * @param {String} eventType
	 * @param {Function} handler
	 */
	on: function (eventType, handler) {
		// simplest possible event model for internal use
		this.element['on' + eventType] = function () {
			var evt = window.event;
			evt.target = evt.srcElement;
			handler(evt);
		};
		return this;
	},

	/**
	 * In stacked columns, cut off the shadows so that they don't overlap
	 */
	cutOffPath: function (path, length) {

		var len;

		path = path.split(/[ ,,]/); // The extra comma tricks the trailing comma remover in "gulp scripts" task
		len = path.length;

		if (len === 9 || len === 11) {
			path[len - 4] = path[len - 2] = pInt(path[len - 2]) - 10 * length;
		}
		return path.join(' ');
	},

	/**
	 * Apply a drop shadow by copying elements and giving them different strokes
	 * @param {Boolean|Object} shadowOptions
	 */
	shadow: function (shadowOptions, group, cutOff) {
		var shadows = [],
			i,
			element = this.element,
			renderer = this.renderer,
			shadow,
			elemStyle = element.style,
			markup,
			path = element.path,
			strokeWidth,
			modifiedPath,
			shadowWidth,
			shadowElementOpacity;

		// some times empty paths are not strings
		if (path && typeof path.value !== 'string') {
			path = 'x';
		}
		modifiedPath = path;

		if (shadowOptions) {
			shadowWidth = pick(shadowOptions.width, 3);
			shadowElementOpacity = (shadowOptions.opacity || 0.15) / shadowWidth;
			for (i = 1; i <= 3; i++) {

				strokeWidth = (shadowWidth * 2) + 1 - (2 * i);

				// Cut off shadows for stacked column items
				if (cutOff) {
					modifiedPath = this.cutOffPath(path.value, strokeWidth + 0.5);
				}

				markup = ['<shape isShadow="true" strokeweight="', strokeWidth,
					'" filled="false" path="', modifiedPath,
					'" coordsize="10 10" style="', element.style.cssText, '" />'];

				shadow = createElement(renderer.prepVML(markup),
					null, {
						left: pInt(elemStyle.left) + pick(shadowOptions.offsetX, 1),
						top: pInt(elemStyle.top) + pick(shadowOptions.offsetY, 1)
					}
				);
				if (cutOff) {
					shadow.cutOff = strokeWidth + 1;
				}

				// apply the opacity
				markup = ['<stroke color="', shadowOptions.color || 'black', '" opacity="', shadowElementOpacity * i, '"/>'];
				createElement(renderer.prepVML(markup), null, null, shadow);


				// insert it
				if (group) {
					group.element.appendChild(shadow);
				} else {
					element.parentNode.insertBefore(shadow, element);
				}

				// record it
				shadows.push(shadow);

			}

			this.shadows = shadows;
		}
		return this;
	},
	updateShadows: noop, // Used in SVG only

	setAttr: function (key, value) {
		if (this.docMode8) { // IE8 setAttribute bug
			this.element[key] = value;
		} else {
			this.element.setAttribute(key, value);
		}
	},
	classSetter: function (value) {
		// IE8 Standards mode has problems retrieving the className unless set like this
		this.element.className = value;
	},
	dashstyleSetter: function (value, key, element) {
		var strokeElem = element.getElementsByTagName('stroke')[0] ||
			createElement(this.renderer.prepVML(['<stroke/>']), null, null, element);
		strokeElem[key] = value || 'solid';
		this[key] = value; /* because changing stroke-width will change the dash length
			and cause an epileptic effect */
	},
	dSetter: function (value, key, element) {
		var i,
			shadows = this.shadows;
		value = value || [];
		this.d = value.join && value.join(' '); // used in getter for animation

		element.path = value = this.pathToVML(value);

		// update shadows
		if (shadows) {
			i = shadows.length;
			while (i--) {
				shadows[i].path = shadows[i].cutOff ? this.cutOffPath(value, shadows[i].cutOff) : value;
			}
		}
		this.setAttr(key, value);
	},
	fillSetter: function (value, key, element) {
		var nodeName = element.nodeName;
		if (nodeName === 'SPAN') { // text color
			element.style.color = value;
		} else if (nodeName !== 'IMG') { // #1336
			element.filled = value !== 'none';
			this.setAttr('fillcolor', this.renderer.color(value, element, key, this));
		}
	},
	opacitySetter: noop, // Don't bother - animation is too slow and filters introduce artifacts
	rotationSetter: function (value, key, element) {
		var style = element.style;
		this[key] = style[key] = value; // style is for #1873

		// Correction for the 1x1 size of the shape container. Used in gauge needles.
		style.left = -Math.round(Math.sin(value * deg2rad) + 1) + 'px';
		style.top = Math.round(Math.cos(value * deg2rad)) + 'px';
	},
	strokeSetter: function (value, key, element) {
		this.setAttr('strokecolor', this.renderer.color(value, element, key));
	},
	'stroke-widthSetter': function (value, key, element) {
		element.stroked = !!value; // VML "stroked" attribute
		this[key] = value; // used in getter, issue #113
		if (isNumber(value)) {
			value += 'px';
		}
		this.setAttr('strokeweight', value);
	},
	titleSetter: function (value, key) {
		this.setAttr(key, value);
	},
	visibilitySetter: function (value, key, element) {

		// Handle inherited visibility
		if (value === 'inherit') {
			value = 'visible';
		}

		// Let the shadow follow the main element
		if (this.shadows) {
			each(this.shadows, function (shadow) {
				shadow.style[key] = value;
			});
		}

		// Instead of toggling the visibility CSS property, move the div out of the viewport.
		// This works around #61 and #586
		if (element.nodeName === 'DIV') {
			value = value === 'hidden' ? '-999em' : 0;

			// In order to redraw, IE7 needs the div to be visible when tucked away
			// outside the viewport. So the visibility is actually opposite of
			// the expected value. This applies to the tooltip only.
			if (!this.docMode8) {
				element.style[key] = value ? 'visible' : 'hidden';
			}
			key = 'top';
		}
		element.style[key] = value;
	},
	xSetter: function (value, key, element) {
		this[key] = value; // used in getter

		if (key === 'x') {
			key = 'left';
		} else if (key === 'y') {
			key = 'top';
		}/* else {
			value = Math.max(0, value); // don't set width or height below zero (#311)
		}*/

		// clipping rectangle special
		if (this.updateClipping) {
			this[key] = value; // the key is now 'left' or 'top' for 'x' and 'y'
			this.updateClipping();
		} else {
			// normal
			element.style[key] = value;
		}
	},
	zIndexSetter: function (value, key, element) {
		element.style[key] = value;
	}
};
H.VMLElement = VMLElement = extendClass(SVGElement, VMLElement);

// Some shared setters
VMLElement.prototype.ySetter =
	VMLElement.prototype.widthSetter =
	VMLElement.prototype.heightSetter =
	VMLElement.prototype.xSetter;


/**
 * The VML renderer
 */
VMLRendererExtension = { // inherit SVGRenderer

	Element: VMLElement,
	isIE8: navigator.userAgent.indexOf('MSIE 8.0') > -1,


	/**
	 * Initialize the VMLRenderer
	 * @param {Object} container
	 * @param {Number} width
	 * @param {Number} height
	 */
	init: function (container, width, height, style) {
		var renderer = this,
			boxWrapper,
			box,
			css;

		renderer.alignedObjects = [];

		boxWrapper = renderer.createElement('div')
			.css(extend(this.getStyle(style), { position: 'relative'}));
		box = boxWrapper.element;
		container.appendChild(boxWrapper.element);


		// generate the containing box
		renderer.isVML = true;
		renderer.box = box;
		renderer.boxWrapper = boxWrapper;
		renderer.gradients = {};
		renderer.cache = {};


		renderer.setSize(width, height, false);

		// The only way to make IE6 and IE7 print is to use a global namespace. However,
		// with IE8 the only way to make the dynamic shapes visible in screen and print mode
		// seems to be to add the xmlns attribute and the behaviour style inline.
		if (!document.namespaces.hcv) {

			document.namespaces.add('hcv', 'urn:schemas-microsoft-com:vml');

			// Setup default CSS (#2153, #2368, #2384)
			css = 'hcv\\:fill, hcv\\:path, hcv\\:shape, hcv\\:stroke' +
				'{ behavior:url(#default#VML); display: inline-block; } ';
			try {
				document.createStyleSheet().cssText = css;
			} catch (e) {
				document.styleSheets[0].cssText += css;
			}

		}
	},


	/**
	 * Detect whether the renderer is hidden. This happens when one of the parent elements
	 * has display: none
	 */
	isHidden: function () {
		return !this.box.offsetWidth;
	},

	/**
	 * Define a clipping rectangle. In VML it is accomplished by storing the values
	 * for setting the CSS style to all associated members.
	 *
	 * @param {Number} x
	 * @param {Number} y
	 * @param {Number} width
	 * @param {Number} height
	 */
	clipRect: function (x, y, width, height) {

		// create a dummy element
		var clipRect = this.createElement(),
			isObj = isObject(x);

		// mimic a rectangle with its style object for automatic updating in attr
		return extend(clipRect, {
			members: [],
			count: 0,
			left: (isObj ? x.x : x) + 1,
			top: (isObj ? x.y : y) + 1,
			width: (isObj ? x.width : width) - 1,
			height: (isObj ? x.height : height) - 1,
			getCSS: function (wrapper) {
				var element = wrapper.element,
					nodeName = element.nodeName,
					isShape = nodeName === 'shape',
					inverted = wrapper.inverted,
					rect = this,
					top = rect.top - (isShape ? element.offsetTop : 0),
					left = rect.left,
					right = left + rect.width,
					bottom = top + rect.height,
					ret = {
						clip: 'rect(' +
							Math.round(inverted ? left : top) + 'px,' +
							Math.round(inverted ? bottom : right) + 'px,' +
							Math.round(inverted ? right : bottom) + 'px,' +
							Math.round(inverted ? top : left) + 'px)'
					};

				// issue 74 workaround
				if (!inverted && wrapper.docMode8 && nodeName === 'DIV') {
					extend(ret, {
						width: right + 'px',
						height: bottom + 'px'
					});
				}
				return ret;
			},

			// used in attr and animation to update the clipping of all members
			updateClipping: function () {
				each(clipRect.members, function (member) {
					if (member.element) { // Deleted series, like in stock/members/series-remove demo. Should be removed from members, but this will do.
						member.css(clipRect.getCSS(member));
					}
				});
			}
		});

	},


	/**
	 * Take a color and return it if it's a string, make it a gradient if it's a
	 * gradient configuration object, and apply opacity.
	 *
	 * @param {Object} color The color or config object
	 */
	color: function (color, elem, prop, wrapper) {
		var renderer = this,
			colorObject,
			regexRgba = /^rgba/,
			markup,
			fillType,
			ret = 'none';

		// Check for linear or radial gradient
		if (color && color.linearGradient) {
			fillType = 'gradient';
		} else if (color && color.radialGradient) {
			fillType = 'pattern';
		}


		if (fillType) {

			var stopColor,
				stopOpacity,
				gradient = color.linearGradient || color.radialGradient,
				x1,
				y1,
				x2,
				y2,
				opacity1,
				opacity2,
				color1,
				color2,
				fillAttr = '',
				stops = color.stops,
				firstStop,
				lastStop,
				colors = [],
				addFillNode = function () {
					// Add the fill subnode. When colors attribute is used, the meanings of opacity and o:opacity2
					// are reversed.
					markup = ['<fill colors="' + colors.join(',') + '" opacity="', opacity2, '" o:opacity2="', opacity1,
						'" type="', fillType, '" ', fillAttr, 'focus="100%" method="any" />'];
					createElement(renderer.prepVML(markup), null, null, elem);
				};

			// Extend from 0 to 1
			firstStop = stops[0];
			lastStop = stops[stops.length - 1];
			if (firstStop[0] > 0) {
				stops.unshift([
					0,
					firstStop[1]
				]);
			}
			if (lastStop[0] < 1) {
				stops.push([
					1,
					lastStop[1]
				]);
			}

			// Compute the stops
			each(stops, function (stop, i) {
				if (regexRgba.test(stop[1])) {
					colorObject = Color(stop[1]);
					stopColor = colorObject.get('rgb');
					stopOpacity = colorObject.get('a');
				} else {
					stopColor = stop[1];
					stopOpacity = 1;
				}

				// Build the color attribute
				colors.push((stop[0] * 100) + '% ' + stopColor);

				// Only start and end opacities are allowed, so we use the first and the last
				if (!i) {
					opacity1 = stopOpacity;
					color2 = stopColor;
				} else {
					opacity2 = stopOpacity;
					color1 = stopColor;
				}
			});

			// Apply the gradient to fills only.
			if (prop === 'fill') {

				// Handle linear gradient angle
				if (fillType === 'gradient') {
					x1 = gradient.x1 || gradient[0] || 0;
					y1 = gradient.y1 || gradient[1] || 0;
					x2 = gradient.x2 || gradient[2] || 0;
					y2 = gradient.y2 || gradient[3] || 0;
					fillAttr = 'angle="' + (90  - Math.atan(
						(y2 - y1) / // y vector
						(x2 - x1) // x vector
						) * 180 / Math.PI) + '"';

					addFillNode();

				// Radial (circular) gradient
				} else {

					var r = gradient.r,
						sizex = r * 2,
						sizey = r * 2,
						cx = gradient.cx,
						cy = gradient.cy,
						radialReference = elem.radialReference,
						bBox,
						applyRadialGradient = function () {
							if (radialReference) {
								bBox = wrapper.getBBox();
								cx += (radialReference[0] - bBox.x) / bBox.width - 0.5;
								cy += (radialReference[1] - bBox.y) / bBox.height - 0.5;
								sizex *= radialReference[2] / bBox.width;
								sizey *= radialReference[2] / bBox.height;
							}
							fillAttr = 'src="' + defaultOptions.global.VMLRadialGradientURL + '" ' +
								'size="' + sizex + ',' + sizey + '" ' +
								'origin="0.5,0.5" ' +
								'position="' + cx + ',' + cy + '" ' +
								'color2="' + color2 + '" ';

							addFillNode();
						};

					// Apply radial gradient
					if (wrapper.added) {
						applyRadialGradient();
					} else {
						// We need to know the bounding box to get the size and position right
						wrapper.onAdd = applyRadialGradient;
					}

					// The fill element's color attribute is broken in IE8 standards mode, so we
					// need to set the parent shape's fillcolor attribute instead.
					ret = color1;
				}

			// Gradients are not supported for VML stroke, return the first color. #722.
			} else {
				ret = stopColor;
			}

		// if the color is an rgba color, split it and add a fill node
		// to hold the opacity component
		} else if (regexRgba.test(color) && elem.tagName !== 'IMG') {

			colorObject = Color(color);

			markup = ['<', prop, ' opacity="', colorObject.get('a'), '"/>'];
			createElement(this.prepVML(markup), null, null, elem);

			ret = colorObject.get('rgb');


		} else {
			var propNodes = elem.getElementsByTagName(prop); // 'stroke' or 'fill' node
			if (propNodes.length) {
				propNodes[0].opacity = 1;
				propNodes[0].type = 'solid';
			}
			ret = color;
		}

		return ret;
	},

	/**
	 * Take a VML string and prepare it for either IE8 or IE6/IE7.
	 * @param {Array} markup A string array of the VML markup to prepare
	 */
	prepVML: function (markup) {
		var vmlStyle = 'display:inline-block;behavior:url(#default#VML);',
			isIE8 = this.isIE8;

		markup = markup.join('');

		if (isIE8) { // add xmlns and style inline
			markup = markup.replace('/>', ' xmlns="urn:schemas-microsoft-com:vml" />');
			if (markup.indexOf('style="') === -1) {
				markup = markup.replace('/>', ' style="' + vmlStyle + '" />');
			} else {
				markup = markup.replace('style="', 'style="' + vmlStyle);
			}

		} else { // add namespace
			markup = markup.replace('<', '<hcv:');
		}

		return markup;
	},

	/**
	 * Create rotated and aligned text
	 * @param {String} str
	 * @param {Number} x
	 * @param {Number} y
	 */
	text: SVGRenderer.prototype.html,

	/**
	 * Create and return a path element
	 * @param {Array} path
	 */
	path: function (path) {
		var attr = {
			// subpixel precision down to 0.1 (width and height = 1px)
			coordsize: '10 10'
		};
		if (isArray(path)) {
			attr.d = path;
		} else if (isObject(path)) { // attributes
			extend(attr, path);
		}
		// create the shape
		return this.createElement('shape').attr(attr);
	},

	/**
	 * Create and return a circle element. In VML circles are implemented as
	 * shapes, which is faster than v:oval
	 * @param {Number} x
	 * @param {Number} y
	 * @param {Number} r
	 */
	circle: function (x, y, r) {
		var circle = this.symbol('circle');
		if (isObject(x)) {
			r = x.r;
			y = x.y;
			x = x.x;
		}
		circle.isCircle = true; // Causes x and y to mean center (#1682)
		circle.r = r;
		return circle.attr({ x: x, y: y });
	},

	/**
	 * Create a group using an outer div and an inner v:group to allow rotating
	 * and flipping. A simple v:group would have problems with positioning
	 * child HTML elements and CSS clip.
	 *
	 * @param {String} name The name of the group
	 */
	g: function (name) {
		var wrapper,
			attribs;

		// set the class name
		if (name) {
			attribs = { 'className': 'highcharts-' + name, 'class': 'highcharts-' + name };
		}

		// the div to hold HTML and clipping
		wrapper = this.createElement('div').attr(attribs);

		return wrapper;
	},

	/**
	 * VML override to create a regular HTML image
	 * @param {String} src
	 * @param {Number} x
	 * @param {Number} y
	 * @param {Number} width
	 * @param {Number} height
	 */
	image: function (src, x, y, width, height) {
		var obj = this.createElement('img')
			.attr({ src: src });

		if (arguments.length > 1) {
			obj.attr({
				x: x,
				y: y,
				width: width,
				height: height
			});
		}
		return obj;
	},

	/**
	 * For rectangles, VML uses a shape for rect to overcome bugs and rotation problems
	 */
	createElement: function (nodeName) {
		return nodeName === 'rect' ? this.symbol(nodeName) : SVGRenderer.prototype.createElement.call(this, nodeName);
	},

	/**
	 * In the VML renderer, each child of an inverted div (group) is inverted
	 * @param {Object} element
	 * @param {Object} parentNode
	 */
	invertChild: function (element, parentNode) {
		var ren = this,
			parentStyle = parentNode.style,
			imgStyle = element.tagName === 'IMG' && element.style; // #1111

		css(element, {
			flip: 'x',
			left: pInt(parentStyle.width) - (imgStyle ? pInt(imgStyle.top) : 1),
			top: pInt(parentStyle.height) - (imgStyle ? pInt(imgStyle.left) : 1),
			rotation: -90
		});

		// Recursively invert child elements, needed for nested composite shapes like box plots and error bars. #1680, #1806.
		each(element.childNodes, function (child) {
			ren.invertChild(child, element);
		});
	},

	/**
	 * Symbol definitions that override the parent SVG renderer's symbols
	 *
	 */
	symbols: {
		// VML specific arc function
		arc: function (x, y, w, h, options) {
			var start = options.start,
				end = options.end,
				radius = options.r || w || h,
				innerRadius = options.innerR,
				cosStart = Math.cos(start),
				sinStart = Math.sin(start),
				cosEnd = Math.cos(end),
				sinEnd = Math.sin(end),
				ret;

			if (end - start === 0) { // no angle, don't show it.
				return ['x'];
			}

			ret = [
				'wa', // clockwise arc to
				x - radius, // left
				y - radius, // top
				x + radius, // right
				y + radius, // bottom
				x + radius * cosStart, // start x
				y + radius * sinStart, // start y
				x + radius * cosEnd, // end x
				y + radius * sinEnd  // end y
			];

			if (options.open && !innerRadius) {
				ret.push(
					'e',
					'M',
					x,// - innerRadius,
					y// - innerRadius
				);
			}

			ret.push(
				'at', // anti clockwise arc to
				x - innerRadius, // left
				y - innerRadius, // top
				x + innerRadius, // right
				y + innerRadius, // bottom
				x + innerRadius * cosEnd, // start x
				y + innerRadius * sinEnd, // start y
				x + innerRadius * cosStart, // end x
				y + innerRadius * sinStart, // end y
				'x', // finish path
				'e' // close
			);

			ret.isArc = true;
			return ret;

		},
		// Add circle symbol path. This performs significantly faster than v:oval.
		circle: function (x, y, w, h, wrapper) {

			if (wrapper) {
				w = h = 2 * wrapper.r;
			}

			// Center correction, #1682
			if (wrapper && wrapper.isCircle) {
				x -= w / 2;
				y -= h / 2;
			}

			// Return the path
			return [
				'wa', // clockwisearcto
				x, // left
				y, // top
				x + w, // right
				y + h, // bottom
				x + w, // start x
				y + h / 2,     // start y
				x + w, // end x
				y + h / 2,     // end y
				//'x', // finish path
				'e' // close
			];
		},
		/**
		 * Add rectangle symbol path which eases rotation and omits arcsize problems
		 * compared to the built-in VML roundrect shape. When borders are not rounded,
		 * use the simpler square path, else use the callout path without the arrow.
		 */
		rect: function (x, y, w, h, options) {
			return SVGRenderer.prototype.symbols[
				!defined(options) || !options.r ? 'square' : 'callout'
			].call(0, x, y, w, h, options);
		}
	}
};
H.VMLRenderer = VMLRenderer = function () {
	this.init.apply(this, arguments);
};
VMLRenderer.prototype = merge(SVGRenderer.prototype, VMLRendererExtension);

	// general renderer
	H.Renderer = VMLRenderer;
}

// This method is used with exporting in old IE, when emulating SVG (see #2314)
SVGRenderer.prototype.measureSpanWidth = function (text, styles) {
	var measuringSpan = document.createElement('span'),
		offsetWidth,
	textNode = document.createTextNode(text);

	measuringSpan.appendChild(textNode);
	css(measuringSpan, styles);
	this.box.appendChild(measuringSpan);
	offsetWidth = measuringSpan.offsetWidth;
	discardElement(measuringSpan); // #2463
	return offsetWidth;
};


/* ****************************************************************************
 *                                                                            *
 * END OF INTERNET EXPLORER <= 8 SPECIFIC CODE                                *
 *                                                                            *
 *****************************************************************************/
	
	return H;
}(Highcharts));<|MERGE_RESOLUTION|>--- conflicted
+++ resolved
@@ -10,6 +10,7 @@
 		defined = H.defined,
 		deg2rad = H.deg2rad,
 		discardElement = H.discardElement,
+		each = H.each,
 		erase = H.erase,
 		extend = H.extend,
 		extendClass = H.extendClass,
@@ -132,15 +133,9 @@
 		// Test case: http://jsfiddle.net/highcharts/Ybt44/
 
 		var rotation = this.rotation,
-<<<<<<< HEAD
 			costheta = Math.cos(rotation * deg2rad),
 			sintheta = Math.sin(rotation * deg2rad);
 					
-=======
-			costheta = mathCos(rotation * deg2rad),
-			sintheta = mathSin(rotation * deg2rad);
-
->>>>>>> 806e78df
 		css(this.element, {
 			filter: rotation ? ['progid:DXImageTransform.Microsoft.Matrix(M11=', costheta,
 				', M12=', -sintheta, ', M21=', sintheta, ', M22=', costheta,
