--- conflicted
+++ resolved
@@ -10,11 +10,7 @@
 'use strict';
 import H from './Globals.js';
 import U from './Utilities.js';
-<<<<<<< HEAD
-var clamp = U.clamp, css = U.css, defined = U.defined, discardElement = U.discardElement, extend = U.extend, fireEvent = U.fireEvent, format = U.format, isNumber = U.isNumber, isString = U.isString, merge = U.merge, pick = U.pick, splat = U.splat, syncTimeout = U.syncTimeout, timeUnits = U.timeUnits;
-=======
-var clamp = U.clamp, css = U.css, defined = U.defined, discardElement = U.discardElement, extend = U.extend, format = U.format, isNumber = U.isNumber, isString = U.isString, merge = U.merge, offset = U.offset, pick = U.pick, splat = U.splat, syncTimeout = U.syncTimeout, timeUnits = U.timeUnits;
->>>>>>> 389f42b2
+var clamp = U.clamp, css = U.css, defined = U.defined, discardElement = U.discardElement, extend = U.extend, fireEvent = U.fireEvent, format = U.format, isNumber = U.isNumber, isString = U.isString, merge = U.merge, offset = U.offset, pick = U.pick, splat = U.splat, syncTimeout = U.syncTimeout, timeUnits = U.timeUnits;
 /**
  * Callback function to format the text of the tooltip from scratch.
  *
