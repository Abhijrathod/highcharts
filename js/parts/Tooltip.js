--- conflicted
+++ resolved
@@ -830,14 +830,10 @@
             rightAligned = true,
             options = this.options,
             headerHeight = 0,
-<<<<<<< HEAD
-            tooltipLabel = this.getLabel(),
-            boxPosition;
-=======
             headerTop,
             tooltipLabel = this.getLabel(),
-            distributionBoxTop = chart.plotTop;
->>>>>>> bd59aa5b
+            distributionBoxTop = chart.plotTop,
+            boxPosition;
 
         // Graceful degradation for legacy formatters
         if (H.isString(labels)) {
