--- conflicted
+++ resolved
@@ -1402,15 +1402,8 @@
 	isReadyToRender: function () {
 		var chart = this;
 
-<<<<<<< HEAD
-		// Note: in spite of JSLint's complaints, window == window.top is required
-		/*jslint eqeq: true*/
-		if ((!svg && (window == window.top && document.readyState !== 'complete')) || (useCanVG && !window.canvg)) {
-		/*jslint eqeq: false*/
-=======
 		// Note: win == win.top is required
-		if ((!hasSVG && (win == win.top && doc.readyState !== 'complete')) || (useCanVG && !win.canvg)) { // eslint-disable-line eqeqeq
->>>>>>> df0e951f
+		if ((!hasSVG && (window == window.top && document.readyState !== 'complete')) || (useCanVG && !window.canvg)) { // eslint-disable-line eqeqeq
 			if (useCanVG) {
 				// Delay rendering until canvg library is downloaded and ready
 				CanVGController.push(function () {
