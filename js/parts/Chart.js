(function (H) {
	var addEvent = H.addEvent,
		animate = H.animate,
		attr = H.attr,
		doc = H.doc,
		Axis = H.Axis, // @todo add as requirement
		CanVGController = H.CanVGController,
		createElement = H.createElement,
		defaultOptions = H.defaultOptions,
		discardElement = H.discardElement,
		charts = H.charts,
		css = H.css,
		defined = H.defined,
		each = H.each,
		error = H.error,
		extend = H.extend,
		fireEvent = H.fireEvent,
		getStyle = H.getStyle,
		grep = H.grep,
		isString = H.isString,
		Legend = H.Legend, // @todo add as requirement
		marginNames = H.marginNames,
		merge = H.merge,
		Pointer = H.Pointer, // @todo add as requirement
		pick = H.pick,
		pInt = H.pInt,
		removeEvent = H.removeEvent,
		seriesTypes = H.seriesTypes,
		splat = H.splat,
		svg = H.svg,
		syncTimeout = H.syncTimeout,
		win = H.win,
		Renderer = H.Renderer,
		useCanVG = H.useCanVG;
/**
 * The Chart class
 * @param {String|Object} renderTo The DOM element to render to, or its id
 * @param {Object} options
 * @param {Function} callback Function to run when the chart has loaded
 */
var Chart = Highcharts.Chart = function () {
	this.getArgs.apply(this, arguments);
};

Highcharts.chart = function (a, b, c) {
	return new Chart(a, b, c);
};

Chart.prototype = {

	/**
	 * Hook for modules
	 */
	callbacks: [],

	/*= if (!build.classic) { =*/
	colorCount: 10,
	/*= } =*/

	/**
	 * Handle the arguments passed to the constructor
	 * @returns {Array} Arguments without renderTo
	 */
	getArgs: function () {
		var args = [].slice.call(arguments);
		
		// Remove the optional first argument, renderTo, and
		// set it on this.
		if (isString(args[0]) || args[0].nodeName) {
			this.renderTo = args.shift();
		}
		this.init(args[0], args[1]);
	},

	/**
	 * Initialize the chart
	 */
	init: function (userOptions, callback) {

		// Handle regular options
		var options,
			seriesOptions = userOptions.series; // skip merging data points to increase performance

		userOptions.series = null;
		options = merge(defaultOptions, userOptions); // do the merge
		options.series = userOptions.series = seriesOptions; // set back the series data
		this.userOptions = userOptions;

		var optionsChart = options.chart;

		// Create margin & spacing array
		this.margin = this.splashArray('margin', optionsChart);
		this.spacing = this.splashArray('spacing', optionsChart);

		var chartEvents = optionsChart.events;

		//this.runChartClick = chartEvents && !!chartEvents.click;
		this.bounds = { h: {}, v: {} }; // Pixel data bounds for touch zoom

		this.callback = callback;
		this.isResizing = 0;
		this.options = options;
		//chartTitleOptions = undefined;
		//chartSubtitleOptions = undefined;

		this.axes = [];
		this.series = [];
		this.hasCartesianSeries = optionsChart.showAxes;
		//this.axisOffset = undefined;
		//this.maxTicks = undefined; // handle the greatest amount of ticks on grouped axes
		//this.inverted = undefined;
		//this.loadingShown = undefined;
		//this.container = undefined;
		//this.chartWidth = undefined;
		//this.chartHeight = undefined;
		//this.marginRight = undefined;
		//this.marginBottom = undefined;
		//this.containerWidth = undefined;
		//this.containerHeight = undefined;
		//this.oldChartWidth = undefined;
		//this.oldChartHeight = undefined;

		//this.renderTo = undefined;
		//this.renderToClone = undefined;

		//this.spacingBox = undefined

		//this.legend = undefined;

		// Elements
		//this.chartBackground = undefined;
		//this.plotBackground = undefined;
		//this.plotBGImage = undefined;
		//this.plotBorder = undefined;
		//this.loadingDiv = undefined;
		//this.loadingSpan = undefined;

		var chart = this,
			eventType;

		// Add the chart to the global lookup
		chart.index = charts.length;
		charts.push(chart);
		H.chartCount++;

		// Set up auto resize
		if (optionsChart.reflow !== false) {
			addEvent(chart, 'load', function () {
				chart.initReflow();
			});
		}

		// Chart event handlers
		if (chartEvents) {
			for (eventType in chartEvents) {
				addEvent(chart, eventType, chartEvents[eventType]);
			}
		}

		chart.xAxis = [];
		chart.yAxis = [];

		// Expose methods and variables
		chart.animation = useCanVG ? false : pick(optionsChart.animation, true);
		chart.pointCount = chart.colorCounter = chart.symbolCounter = 0;

		chart.firstRender();
	},

	/**
	 * Initialize an individual series, called internally before render time
	 */
	initSeries: function (options) {
		var chart = this,
			optionsChart = chart.options.chart,
			type = options.type || optionsChart.type || optionsChart.defaultSeriesType,
			series,
			constr = seriesTypes[type];

		// No such series type
		if (!constr) {
			error(17, true);
		}

		series = new constr();
		series.init(this, options);
		return series;
	},

	/**
	 * Check whether a given point is within the plot area
	 *
	 * @param {Number} plotX Pixel x relative to the plot area
	 * @param {Number} plotY Pixel y relative to the plot area
	 * @param {Boolean} inverted Whether the chart is inverted
	 */
	isInsidePlot: function (plotX, plotY, inverted) {
		var x = inverted ? plotY : plotX,
			y = inverted ? plotX : plotY;

		return x >= 0 &&
			x <= this.plotWidth &&
			y >= 0 &&
			y <= this.plotHeight;
	},

	/**
	 * Redraw legend, axes or series based on updated data
	 *
	 * @param {Boolean|Object} animation Whether to apply animation, and optionally animation
	 *    configuration
	 */
	redraw: function (animation) {
		var chart = this,
			axes = chart.axes,
			series = chart.series,
			pointer = chart.pointer,
			legend = chart.legend,
			redrawLegend = chart.isDirtyLegend,
			hasStackedSeries,
			hasDirtyStacks,
			hasCartesianSeries = chart.hasCartesianSeries,
			isDirtyBox = chart.isDirtyBox,
			seriesLength = series.length,
			i = seriesLength,
			serie,
			renderer = chart.renderer,
			isHiddenChart = renderer.isHidden(),
			afterRedraw = [];
			
		H.setAnimation(animation, chart);
		
		if (isHiddenChart) {
			chart.cloneRenderTo();
		}

		// Adjust title layout (reflow multiline text)
		chart.layOutTitles();

		// link stacked series
		while (i--) {
			serie = series[i];

			if (serie.options.stacking) {
				hasStackedSeries = true;

				if (serie.isDirty) {
					hasDirtyStacks = true;
					break;
				}
			}
		}
		if (hasDirtyStacks) { // mark others as dirty
			i = seriesLength;
			while (i--) {
				serie = series[i];
				if (serie.options.stacking) {
					serie.isDirty = true;
				}
			}
		}

		// Handle updated data in the series
		each(series, function (serie) {
			if (serie.isDirty) {
				if (serie.options.legendType === 'point') {
					if (serie.updateTotals) {
						serie.updateTotals();
					}
					redrawLegend = true;
				}
			}
		});

		// handle added or removed series
		if (redrawLegend && legend.options.enabled) { // series or pie points are added or removed
			// draw legend graphics
			legend.render();

			chart.isDirtyLegend = false;
		}

		// reset stacks
		if (hasStackedSeries) {
			chart.getStacks();
		}


		if (hasCartesianSeries) {
			if (!chart.isResizing) {

				// reset maxTicks
				chart.maxTicks = null;

				// set axes scales
				each(axes, function (axis) {
					axis.setScale();
				});
			}
		}

		chart.getMargins(); // #3098

		if (hasCartesianSeries) {
			// If one axis is dirty, all axes must be redrawn (#792, #2169)
			each(axes, function (axis) {
				if (axis.isDirty) {
					isDirtyBox = true;
				}
			});

			// redraw axes
			each(axes, function (axis) {

				// Fire 'afterSetExtremes' only if extremes are set
				var key = axis.min + ',' + axis.max;
				if (axis.extKey !== key) { // #821, #4452
					axis.extKey = key;
					afterRedraw.push(function () { // prevent a recursive call to chart.redraw() (#1119)
						fireEvent(axis, 'afterSetExtremes', extend(axis.eventArgs, axis.getExtremes())); // #747, #751
						delete axis.eventArgs;
					});
				}
				if (isDirtyBox || hasStackedSeries) {
					axis.redraw();
				}
			});
		}

		// the plot areas size has changed
		if (isDirtyBox) {
			chart.drawChartBox();
		}


		// redraw affected series
		each(series, function (serie) {
			if (serie.isDirty && serie.visible &&
					(!serie.isCartesian || serie.xAxis)) { // issue #153
				serie.redraw();
			}
		});

		// move tooltip or reset
		if (pointer) {
			pointer.reset(true);
		}

		// redraw if canvas
		renderer.draw();

		// fire the event
		fireEvent(chart, 'redraw');

		if (isHiddenChart) {
			chart.cloneRenderTo(true);
		}

		// Fire callbacks that are put on hold until after the redraw
		each(afterRedraw, function (callback) {
			callback.call();
		});
	},

	/**
	 * Get an axis, series or point object by id.
	 * @param id {String} The id as given in the configuration options
	 */
	get: function (id) {
		var chart = this,
			axes = chart.axes,
			series = chart.series;

		var i,
			j,
			points;

		// search axes
		for (i = 0; i < axes.length; i++) {
			if (axes[i].options.id === id) {
				return axes[i];
			}
		}

		// search series
		for (i = 0; i < series.length; i++) {
			if (series[i].options.id === id) {
				return series[i];
			}
		}

		// search points
		for (i = 0; i < series.length; i++) {
			points = series[i].points || [];
			for (j = 0; j < points.length; j++) {
				if (points[j].id === id) {
					return points[j];
				}
			}
		}
		return null;
	},

	/**
	 * Create the Axis instances based on the config options
	 */
	getAxes: function () {
		var chart = this,
			options = this.options,
			xAxisOptions = options.xAxis = splat(options.xAxis || {}),
			yAxisOptions = options.yAxis = splat(options.yAxis || {}),
			optionsArray;

		// make sure the options are arrays and add some members
		each(xAxisOptions, function (axis, i) {
			axis.index = i;
			axis.isX = true;
		});

		each(yAxisOptions, function (axis, i) {
			axis.index = i;
		});

		// concatenate all axis options into one array
		optionsArray = xAxisOptions.concat(yAxisOptions);

		each(optionsArray, function (axisOptions) {
			new Axis(chart, axisOptions); // eslint-disable-line no-new
		});
	},


	/**
	 * Get the currently selected points from all series
	 */
	getSelectedPoints: function () {
		var points = [];
		each(this.series, function (serie) {
			points = points.concat(grep(serie.points || [], function (point) {
				return point.selected;
			}));
		});
		return points;
	},

	/**
	 * Get the currently selected series
	 */
	getSelectedSeries: function () {
		return grep(this.series, function (serie) {
			return serie.selected;
		});
	},

	/**
	 * Show the title and subtitle of the chart
	 *
	 * @param titleOptions {Object} New title options
	 * @param subtitleOptions {Object} New subtitle options
	 *
	 */
	setTitle: function (titleOptions, subtitleOptions, redraw) {
		var chart = this,
			options = chart.options,
			chartTitleOptions,
			chartSubtitleOptions;

		chartTitleOptions = options.title = merge(options.title, titleOptions);
		chartSubtitleOptions = options.subtitle = merge(options.subtitle, subtitleOptions);

		// add title and subtitle
		each([
			['title', titleOptions, chartTitleOptions],
			['subtitle', subtitleOptions, chartSubtitleOptions]
		], function (arr) {
			var name = arr[0],
				title = chart[name],
				titleOptions = arr[1],
				chartTitleOptions = arr[2];

			if (title && titleOptions) {
				chart[name] = title = title.destroy(); // remove old
			}

			if (chartTitleOptions && chartTitleOptions.text && !title) {
				chart[name] = chart.renderer.text(
					chartTitleOptions.text,
					0,
					0,
					chartTitleOptions.useHTML
				)
				.attr({
					align: chartTitleOptions.align,
					'class': 'highcharts-' + name,
					zIndex: chartTitleOptions.zIndex || 4
				})
				.css(chartTitleOptions.style)
				.add();
			}
		});
		chart.layOutTitles(redraw);
	},

	/**
	 * Lay out the chart titles and cache the full offset height for use in getMargins
	 */
	layOutTitles: function (redraw) {
		var titleOffset = 0,
			requiresDirtyBox,
			renderer = this.renderer,
			autoWidth = this.spacingBox.width - 44; // 44 makes room for default context button

		// Lay out the title and the subtitle respectively
		each(['title', 'subtitle'], function (key) {
			var title = this[key],
				titleOptions = this.options[key],
				titleSize;

			if (title) {
				/*= if (build.classic) { =*/
				titleSize = titleOptions.style.fontSize;
				/*= } =*/
				titleSize = renderer.fontMetrics(titleSize, title).b;
				
				title
					.css({ width: (titleOptions.width || autoWidth) + 'px' })
					.align(extend({ 
						y: titleOffset + titleSize + (key === 'title' ? -3 : 2)
					}, titleOptions), false, 'spacingBox');

				if (!titleOptions.floating && !titleOptions.verticalAlign) {
					titleOffset = Math.ceil(titleOffset + title.getBBox().height);
				}
			}
		}, this);

		requiresDirtyBox = this.titleOffset !== titleOffset;
		this.titleOffset = titleOffset; // used in getMargins

		if (!this.isDirtyBox && requiresDirtyBox) {
			this.isDirtyBox = requiresDirtyBox;
			// Redraw if necessary (#2719, #2744)
			if (this.hasRendered && pick(redraw, true) && this.isDirtyBox) {
				this.redraw();
			}
		}
	},

	/**
	 * Get chart width and height according to options and container size
	 */
	getChartSize: function () {
		var chart = this,
			optionsChart = chart.options.chart,
			widthOption = optionsChart.width,
			heightOption = optionsChart.height,
			renderTo = chart.renderToClone || chart.renderTo;

		// Get inner width and height
		if (!defined(widthOption)) {
			chart.containerWidth = getStyle(renderTo, 'width');
		}
		if (!defined(heightOption)) {
			chart.containerHeight = getStyle(renderTo, 'height');
		}
		
		chart.chartWidth = Math.max(0, widthOption || chart.containerWidth || 600); // #1393, 1460
		chart.chartHeight = Math.max(0, pick(heightOption,
			// the offsetHeight of an empty container is 0 in standard browsers, but 19 in IE7:
			chart.containerHeight > 19 ? chart.containerHeight : 400));
	},

	/**
	 * Create a clone of the chart's renderTo div and place it outside the viewport to allow
	 * size computation on chart.render and chart.redraw
	 */
	cloneRenderTo: function (revert) {
		var clone = this.renderToClone,
			container = this.container;

		// Destroy the clone and bring the container back to the real renderTo div
		if (revert) {
			if (clone) {
				this.renderTo.appendChild(container);
				discardElement(clone);
				delete this.renderToClone;
			}

		// Set up the clone
		} else {
			if (container && container.parentNode === this.renderTo) {
				this.renderTo.removeChild(container); // do not clone this
			}
			this.renderToClone = clone = this.renderTo.cloneNode(0);
			css(clone, {
				position: 'absolute',
				top: '-9999px',
				display: 'block' // #833
			});
			if (clone.style.setProperty) { // #2631
				clone.style.setProperty('display', 'block', 'important');
			}
			doc.body.appendChild(clone);
			if (container) {
				clone.appendChild(container);
			}
		}
	},

	/**
	 * Get the containing element, determine the size and create the inner container
	 * div to hold the chart
	 */
	getContainer: function () {
		var chart = this,
			container,
			options = chart.options,
			optionsChart = options.chart,
			chartWidth,
			chartHeight,
			renderTo = chart.renderTo,
			indexAttrName = 'data-highcharts-chart',
			oldChartIndex,
			Ren,
			containerId = 'highcharts-' + H.idCounter++,
			containerStyle;

		if (!renderTo) {
			chart.renderTo = renderTo = optionsChart.renderTo;
		}
		
		if (isString(renderTo)) {
			chart.renderTo = renderTo = doc.getElementById(renderTo);
		}

		// Display an error if the renderTo is wrong
		if (!renderTo) {
			error(13, true);
		}

		// If the container already holds a chart, destroy it. The check for hasRendered is there
		// because web pages that are saved to disk from the browser, will preserve the data-highcharts-chart
		// attribute and the SVG contents, but not an interactive chart. So in this case,
		// charts[oldChartIndex] will point to the wrong chart if any (#2609).
		oldChartIndex = pInt(attr(renderTo, indexAttrName));
		if (!isNaN(oldChartIndex) && charts[oldChartIndex] && charts[oldChartIndex].hasRendered) {
			charts[oldChartIndex].destroy();
		}

		// Make a reference to the chart from the div
		attr(renderTo, indexAttrName, chart.index);

		// remove previous chart
		renderTo.innerHTML = '';

		// If the container doesn't have an offsetWidth, it has or is a child of a node
		// that has display:none. We need to temporarily move it out to a visible
		// state to determine the size, else the legend and tooltips won't render
		// properly. The allowClone option is used in sparklines as a micro optimization,
		// saving about 1-2 ms each chart.
		if (!optionsChart.skipClone && !renderTo.offsetWidth) {
			chart.cloneRenderTo();
		}

		// get the width and height
		chart.getChartSize();
		chartWidth = chart.chartWidth;
		chartHeight = chart.chartHeight;

		// Create the inner container
		/*= if (build.classic) { =*/
		containerStyle = extend({
			position: 'relative',
			overflow: 'hidden', // needed for context menu (avoid scrollbars) and
				// content overflow in IE
			width: chartWidth + 'px',
			height: chartHeight + 'px',
			textAlign: 'left',
			lineHeight: 'normal', // #427
			zIndex: 0, // #1072
			'-webkit-tap-highlight-color': 'rgba(0,0,0,0)'
		}, optionsChart.style);
		/*= } =*/
		chart.container = container = createElement('div', {
				className: 'highcharts-container ' + (optionsChart.className || ''),
				id: containerId
			},
			containerStyle,
			chart.renderToClone || renderTo
		);

		// cache the cursor (#1650)
		chart._cursor = container.style.cursor;

		// Initialize the renderer
		Ren = Highcharts[optionsChart.renderer] || Renderer;
		chart.renderer = new Ren(
			container,
			chartWidth,
			chartHeight,
			optionsChart.style,
			optionsChart.forExport,
			options.exporting && options.exporting.allowHTML
		);

		if (useCanVG) {
			// If we need canvg library, extend and configure the renderer
			// to get the tracker for translating mouse events
			chart.renderer.create(chart, container, chartWidth, chartHeight);
		}
		// Add a reference to the charts index
		chart.renderer.chartIndex = chart.index;
	},

	/**
	 * Calculate margins by rendering axis labels in a preliminary position. Title,
	 * subtitle and legend have already been rendered at this stage, but will be
	 * moved into their final positions
	 */
	getMargins: function (skipAxes) {
		var chart = this,
			spacing = chart.spacing,
			margin = chart.margin,
			titleOffset = chart.titleOffset;

		chart.resetMargins();

		// Adjust for title and subtitle
		if (titleOffset && !defined(margin[0])) {
			chart.plotTop = Math.max(chart.plotTop, titleOffset + chart.options.title.margin + spacing[0]);
		}

		// Adjust for legend
		chart.legend.adjustMargins(margin, spacing);

		// adjust for scroller
		if (chart.extraBottomMargin) {
			chart.marginBottom += chart.extraBottomMargin;
		}
		if (chart.extraTopMargin) {
			chart.plotTop += chart.extraTopMargin;
		}
		if (!skipAxes) {
			this.getAxisMargins();
		}
	},

	getAxisMargins: function () {

		var chart = this,
			axisOffset = chart.axisOffset = [0, 0, 0, 0], // top, right, bottom, left
			margin = chart.margin;

		// pre-render axes to get labels offset width
		if (chart.hasCartesianSeries) {
			each(chart.axes, function (axis) {
				if (axis.visible) {
					axis.getOffset();
				}
			});
		}

		// Add the axis offsets
		each(marginNames, function (m, side) {
			if (!defined(margin[side])) {
				chart[m] += axisOffset[side];
			}
		});

		chart.setChartSize();

	},

	/**
	 * Resize the chart to its container if size is not explicitly set
	 */
	reflow: function (e) {
		var chart = this,
			optionsChart = chart.options.chart,
			renderTo = chart.renderTo,
			width = optionsChart.width || getStyle(renderTo, 'width'),
			height = optionsChart.height || getStyle(renderTo, 'height'),
			target = e ? e.target : win;

		// Width and height checks for display:none. Target is doc in IE8 and Opera,
		// win in Firefox, Chrome and IE9.
		if (!chart.hasUserSize && !chart.isPrinting && width && height && (target === win || target === doc)) { // #1093
			if (width !== chart.containerWidth || height !== chart.containerHeight) {
				clearTimeout(chart.reflowTimeout);
				// When called from window.resize, e is set, else it's called directly (#2224)
				chart.reflowTimeout = syncTimeout(function () {
					if (chart.container) { // It may have been destroyed in the meantime (#1257)
						chart.setSize(width, height, false);
						chart.hasUserSize = null;
					}
				}, e ? 100 : 0);
			}
			chart.containerWidth = width;
			chart.containerHeight = height;
		}
	},

	/**
	 * Add the event handlers necessary for auto resizing
	 */
	initReflow: function () {
		var chart = this,
			reflow = function (e) {
				chart.reflow(e);
			};
			
		
		addEvent(win, 'resize', reflow);
		addEvent(chart, 'destroy', function () {
			removeEvent(win, 'resize', reflow);
		});
	},

	/**
	 * Resize the chart to a given width and height
	 * @param {Number} width
	 * @param {Number} height
	 * @param {Object|Boolean} animation
	 */
	setSize: function (width, height, animation) {
		var chart = this,
			chartWidth,
			chartHeight,
			renderer = chart.renderer,
			globalAnimation;

		// Handle the isResizing counter
		chart.isResizing += 1;
		
		// set the animation for the current process
		H.setAnimation(animation, chart);

		chart.oldChartHeight = chart.chartHeight;
		chart.oldChartWidth = chart.chartWidth;
		if (defined(width)) {
			chart.chartWidth = chartWidth = Math.max(0, Math.round(width));
			chart.hasUserSize = !!chartWidth;
		}
		if (defined(height)) {
			chart.chartHeight = chartHeight = Math.max(0, Math.round(height));
		}

		// Resize the container with the global animation applied if enabled (#2503)
		/*= if (build.classic) { =*/
		globalAnimation = renderer.globalAnimation;
		(globalAnimation ? animate : css)(chart.container, {
			width: chartWidth + 'px',
			height: chartHeight + 'px'
		}, globalAnimation);
		/*= } =*/

		chart.setChartSize(true);
		renderer.setSize(chartWidth, chartHeight, animation);

		// handle axes
		chart.maxTicks = null;
		each(chart.axes, function (axis) {
			axis.isDirty = true;
			axis.setScale();
		});

		// make sure non-cartesian series are also handled
		each(chart.series, function (serie) {
			serie.isDirty = true;
		});

		chart.isDirtyLegend = true; // force legend redraw
		chart.isDirtyBox = true; // force redraw of plot and chart border

		chart.layOutTitles(); // #2857
		chart.getMargins();

		chart.redraw(animation);


		chart.oldChartHeight = null;
		fireEvent(chart, 'resize');

		// Fire endResize and set isResizing back. If animation is disabled, fire without delay
		globalAnimation = renderer.globalAnimation; // Reassign it before using it, it may have changed since the top of this function.
		syncTimeout(function () {
			if (chart) {
				fireEvent(chart, 'endResize', null, function () {
					chart.isResizing -= 1;
				});
			}
		}, globalAnimation === false ? 0 : ((globalAnimation && globalAnimation.duration) || 500));
	},

	/**
	 * Set the public chart properties. This is done before and after the pre-render
	 * to determine margin sizes
	 */
	setChartSize: function (skipAxes) {
		var chart = this,
			inverted = chart.inverted,
			renderer = chart.renderer,
			chartWidth = chart.chartWidth,
			chartHeight = chart.chartHeight,
			optionsChart = chart.options.chart,
			spacing = chart.spacing,
			clipOffset = chart.clipOffset,
			clipX,
			clipY,
			plotLeft,
			plotTop,
			plotWidth,
			plotHeight,
			plotBorderWidth;

		chart.plotLeft = plotLeft = Math.round(chart.plotLeft);
		chart.plotTop = plotTop = Math.round(chart.plotTop);
		chart.plotWidth = plotWidth = Math.max(0, Math.round(chartWidth - plotLeft - chart.marginRight));
		chart.plotHeight = plotHeight = Math.max(0, Math.round(chartHeight - plotTop - chart.marginBottom));

		chart.plotSizeX = inverted ? plotHeight : plotWidth;
		chart.plotSizeY = inverted ? plotWidth : plotHeight;

		chart.plotBorderWidth = optionsChart.plotBorderWidth || 0;

		// Set boxes used for alignment
		chart.spacingBox = renderer.spacingBox = {
			x: spacing[3],
			y: spacing[0],
			width: chartWidth - spacing[3] - spacing[1],
			height: chartHeight - spacing[0] - spacing[2]
		};
		chart.plotBox = renderer.plotBox = {
			x: plotLeft,
			y: plotTop,
			width: plotWidth,
			height: plotHeight
		};

		plotBorderWidth = 2 * Math.floor(chart.plotBorderWidth / 2);
		clipX = Math.ceil(Math.max(plotBorderWidth, clipOffset[3]) / 2);
		clipY = Math.ceil(Math.max(plotBorderWidth, clipOffset[0]) / 2);
		chart.clipBox = {
			x: clipX, 
			y: clipY, 
			width: Math.floor(chart.plotSizeX - Math.max(plotBorderWidth, clipOffset[1]) / 2 - clipX), 
			height: Math.max(0, Math.floor(chart.plotSizeY - Math.max(plotBorderWidth, clipOffset[2]) / 2 - clipY))
		};

		if (!skipAxes) {
			each(chart.axes, function (axis) {
				axis.setAxisSize();
				axis.setAxisTranslation();
			});
		}
	},

	/**
	 * Initial margins before auto size margins are applied
	 */
	resetMargins: function () {
		var chart = this;

		each(marginNames, function (m, side) {
			chart[m] = pick(chart.margin[side], chart.spacing[side]);
		});
		chart.axisOffset = [0, 0, 0, 0]; // top, right, bottom, left
		chart.clipOffset = [0, 0, 0, 0];
	},

	/**
	 * Draw the borders and backgrounds for chart and plot area
	 */
	drawChartBox: function () {
		var chart = this,
			optionsChart = chart.options.chart,
			renderer = chart.renderer,
			chartWidth = chart.chartWidth,
			chartHeight = chart.chartHeight,
			chartBackground = chart.chartBackground,
			plotBackground = chart.plotBackground,
			plotBorder = chart.plotBorder,
			chartBorderWidth,
			/*= if (build.classic) { =*/
			plotBGImage = chart.plotBGImage,
			chartBackgroundColor = optionsChart.backgroundColor,
			plotBackgroundColor = optionsChart.plotBackgroundColor,
			plotBackgroundImage = optionsChart.plotBackgroundImage,
			/*= } =*/
			mgn,
			bgAttr,
			plotLeft = chart.plotLeft,
			plotTop = chart.plotTop,
			plotWidth = chart.plotWidth,
			plotHeight = chart.plotHeight,
			plotBox = chart.plotBox,
			clipRect = chart.clipRect,
			clipBox = chart.clipBox,
			verb = 'animate';

		// Chart area
		if (!chartBackground) {
			chart.chartBackground = chartBackground = renderer.rect()
				.addClass('highcharts-background')
				.add();
			verb = 'attr';
		}

		/*= if (build.classic) { =*/
		// Presentational
		chartBorderWidth = optionsChart.borderWidth || 0;
		mgn = chartBorderWidth + (optionsChart.shadow ? 8 : 0);

		bgAttr = {
			fill: chartBackgroundColor || 'none'
		};

		if (chartBorderWidth) { // #980
			bgAttr.stroke = optionsChart.borderColor;
			bgAttr['stroke-width'] = chartBorderWidth;
		}
		chartBackground
			.attr(bgAttr)
			.shadow(optionsChart.shadow);
		/*= } =*/

		chartBorderWidth = mgn = chartBackground.strokeWidth();
		chartBackground[verb]({
			x: mgn / 2,
			y: mgn / 2,
			width: chartWidth - mgn - chartBorderWidth % 2,
			height: chartHeight - mgn - chartBorderWidth % 2,
			r: optionsChart.borderRadius
		});

		// Plot background
		verb = 'animate';
		if (!plotBackground) {
			verb = 'attr';
			chart.plotBackground = plotBackground = renderer.rect()
				.addClass('highcharts-plot-background')
				.add();
		}
		plotBackground[verb](plotBox);

		/*= if (build.classic) { =*/
		// Presentational attributes for the background
		plotBackground
			.attr({
				fill: plotBackgroundColor || 'none'
			})
			.shadow(optionsChart.plotShadow);
		
		// Create the background image
		if (plotBackgroundImage) {
			if (!plotBGImage) {
				chart.plotBGImage = renderer.image(plotBackgroundImage, plotLeft, plotTop, plotWidth, plotHeight)
					.add();
			} else {
				plotBGImage.animate(plotBox);
			}
		}
		/*= } =*/
		
		// Plot clip
		if (!clipRect) {
			chart.clipRect = renderer.clipRect(clipBox);
		} else {
			clipRect.animate({
				width: clipBox.width,
				height: clipBox.height
			});
		}

		// Plot area border
		verb = 'animate';
		if (!plotBorder) {
			verb = 'attr';
			chart.plotBorder = plotBorder = renderer.rect()
				.addClass('highcharts-plot-border')
				.attr({
					zIndex: 1 // Above the grid
				})
				.add();
		}

		/*= if (build.classic) { =*/
		// Presentational
		plotBorder.attr({
			stroke: optionsChart.plotBorderColor,
			'stroke-width': optionsChart.plotBorderWidth || 0,
			fill: 'none'
		});
		/*= } =*/

		plotBorder[verb](plotBorder.crisp({
			x: plotLeft,
			y: plotTop,
			width: plotWidth,
			height: plotHeight
		}, -plotBorder.strokeWidth())); //#3282 plotBorder should be negative;

		// reset
		chart.isDirtyBox = false;
	},

	/**
	 * Detect whether a certain chart property is needed based on inspecting its options
	 * and series. This mainly applies to the chart.invert property, and in extensions to
	 * the chart.angular and chart.polar properties.
	 */
	propFromSeries: function () {
		var chart = this,
			optionsChart = chart.options.chart,
			klass,
			seriesOptions = chart.options.series,
			i,
			value;


		each(['inverted', 'angular', 'polar'], function (key) {

			// The default series type's class
			klass = seriesTypes[optionsChart.type || optionsChart.defaultSeriesType];

			// Get the value from available chart-wide properties
			value = (
				chart[key] || // 1. it is set before
				optionsChart[key] || // 2. it is set in the options
				(klass && klass.prototype[key]) // 3. it's default series class requires it
			);

			// 4. Check if any the chart's series require it
			i = seriesOptions && seriesOptions.length;
			while (!value && i--) {
				klass = seriesTypes[seriesOptions[i].type];
				if (klass && klass.prototype[key]) {
					value = true;
				}
			}

			// Set the chart property
			chart[key] = value;
		});

	},

	/**
	 * Link two or more series together. This is done initially from Chart.render,
	 * and after Chart.addSeries and Series.remove.
	 */
	linkSeries: function () {
		var chart = this,
			chartSeries = chart.series;

		// Reset links
		each(chartSeries, function (series) {
			series.linkedSeries.length = 0;
		});

		// Apply new links
		each(chartSeries, function (series) {
			var linkedTo = series.options.linkedTo;
			if (isString(linkedTo)) {
				if (linkedTo === ':previous') {
					linkedTo = chart.series[series.index - 1];
				} else {
					linkedTo = chart.get(linkedTo);
				}
				if (linkedTo) {
					linkedTo.linkedSeries.push(series);
					series.linkedParent = linkedTo;
					series.visible = pick(series.options.visible, linkedTo.options.visible, series.visible); // #3879
				}
			}
		});
	},

	/**
	 * Render series for the chart
	 */
	renderSeries: function () {
		each(this.series, function (serie) {
			serie.translate();
			serie.render();
		});
	},

	/**
	 * Render labels for the chart
	 */
	renderLabels: function () {
		var chart = this,
			labels = chart.options.labels;
		if (labels.items) {
			each(labels.items, function (label) {
				var style = extend(labels.style, label.style),
					x = pInt(style.left) + chart.plotLeft,
					y = pInt(style.top) + chart.plotTop + 12;

				// delete to prevent rewriting in IE
				delete style.left;
				delete style.top;

				chart.renderer.text(
					label.html,
					x,
					y
				)
				.attr({ zIndex: 2 })
				.css(style)
				.add();

			});
		}
	},

	/**
	 * Render all graphics for the chart
	 */
	render: function () {
		var chart = this,
			axes = chart.axes,
			renderer = chart.renderer,
			options = chart.options,
			tempWidth,
			tempHeight,
			redoHorizontal,
			redoVertical;

		// Title
		chart.setTitle();


		// Legend
		chart.legend = new Legend(chart, options.legend);

		// Get stacks
		if (chart.getStacks) {
			chart.getStacks();
		}

		// Get chart margins
		chart.getMargins(true);
		chart.setChartSize();

		// Record preliminary dimensions for later comparison
		tempWidth = chart.plotWidth;
		tempHeight = chart.plotHeight = chart.plotHeight - 21; // 21 is the most common correction for X axis labels

		// Get margins by pre-rendering axes
		each(axes, function (axis) {
			axis.setScale();
		});
		chart.getAxisMargins();

		// If the plot area size has changed significantly, calculate tick positions again
		redoHorizontal = tempWidth / chart.plotWidth > 1.1;
		redoVertical = tempHeight / chart.plotHeight > 1.05; // Height is more sensitive

		if (redoHorizontal || redoVertical) {

			chart.maxTicks = null; // reset for second pass
			each(axes, function (axis) {
				if ((axis.horiz && redoHorizontal) || (!axis.horiz && redoVertical)) {
					axis.setTickInterval(true); // update to reflect the new margins
				}
			});
			chart.getMargins(); // second pass to check for new labels
		}

		// Draw the borders and backgrounds
		chart.drawChartBox();


		// Axes
		if (chart.hasCartesianSeries) {
			each(axes, function (axis) {
				if (axis.visible) {
					axis.render();
				}
			});
		}

		// The series
		if (!chart.seriesGroup) {
			chart.seriesGroup = renderer.g('series-group')
				.attr({ zIndex: 3 })
				.add();
		}
		chart.renderSeries();

		// Labels
		chart.renderLabels();

		// Credits
		chart.showCredits(options.credits);

		// Set flag
		chart.hasRendered = true;

	},

	/**
	 * Show chart credits based on config options
	 */
	showCredits: function (credits) {
		if (credits.enabled && !this.credits) {
			this.credits = this.renderer.text(
				credits.text,
				0,
				0
			)
			.addClass('highcharts-credits')
			.on('click', function () {
				if (credits.href) {
					win.location.href = credits.href;
				}
			})
			.attr({
				align: credits.position.align,
				zIndex: 8
			})
			/*= if (build.classic) { =*/
			.css(credits.style)
			/*= } =*/
			.add()
			.align(credits.position);
		}
	},

	/**
	 * Clean up memory usage
	 */
	destroy: function () {
		var chart = this,
			axes = chart.axes,
			series = chart.series,
			container = chart.container,
			i,
			parentNode = container && container.parentNode;

		// fire the chart.destoy event
		fireEvent(chart, 'destroy');

		// Delete the chart from charts lookup array
		charts[chart.index] = undefined;
		H.chartCount--;
		chart.renderTo.removeAttribute('data-highcharts-chart');

		// remove events
		removeEvent(chart);

		// ==== Destroy collections:
		// Destroy axes
		i = axes.length;
		while (i--) {
			axes[i] = axes[i].destroy();
		}

		// Destroy each series
		i = series.length;
		while (i--) {
			series[i] = series[i].destroy();
		}

		// ==== Destroy chart properties:
		each(['title', 'subtitle', 'chartBackground', 'plotBackground', 'plotBGImage',
				'plotBorder', 'seriesGroup', 'clipRect', 'credits', 'pointer', 'scroller',
				'rangeSelector', 'legend', 'resetZoomButton', 'tooltip', 'renderer'], function (name) {
			var prop = chart[name];

			if (prop && prop.destroy) {
				chart[name] = prop.destroy();
			}
		});

		// remove container and all SVG
		if (container) { // can break in IE when destroyed before finished loading
			container.innerHTML = '';
			removeEvent(container);
			if (parentNode) {
				discardElement(container);
			}

		}

		// clean it all up
		for (i in chart) {
			delete chart[i];
		}

	},


	/**
	 * VML namespaces can't be added until after complete. Listening
	 * for Perini's doScroll hack is not enough.
	 */
	isReadyToRender: function () {
		var chart = this;

		// Note: win == win.top is required
		if ((!svg && (win == win.top && win.readyState !== 'complete')) || (useCanVG && !win.canvg)) { // eslint-disable-line eqeqeq
			if (useCanVG) {
				// Delay rendering until canvg library is downloaded and ready
				CanVGController.push(function () {
					chart.firstRender();
				}, chart.options.global.canvasToolsURL);
			} else {
				doc.attachEvent('onreadystatechange', function () {
					doc.detachEvent('onreadystatechange', chart.firstRender);
					if (doc.readyState === 'complete') {
						chart.firstRender();
					}
				});
			}
			return false;
		}
		return true;
	},

	/**
	 * Prepare for first rendering after all data are loaded
	 */
	firstRender: function () {
		var chart = this,
			options = chart.options;

		// Check whether the chart is ready to render
		if (!chart.isReadyToRender()) {
			return;
		}

		// Create the container
		chart.getContainer();

		// Run an early event after the container and renderer are established
		fireEvent(chart, 'init');


		chart.resetMargins();
		chart.setChartSize();

		// Set the common chart properties (mainly invert) from the given series
		chart.propFromSeries();

		// get axes
		chart.getAxes();

		// Initialize the series
		each(options.series || [], function (serieOptions) {
			chart.initSeries(serieOptions);
		});

		chart.linkSeries();

		// Run an event after axes and series are initialized, but before render. At this stage,
		// the series data is indexed and cached in the xData and yData arrays, so we can access
		// those before rendering. Used in Highstock.
		fireEvent(chart, 'beforeRender');

		// depends on inverted and on margins being set
		if (Pointer) {
			chart.pointer = new Pointer(chart, options);
		}

		chart.render();

		// add canvas
		chart.renderer.draw();
		
		// Fire the load event if there are no external images
		if (!chart.renderer.imgCount) {
			chart.onload();
		}
<<<<<<< HEAD
		each(chart.callbacks, function (fn) {
			if (chart.index !== undefined) { // Chart destroyed in its own callback (#3600)
				fn.apply(chart, [chart]);
			}
		});

		// Fire the load event
		fireEvent(chart, 'load');
=======
>>>>>>> 4eb0d312

		// If the chart was rendered outside the top container, put it back in (#3679)
		chart.cloneRenderTo(true);

	},

	/** 
	 * On chart load
	 */
	onload: function () {
		var chart = this;

		// Run callbacks
		each(this.callbacks.concat(this.callback), function (fn) {
			if (fn && chart.index !== undefined) { // Chart destroyed in its own callback (#3600)
				fn.apply(chart, [chart]);
			}
		});

		// Fire the load event if there are no external images
		if (!chart.renderer.imgCount) {
			fireEvent(chart, 'load');
		}
	},

	/**
	* Creates arrays for spacing and margin from given options.
	*/
	splashArray: function (target, options) {
		var oVar = options[target],
			tArray = H.isObject(oVar) ? oVar : [oVar, oVar, oVar, oVar];

		return [pick(options[target + 'Top'], tArray[0]),
				pick(options[target + 'Right'], tArray[1]),
				pick(options[target + 'Bottom'], tArray[2]),
				pick(options[target + 'Left'], tArray[3])];
	}
}; // end Chart

	return H;
}(Highcharts));<|MERGE_RESOLUTION|>--- conflicted
+++ resolved
@@ -1474,17 +1474,6 @@
 		if (!chart.renderer.imgCount) {
 			chart.onload();
 		}
-<<<<<<< HEAD
-		each(chart.callbacks, function (fn) {
-			if (chart.index !== undefined) { // Chart destroyed in its own callback (#3600)
-				fn.apply(chart, [chart]);
-			}
-		});
-
-		// Fire the load event
-		fireEvent(chart, 'load');
-=======
->>>>>>> 4eb0d312
 
 		// If the chart was rendered outside the top container, put it back in (#3679)
 		chart.cloneRenderTo(true);
