<<<<<<< HEAD
(function (H) {
=======
var timers = [],
	getStyle,

	// Previous adapter functions
	inArray,
	each,
	grep,
	offset,
	map,
	addEvent,
	removeEvent,
	fireEvent,
	animate,
	stop;

/**
 * An animator object. One instance applies to one property (attribute or style prop) 
 * on one element.
 * 
 * @param {object} elem    The element to animate. May be a DOM element or a Highcharts SVGElement wrapper.
 * @param {object} options Animation options, including duration, easing, step and complete.
 * @param {object} prop    The property to animate.
 */
function Fx(elem, options, prop) {
	this.options = options;
	this.elem = elem;
	this.prop = prop;
}
Fx.prototype = {
	
	/**
	 * Animating a path definition on SVGElement
	 * @returns {undefined} 
	 */
	dSetter: function () {
		var start = this.paths[0],
			end = this.paths[1],
			ret = [],
			now = this.now,
			i = start.length,
			startVal;

		if (now === 1) { // land on the final path without adjustment points appended in the ends
			ret = this.toD;

		} else if (i === end.length && now < 1) {
			while (i--) {
				startVal = parseFloat(start[i]);
				ret[i] =
					isNaN(startVal) ? // a letter instruction like M or L
							start[i] :
							now * (parseFloat(end[i] - startVal)) + startVal;

			}
		} else { // if animation is finished or length not matching, land on right value
			ret = end;
		}
		this.elem.attr('d', ret);
	},

	/**
	 * Update the element with the current animation step
	 * @returns {undefined}
	 */
	update: function () {
		var elem = this.elem,
			prop = this.prop, // if destroyed, it is null
			now = this.now,
			step = this.options.step;

		// Animation setter defined from outside
		if (this[prop + 'Setter']) {
			this[prop + 'Setter']();

		// Other animations on SVGElement
		} else if (elem.attr) {
			if (elem.element) {
				elem.attr(prop, now);
			}

		// HTML styles, raw HTML content like container size
		} else {
			elem.style[prop] = now + this.unit;
		}
		
		if (step) {
			step.call(elem, now, this);
		}

	},

	/**
	 * Run an animation
	 */
	run: function (from, to, unit) {
		var self = this,
			timer = function (gotoEnd) {
				return timer.stopped ? false : self.step(gotoEnd);
			},
			i;

		this.startTime = +new Date();
		this.start = from;
		this.end = to;
		this.unit = unit;
		this.now = this.start;
		this.pos = 0;

		timer.elem = this.elem;

		if (timer() && timers.push(timer) === 1) {
			timer.timerId = setInterval(function () {
				
				for (i = 0; i < timers.length; i++) {
					if (!timers[i]()) {
						timers.splice(i--, 1);
					}
				}

				if (!timers.length) {
					clearInterval(timer.timerId);
				}
			}, 13);
		}
	},
	
	/**
	 * Run a single step in the animation
	 * @param   {Boolean} gotoEnd Whether to go to then endpoint of the animation after abort
	 * @returns {Boolean} True if animation continues
	 */
	step: function (gotoEnd) {
		var t = +new Date(),
			ret,
			done,
			options = this.options,
			elem = this.elem,
			complete = options.complete,
			duration = options.duration,
			curAnim = options.curAnim,
			i;
		
		if (elem.attr && !elem.element) { // #2616, element including flag is destroyed
			ret = false;

		} else if (gotoEnd || t >= duration + this.startTime) {
			this.now = this.end;
			this.pos = 1;
			this.update();

			curAnim[this.prop] = true;

			done = true;
			for (i in curAnim) {
				if (curAnim[i] !== true) {
					done = false;
				}
			}

			if (done && complete) {
				complete.call(elem);
			}
			ret = false;

		} else {
			this.pos = options.easing((t - this.startTime) / duration);
			this.now = this.start + ((this.end - this.start) * this.pos);
			this.update();
			ret = true;
		}
		return ret;
	},

	/**
	 * Prepare start and end values so that the path can be animated one to one
	 */
	initPath: function (elem, fromD, toD) {
		fromD = fromD || '';
		var shift = elem.shift,
			bezier = fromD.indexOf('C') > -1,
			numParams = bezier ? 7 : 3,
			endLength,
			slice,
			i,
			start = fromD.split(' '),
			end = [].concat(toD), // copy
			isArea = elem.isArea,
			positionFactor = isArea ? 2 : 1,
			sixify = function (arr) { // in splines make move points have six parameters like bezier curves
				i = arr.length;
				while (i--) {
					if (arr[i] === M || arr[i] === L) {
						arr.splice(i + 1, 0, arr[i + 1], arr[i + 2], arr[i + 1], arr[i + 2]);
					}
				}
			};

		if (bezier) {
			sixify(start);
			sixify(end);
		}

		// If shifting points, prepend a dummy point to the end path. For areas,
		// prepend both at the beginning and end of the path.
		if (shift <= end.length / numParams && start.length === end.length) {
			while (shift--) {
				end = end.slice(0, numParams).concat(end);
				if (isArea) {
					end = end.concat(end.slice(end.length - numParams));
				}
			}
		}
		elem.shift = 0; // reset for following animations

		
		// Copy and append last point until the length matches the end length
		if (start.length) {
			endLength = end.length;
			while (start.length < endLength) {

				// Pull out the slice that is going to be appended or inserted. In a line graph,
				// the positionFactor is 1, and the last point is sliced out. In an area graph,
				// the positionFactor is 2, causing the middle two points to be sliced out, since
				// an area path starts at left, follows the upper path then turns and follows the
				// bottom back. 
				slice = start.slice().splice(
					(start.length / positionFactor) - numParams, 
					numParams * positionFactor
				);
				
				// Disable first control point
				if (bezier) {
					slice[numParams - 6] = slice[numParams - 2];
					slice[numParams - 5] = slice[numParams - 1];
				}
				
				// Now insert the slice, either in the middle (for areas) or at the end (for lines)
				[].splice.apply(
					start, 
					[(start.length / positionFactor), 0].concat(slice)
				);

			}
		}

		return [start, end];
	}
}; // End of Fx prototype


>>>>>>> e6238c3f
/**
 * Extend an object with the members of another
 * @param {Object} a The object to be extended
 * @param {Object} b The object to add to the first one
 */
H.extend = function (a, b) {
	var n;
	if (!a) {
		a = {};
	}
	for (n in b) {
		a[n] = b[n];
	}
	return a;
};

/**
 * Deep merge two or more objects and return a third object. If the first argument is
 * true, the contents of the second object is copied into the first object.
 * Previously this function redirected to jQuery.extend(true), but this had two limitations.
 * First, it deep merged arrays, which lead to workarounds in Highcharts. Second,
 * it copied properties from extended prototypes.
 */
H.merge = function () {
	var i,
		args = arguments,
		len,
		ret = {},
		doCopy = function (copy, original) {
			var value, key;

			// An object is replacing a primitive
			if (typeof copy !== 'object') {
				copy = {};
			}

			for (key in original) {
				if (original.hasOwnProperty(key)) {
					value = original[key];

					// Copy the contents of objects, but not arrays or DOM nodes
					if (value && typeof value === 'object' && Object.prototype.toString.call(value) !== '[object Array]' &&
							key !== 'renderTo' && typeof value.nodeType !== 'number') {
						copy[key] = doCopy(copy[key] || {}, value);

					// Primitives and arrays are copied over directly
					} else {
						copy[key] = original[key];
					}
				}
			}
			return copy;
		};

	// If first argument is true, copy into the existing object. Used in setOptions.
	if (args[0] === true) {
		ret = args[1];
		args = Array.prototype.slice.call(args, 2);
	}

	// For each argument, extend the return
	len = args.length;
	for (i = 0; i < len; i++) {
		ret = doCopy(ret, args[i]);
	}

	return ret;
};

/**
 * Shortcut for parseInt
 * @param {Object} s
 * @param {Number} mag Magnitude
 */
H.pInt = function (s, mag) {
	return parseInt(s, mag || 10);
};

/**
 * Check for string
 * @param {Object} s
 */
H.isString = function (s) {
	return typeof s === 'string';
};

/**
 * Check for object
 * @param {Object} obj
 */
H.isObject = function (obj) {
	return obj && typeof obj === 'object';
};

/**
 * Check for array
 * @param {Object} obj
 */
H.isArray = function (obj) {
	return Object.prototype.toString.call(obj) === '[object Array]';
};

/**
 * Check for number
 * @param {Object} n
 */
H.isNumber = function (n) {
	return typeof n === 'number';
};

H.log2lin = function (num) {
	return Math.log(num) / Math.LN10;
};
H.lin2log = function (num) {
	return Math.pow(10, num);
};

/**
 * Remove last occurence of an item from an array
 * @param {Array} arr
 * @param {Mixed} item
 */
H.erase = function (arr, item) {
	var i = arr.length;
	while (i--) {
		if (arr[i] === item) {
			arr.splice(i, 1);
			break;
		}
	}
	//return arr;
};

/**
 * Returns true if the object is not null or undefined.
 * @param {Object} obj
 */
H.defined = function (obj) {
	return obj !== undefined && obj !== null;
};

/**
 * Set or get an attribute or an object of attributes. Can't use jQuery attr because
 * it attempts to set expando properties on the SVG element, which is not allowed.
 *
 * @param {Object} elem The DOM element to receive the attribute(s)
 * @param {String|Object} prop The property or an abject of key-value pairs
 * @param {String} value The value if a single property is set
 */
H.attr = function (elem, prop, value) {
	var key,
		ret;

	// if the prop is a string
	if (H.isString(prop)) {
		// set the value
		if (H.defined(value)) {
			elem.setAttribute(prop, value);

		// get the value
		} else if (elem && elem.getAttribute) { // elem not defined when printing pie demo...
			ret = elem.getAttribute(prop);
		}

	// else if prop is defined, it is a hash of key/value pairs
	} else if (H.defined(prop) && H.isObject(prop)) {
		for (key in prop) {
			elem.setAttribute(key, prop[key]);
		}
	}
	return ret;
};
/**
 * Check if an element is an array, and if not, make it into an array.
 */
H.splat = function (obj) {
	return H.isArray(obj) ? obj : [obj];
};

/**
 * Set a timeout if the delay is given, otherwise perform the function synchronously
 * @param   {Function} fn	  The function to perform
 * @param   {Number}   delay   Delay in milliseconds
 * @param   {Ojbect}   context The context
 * @returns {Nubmer}		   An identifier for the timeout
 */
H.syncTimeout = function (fn, delay, context) {
	if (delay) {
		return setTimeout(fn, delay, context);
	}
	fn.call(0, context);
};


/**
 * Return the first value that is defined.
 */
H.pick = function () {
	var args = arguments,
		i,
		arg,
		length = args.length;
	for (i = 0; i < length; i++) {
		arg = args[i];
		if (arg !== undefined && arg !== null) {
			return arg;
		}
	}
};

/**
 * Set CSS on a given element
 * @param {Object} el
 * @param {Object} styles Style object with camel case property names
 */
H.css = function (el, styles) {
	if (H.isMS && !H.svg) { // #2686
		if (styles && styles.opacity !== undefined) {
			styles.filter = 'alpha(opacity=' + (styles.opacity * 100) + ')';
		}
	}
	H.extend(el.style, styles);
};

/**
 * Utility function to create element with attributes and styles
 * @param {Object} tag
 * @param {Object} attribs
 * @param {Object} styles
 * @param {Object} parent
 * @param {Object} nopad
 */
H.createElement = function (tag, attribs, styles, parent, nopad) {
	var el = document.createElement(tag),
		css = H.css;
	if (attribs) {
		H.extend(el, attribs);
	}
	if (nopad) {
		css(el, { padding: 0, border: 'none', margin: 0 });
	}
	if (styles) {
		css(el, styles);
	}
	if (parent) {
		parent.appendChild(el);
	}
	return el;
};

/**
 * Extend a prototyped class by new members
 * @param {Object} parent
 * @param {Object} members
 */
H.extendClass = function (Parent, members) {
	var object = function () {};
	object.prototype = new Parent();
	H.extend(object.prototype, members);
	return object;
};

/**
 * Pad a string to a given length by adding 0 to the beginning
 * @param {Number} number
 * @param {Number} length
 */
H.pad = function (number, length) {
	return new Array((length || 2) + 1 - String(number).length).join(0) + number;
};

/**
 * Return a length based on either the integer value, or a percentage of a base.
 */
H.relativeLength = function (value, base) {
	return (/%$/).test(value) ? base * parseFloat(value) / 100 : parseFloat(value);
};

/**
 * Wrap a method with extended functionality, preserving the original function
 * @param {Object} obj The context object that the method belongs to
 * @param {String} method The name of the method to extend
 * @param {Function} func A wrapper function callback. This function is called with the same arguments
 * as the original function, except that the original function is unshifted and passed as the first
 * argument.
 */
H.wrap = function (obj, method, func) {
	var proceed = obj[method];
	obj[method] = function () {
		var args = Array.prototype.slice.call(arguments);
		args.unshift(proceed);
		return func.apply(this, args);
	};
};


H.getTZOffset = function (timestamp) {
	var d = H.Date;
	return ((d.hcGetTimezoneOffset && d.hcGetTimezoneOffset(timestamp)) || d.hcTimezoneOffset || 0) * 60000;
};

/**
 * Based on http://www.php.net/manual/en/function.strftime.php
 * @param {String} format
 * @param {Number} timestamp
 * @param {Boolean} capitalize
 */
H.dateFormat = function (format, timestamp, capitalize) {
	if (!H.defined(timestamp) || isNaN(timestamp)) {
		return H.defaultOptions.lang.invalidDate || '';
	}
	format = H.pick(format, '%Y-%m-%d %H:%M:%S');

	var d = H.Date,
		date = new d(timestamp - H.getTZOffset(timestamp)),
		key, // used in for constuct below
		// get the basic time values
		hours = date[d.hcGetHours](),
		day = date[d.hcGetDay](),
		dayOfMonth = date[d.hcGetDate](),
		month = date[d.hcGetMonth](),
		fullYear = date[d.hcGetFullYear](),
		lang = H.defaultOptions.lang,
		langWeekdays = lang.weekdays,
		pad = H.pad,

		// List all format keys. Custom formats can be added from the outside. 
		replacements = H.extend({

			// Day
			'a': langWeekdays[day].substr(0, 3), // Short weekday, like 'Mon'
			'A': langWeekdays[day], // Long weekday, like 'Monday'
			'd': pad(dayOfMonth), // Two digit day of the month, 01 to 31
			'e': dayOfMonth, // Day of the month, 1 through 31
			'w': day,

			// Week (none implemented)
			//'W': weekNumber(),

			// Month
			'b': lang.shortMonths[month], // Short month, like 'Jan'
			'B': lang.months[month], // Long month, like 'January'
			'm': pad(month + 1), // Two digit month number, 01 through 12

			// Year
			'y': fullYear.toString().substr(2, 2), // Two digits year, like 09 for 2009
			'Y': fullYear, // Four digits year, like 2009

			// Time
			'H': pad(hours), // Two digits hours in 24h format, 00 through 23
			'k': hours, // Hours in 24h format, 0 through 23
			'I': pad((hours % 12) || 12), // Two digits hours in 12h format, 00 through 11
			'l': (hours % 12) || 12, // Hours in 12h format, 1 through 12
			'M': pad(date[d.hcGetMinutes]()), // Two digits minutes, 00 through 59
			'p': hours < 12 ? 'AM' : 'PM', // Upper case AM or PM
			'P': hours < 12 ? 'am' : 'pm', // Lower case AM or PM
			'S': pad(date.getSeconds()), // Two digits seconds, 00 through  59
			'L': pad(Math.round(timestamp % 1000), 3) // Milliseconds (naming from Ruby)
		}, H.dateFormats);


	// do the replaces
	for (key in replacements) {
		while (format.indexOf('%' + key) !== -1) { // regex would do it in one line, but this is faster
			format = format.replace('%' + key, typeof replacements[key] === 'function' ? replacements[key](timestamp) : replacements[key]);
		}
	}

	// Optionally capitalize the string and return
	return capitalize ? format.substr(0, 1).toUpperCase() + format.substr(1) : format;
};

/**
 * Format a single variable. Similar to sprintf, without the % prefix.
 */
H.formatSingle = function (format, val) {
	var floatRegex = /f$/,
		decRegex = /\.([0-9])/,
		lang = H.defaultOptions.lang,
		decimals;

	if (floatRegex.test(format)) { // float
		decimals = format.match(decRegex);
		decimals = decimals ? decimals[1] : -1;
		if (val !== null) {
			val = H.numberFormat(
				val,
				decimals,
				lang.decimalPoint,
				format.indexOf(',') > -1 ? lang.thousandsSep : ''
			);
		}
	} else {
		val = H.dateFormat(format, val);
	}
	return val;
};

/**
 * Format a string according to a subset of the rules of Python's String.format method.
 */
H.format = function (str, ctx) {
	var splitter = '{',
		isInside = false,
		segment,
		valueAndFormat,
		path,
		i,
		len,
		ret = [],
		val,
		index;

	while (str) {
		index = str.indexOf(splitter);
		if (index === -1) {
			break;
		}

		segment = str.slice(0, index);
		if (isInside) { // we're on the closing bracket looking back

			valueAndFormat = segment.split(':');
			path = valueAndFormat.shift().split('.'); // get first and leave format
			len = path.length;
			val = ctx;

			// Assign deeper paths
			for (i = 0; i < len; i++) {
				val = val[path[i]];
			}

			// Format the replacement
			if (valueAndFormat.length) {
				val = H.formatSingle(valueAndFormat.join(':'), val);
			}

			// Push the result and advance the cursor
			ret.push(val);

		} else {
			ret.push(segment);

		}
		str = str.slice(index + 1); // the rest
		isInside = !isInside; // toggle
		splitter = isInside ? '}' : '{'; // now look for next matching bracket
	}
	ret.push(str);
	return ret.join('');
};

/**
 * Get the magnitude of a number
 */
H.getMagnitude = function (num) {
	return Math.pow(10, Math.floor(Math.log(num) / Math.LN10));
};

/**
 * Take an interval and normalize it to multiples of 1, 2, 2.5 and 5
 * @param {Number} interval
 * @param {Array} multiples
 * @param {Number} magnitude
 * @param {Object} options
 */
H.normalizeTickInterval = function (interval, multiples, magnitude, allowDecimals, preventExceed) {
	var normalized, 
		i,
		retInterval = interval;

	// round to a tenfold of 1, 2, 2.5 or 5
	magnitude = H.pick(magnitude, 1);
	normalized = interval / magnitude;

	// multiples for a linear scale
	if (!multiples) {
		multiples = [1, 2, 2.5, 5, 10];

		// the allowDecimals option
		if (allowDecimals === false) {
			if (magnitude === 1) {
				multiples = [1, 2, 5, 10];
			} else if (magnitude <= 0.1) {
				multiples = [1 / magnitude];
			}
		}
	}

	// normalize the interval to the nearest multiple
	for (i = 0; i < multiples.length; i++) {
		retInterval = multiples[i];
		if ((preventExceed && retInterval * magnitude >= interval) || // only allow tick amounts smaller than natural
				(!preventExceed && (normalized <= (multiples[i] + (multiples[i + 1] || multiples[i])) / 2))) {
			break;
		}
	}

	// multiply back to the correct magnitude
	retInterval *= magnitude;

	return retInterval;
};


/**
 * Utility method that sorts an object array and keeping the order of equal items.
 * ECMA script standard does not specify the behaviour when items are equal.
 */
H.stableSort = function (arr, sortFunction) {
	var length = arr.length,
		sortValue,
		i;

	// Add index to each item
	for (i = 0; i < length; i++) {
		arr[i].safeI = i; // stable sort index
	}

	arr.sort(function (a, b) {
		sortValue = sortFunction(a, b);
		return sortValue === 0 ? a.safeI - b.safeI : sortValue;
	});

	// Remove index from items
	for (i = 0; i < length; i++) {
		delete arr[i].safeI; // stable sort index
	}
};

/**
 * Non-recursive method to find the lowest member of an array. Math.min raises a maximum
 * call stack size exceeded error in Chrome when trying to apply more than 150.000 points. This
 * method is slightly slower, but safe.
 */
H.arrayMin = function (data) {
	var i = data.length,
		min = data[0];

	while (i--) {
		if (data[i] < min) {
			min = data[i];
		}
	}
	return min;
};

/**
 * Non-recursive method to find the lowest member of an array. Math.min raises a maximum
 * call stack size exceeded error in Chrome when trying to apply more than 150.000 points. This
 * method is slightly slower, but safe.
 */
H.arrayMax = function (data) {
	var i = data.length,
		max = data[0];

	while (i--) {
		if (data[i] > max) {
			max = data[i];
		}
	}
	return max;
};

/**
 * Utility method that destroys any SVGElement or VMLElement that are properties on the given object.
 * It loops all properties and invokes destroy if there is a destroy method. The property is
 * then delete'ed.
 * @param {Object} The object to destroy properties on
 * @param {Object} Exception, do not destroy this property, only delete it.
 */
H.destroyObjectProperties = function (obj, except) {
	var n;
	for (n in obj) {
		// If the object is non-null and destroy is defined
		if (obj[n] && obj[n] !== except && obj[n].destroy) {
			// Invoke the destroy
			obj[n].destroy();
		}

		// Delete the property from the object.
		delete obj[n];
	}
};


/**
 * Discard an element by moving it to the bin and delete
 * @param {Object} The HTML node to discard
 */
H.discardElement = function (element) {
	var garbageBin = H.garbageBin;
	// create a garbage bin element, not part of the DOM
	if (!garbageBin) {
		garbageBin = H.createElement('div');
	}

	// move the node and empty bin
	if (element) {
		garbageBin.appendChild(element);
	}
	garbageBin.innerHTML = '';
};

/**
 * Fix JS round off float errors
 * @param {Number} num
 */
H.correctFloat = function (num, prec) {
	return parseFloat(
		num.toPrecision(prec || 14)
	);
};

/**
 * Set the global animation to either a given value, or fall back to the
 * given chart's animation option
 * @param {Object} animation
 * @param {Object} chart
 */
H.setAnimation = function (animation, chart) {
	chart.renderer.globalAnimation = H.pick(animation, chart.animation);
};

/**
 * The time unit lookup
 */
H.timeUnits = {
	millisecond: 1,
	second: 1000,
	minute: 60000,
	hour: 3600000,
	day: 24 * 3600000,
	week: 7 * 24 * 3600000,
	month: 28 * 24 * 3600000,
	year: 364 * 24 * 3600000
};

/**
 * Format a number and return a string based on input settings
 * @param {Number} number The input number to format
 * @param {Number} decimals The amount of decimals
 * @param {String} decimalPoint The decimal point, defaults to the one given in the lang options
 * @param {String} thousandsSep The thousands separator, defaults to the one given in the lang options
 */
<<<<<<< HEAD
H.numberFormat = function (number, decimals, decPoint, thousandsSep) {
	var lang = H.defaultOptions.lang,
		// http://kevin.vanzonneveld.net/techblog/article/javascript_equivalent_for_phps_number_format/
		n = +number || 0,
		c = decimals === -1 ?
				Math.min((n.toString().split('.')[1] || '').length, 20) : // Preserve decimals. Not huge numbers (#3793).
				(isNaN(Math.abs(decimals)) ? 2 : Math.abs(decimals)),
		d = decPoint === undefined ? lang.decimalPoint : decPoint,
		t = thousandsSep === undefined ? lang.thousandsSep : thousandsSep,
		s = n < 0 ? '-' : '',
		i = String(parseInt(n = Math.abs(n).toFixed(c), 10)),
		j = i.length > 3 ? i.length % 3 : 0;

	return (s + (j ? i.substr(0, j) + t : '') + i.substr(j).replace(/(\d{3})(?=\d)/g, '$1' + t) +
			(c ? d + Math.abs(n - i).toFixed(c).slice(2) : ''));
};

	return H;
}(Highcharts));
=======
Highcharts.numberFormat = function (number, decimals, decimalPoint, thousandsSep) {

	number = +number || 0;

	var lang = defaultOptions.lang,
		origDec = (number.toString().split('.')[1] || '').length,
		decimalComponent,
		strinteger,
		thousands,
		absNumber = Math.abs(number),
		ret;

	if (decimals === -1) {
		decimals = Math.min(origDec, 20); // Preserve decimals. Not huge numbers (#3793).
	} else if (isNaN(decimals)) {
		decimals = 2;
	}

	// A string containing the positive integer component of the number
	strinteger = String(pInt(absNumber.toFixed(decimals)));

	// Leftover after grouping into thousands. Can be 0, 1 or 3.
	thousands = strinteger.length > 3 ? strinteger.length % 3 : 0;

	// Language
	decimalPoint = pick(decimalPoint, lang.decimalPoint);
	thousandsSep = pick(thousandsSep, lang.thousandsSep);

	// Start building the return
	ret = number < 0 ? '-' : '';

	// Add the leftover after grouping into thousands. For example, in the number 42 000 000,
	// this line adds 42.
	ret += thousands ? strinteger.substr(0, thousands) + thousandsSep : '';

	// Add the remaining thousands groups, joined by the thousands separator
	ret += strinteger.substr(thousands).replace(/(\d{3})(?=\d)/g, '$1' + thousandsSep);

	// Add the decimal point and the decimal component
	if (decimals) {
		// Get the decimal component, and add power to avoid rounding errors with float numbers (#4573)
		decimalComponent = absNumber - strinteger + Math.pow(10, -Math.max(decimals, origDec) - 1);
		ret += decimalPoint + decimalComponent.toFixed(decimals).slice(2);
	}

	return ret;
};

/**
 * Easing definition
 * @param   {Number} pos Current position, ranging from 0 to 1
 */
Math.easeInOutSine = function (pos) {
	return -0.5 * (Math.cos(Math.PI * pos) - 1);
};

/**
 * Internal method to return CSS value for given element and property
 */
getStyle = function (el, prop) {
	var style = win.getComputedStyle(el, undefined);
	return style && pInt(style.getPropertyValue(prop));
};

/**
 * Return the index of an item in an array, or -1 if not found
 */
inArray = function (item, arr) {
	return arr.indexOf ? arr.indexOf(item) : [].indexOf.call(arr, item);
};

/**
 * Filter an array
 */
grep = function (elements, callback) {
	return [].filter.call(elements, callback);
};

/**
 * Map an array
 */
map = function (arr, fn) {
	var results = [], i = 0, len = arr.length;

	for (; i < len; i++) {
		results[i] = fn.call(arr[i], arr[i], i, arr);
	}

	return results;
};

/**
 * Get the element's offset position, corrected by overflow:auto.
 */
offset = function (el) {
	var docElem = doc.documentElement,
		box = el.getBoundingClientRect();

	return {
		top: box.top  + (win.pageYOffset || docElem.scrollTop)  - (docElem.clientTop  || 0),
		left: box.left + (win.pageXOffset || docElem.scrollLeft) - (docElem.clientLeft || 0)
	};
};

/**
 * Stop running animation.
 * A possible extension to this would be to stop a single property, when
 * we want to continue animating others. Then assign the prop to the timer
 * in the Fx.run method, and check for the prop here. This would be an improvement
 * in all cases where we stop the animation from .attr. Instead of stopping
 * everything, we can just stop the actual attributes we're setting.
 */
stop = function (el) {

	var i = timers.length;

	// Remove timers related to this element (#4519)
	while (i--) {
		if (timers[i].elem === el) {
			timers[i].stopped = true; // #4667
		}
	}
};

/**
 * Utility for iterating over an array.
 * @param {Array} arr
 * @param {Function} fn
 */
each = function (arr, fn) { // modern browsers
	return Array.prototype.forEach.call(arr, fn);
};

/**
 * Add an event listener
 */
addEvent = function (el, type, fn) {
	
	var events = el.hcEvents = el.hcEvents || {};

	function wrappedFn(e) {
		e.target = e.srcElement || win; // #2820
		fn.call(el, e);
	}

	// Handle DOM events in modern browsers
	if (el.addEventListener) {
		el.addEventListener(type, fn, false);

	// Handle old IE implementation
	} else if (el.attachEvent) {

		if (!el.hcEventsIE) {
			el.hcEventsIE = {};
		}

		// Link wrapped fn with original fn, so we can get this in removeEvent
		el.hcEventsIE[fn.toString()] = wrappedFn;

		el.attachEvent('on' + type, wrappedFn);
	}

	if (!events[type]) {
		events[type] = [];
	}

	events[type].push(fn);
};

/**
 * Remove event added with addEvent
 */
removeEvent = function (el, type, fn) {
	
	var events,
		hcEvents = el.hcEvents,
		index;

	function removeOneEvent(type, fn) {
		if (el.removeEventListener) {
			el.removeEventListener(type, fn, false);
		} else if (el.attachEvent) {
			fn = el.hcEventsIE[fn.toString()];
			el.detachEvent('on' + type, fn);
		}
	}

	function removeAllEvents() {
		var types,
			len,
			n;

		if (!el.nodeName) {
			return; // break on non-DOM events
		}

		if (type) {
			types = {};
			types[type] = true;
		} else {
			types = hcEvents;
		}

		for (n in types) {
			if (hcEvents[n]) {
				len = hcEvents[n].length;
				while (len--) {
					removeOneEvent(n, hcEvents[n][len]);
				}
			}
		}
	}

	if (hcEvents) {
		if (type) {
			events = hcEvents[type] || [];
			if (fn) {
				index = inArray(fn, events);
				if (index > -1) {
					events.splice(index, 1);
					hcEvents[type] = events;
				}
				removeOneEvent(type, fn);

			} else {
				removeAllEvents();
				hcEvents[type] = [];
			}
		} else {
			removeAllEvents();
			el.hcEvents = {};
		}
	}
};

/**
 * Fire an event on a custom object
 */
fireEvent = function (el, type, eventArguments, defaultFunction) {
	var e,
		hcEvents = el.hcEvents,
		events,
		len,
		i,
		preventDefault,
		fn;

	eventArguments = eventArguments || {};

	if (doc.createEvent && (el.dispatchEvent || el.fireEvent)) {
		e = doc.createEvent('Events');
		e.initEvent(type, true, true);
		e.target = el;

		extend(e, eventArguments);

		if (el.dispatchEvent) {
			el.dispatchEvent(e);
		} else {
			el.fireEvent(type, e);
		}

	} else if (hcEvents) {
		
		events = hcEvents[type] || [];
		len = events.length;

		// Attach a simple preventDefault function to skip default handler if called
		preventDefault = function () {
			eventArguments.defaultPrevented = true;
		};
		
		for (i = 0; i < len; i++) {
			fn = events[i];

			// eventArguments is never null here
			if (eventArguments.stopped) {
				return;
			}

			eventArguments.preventDefault = preventDefault;
			eventArguments.target = el;

			// If the type is not set, we're running a custom event (#2297). If it is set,
			// we're running a browser event, and setting it will cause en error in
			// IE8 (#2465).
			if (!eventArguments.type) {
				eventArguments.type = type;
			}
			
			// If the event handler return false, prevent the default handler from executing
			if (fn.call(el, eventArguments) === false) {
				eventArguments.preventDefault();
			}
		}
	}

	// Run the default if not prevented
	if (defaultFunction && !eventArguments.defaultPrevented) {
		defaultFunction(eventArguments);
	}
};

/**
 * The global animate method, which uses Fx to create individual animators.
 */
animate = function (el, params, opt) {
	var start,
		unit = '',
		end,
		fx,
		args,
		prop;

	if (!isObject(opt)) { // Number or undefined/null
		args = arguments;
		opt = {
			duration: args[2],
			easing: args[3],
			complete: args[4]
		};
	}
	if (!isNumber(opt.duration)) {
		opt.duration = 400;
	}
	opt.easing = Math[opt.easing] || Math.easeInOutSine;
	opt.curAnim = merge(params);

	for (prop in params) {
		fx = new Fx(el, opt, prop);
		end = null;

		if (prop === 'd') {
			fx.paths = fx.initPath(
				el,
				el.d,
				params.d
			);
			fx.toD = params.d;
			start = 0;
			end = 1;
		} else if (el.attr) {
			start = el.attr(prop);
		} else {
			start = parseFloat(getStyle(el, prop)) || 0;
			if (prop !== 'opacity') {
				unit = 'px';
			}
		}

		if (!end) {
			end = params[prop];
		}
		if (end.match && end.match('px')) {
			end = end.replace(/px/g, ''); // #4351
		}
		fx.run(start, end, unit);
	}
};

/**
 * Register Highcharts as a plugin in jQuery
 */
if (win.jQuery) {
	win.jQuery.fn.highcharts = function () {
		var args = [].slice.call(arguments);

		if (this[0]) { // this[0] is the renderTo div

			// Create the chart
			if (args[0]) {
				new Highcharts[ // eslint-disable-line no-new
					isString(args[0]) ? args.shift() : 'Chart' // Constructor defaults to Chart
				](this[0], args[0], args[1]);
				return this;
			}

			// When called without parameters or with the return argument, return an existing chart
			return charts[attr(this[0], 'data-highcharts-chart')];
		}
	};
}


/**
 * Compatibility section to add support for legacy IE. This can be removed if old IE 
 * support is not needed.
 */
if (doc && !doc.defaultView) {
	getStyle = function (el, prop) {
		var val,
			alias = { width: 'clientWidth', height: 'clientHeight' }[prop];
			
		if (el.style[prop]) {
			return pInt(el.style[prop]);
		}
		if (prop === 'opacity') {
			prop = 'filter';
		}

		// Getting the rendered width and height
		if (alias) {
			el.style.zoom = 1;
			return el[alias] - 2 * getStyle(el, 'padding');
		}
		
		val = el.currentStyle[prop.replace(/\-(\w)/g, function (a, b) {
			return b.toUpperCase();
		})];
		if (prop === 'filter') {
			val = val.replace(
				/alpha\(opacity=([0-9]+)\)/, 
				function (a, b) { 
					return b / 100; 
				}
			);
		}
		
		return val === '' ? 1 : pInt(val);
	};
}

if (!Array.prototype.forEach) {
	each = function (arr, fn) { // legacy
		var i = 0, 
			len = arr.length;
		for (; i < len; i++) {
			if (fn.call(arr[i], arr[i], i, arr) === false) {
				return i;
			}
		}
	};
}

if (!Array.prototype.indexOf) {
	inArray = function (item, arr) {
		var len, 
			i = 0;

		if (arr) {
			len = arr.length;
			
			for (; i < len; i++) {
				if (arr[i] === item) {
					return i;
				}
			}
		}

		return -1;
	};
}

if (!Array.prototype.filter) {
	grep = function (elements, fn) {
		var ret = [],
			i = 0,
			length = elements.length;

		for (; i < length; i++) {
			if (fn(elements[i], i)) {
				ret.push(elements[i]);
			}
		}

		return ret;
	};
}

//--- End compatibility section ---

// Expose utilities
Highcharts.Fx = Fx;
Highcharts.inArray = inArray;
Highcharts.each = each;
Highcharts.grep = grep;
Highcharts.offset = offset;
Highcharts.map = map;
Highcharts.addEvent = addEvent;
Highcharts.removeEvent = removeEvent;
Highcharts.fireEvent = fireEvent;
Highcharts.animate = animate;
Highcharts.stop = stop;
>>>>>>> e6238c3f
<|MERGE_RESOLUTION|>--- conflicted
+++ resolved
@@ -1,6 +1,4 @@
-<<<<<<< HEAD
 (function (H) {
-=======
 var timers = [],
 	getStyle,
 
@@ -251,7 +249,6 @@
 }; // End of Fx prototype
 
 
->>>>>>> e6238c3f
 /**
  * Extend an object with the members of another
  * @param {Object} a The object to be extended
@@ -897,28 +894,7 @@
  * @param {String} decimalPoint The decimal point, defaults to the one given in the lang options
  * @param {String} thousandsSep The thousands separator, defaults to the one given in the lang options
  */
-<<<<<<< HEAD
-H.numberFormat = function (number, decimals, decPoint, thousandsSep) {
-	var lang = H.defaultOptions.lang,
-		// http://kevin.vanzonneveld.net/techblog/article/javascript_equivalent_for_phps_number_format/
-		n = +number || 0,
-		c = decimals === -1 ?
-				Math.min((n.toString().split('.')[1] || '').length, 20) : // Preserve decimals. Not huge numbers (#3793).
-				(isNaN(Math.abs(decimals)) ? 2 : Math.abs(decimals)),
-		d = decPoint === undefined ? lang.decimalPoint : decPoint,
-		t = thousandsSep === undefined ? lang.thousandsSep : thousandsSep,
-		s = n < 0 ? '-' : '',
-		i = String(parseInt(n = Math.abs(n).toFixed(c), 10)),
-		j = i.length > 3 ? i.length % 3 : 0;
-
-	return (s + (j ? i.substr(0, j) + t : '') + i.substr(j).replace(/(\d{3})(?=\d)/g, '$1' + t) +
-			(c ? d + Math.abs(n - i).toFixed(c).slice(2) : ''));
-};
-
-	return H;
-}(Highcharts));
-=======
-Highcharts.numberFormat = function (number, decimals, decimalPoint, thousandsSep) {
+H.numberFormat = function (number, decimals, decimalPoint, thousandsSep) {
 
 	number = +number || 0;
 
@@ -1401,4 +1377,6 @@
 Highcharts.fireEvent = fireEvent;
 Highcharts.animate = animate;
 Highcharts.stop = stop;
->>>>>>> e6238c3f
+
+	return H;
+}(Highcharts));