
// global variables
extend(Highcharts, {
	
	// Constructors
<<<<<<< HEAD
	Axis: Axis,
	//Chart: Chart,
=======
	Chart: Chart,
>>>>>>> cb377daa
	Color: Color,
	Point: Point,
	Tick: Tick,	
	Renderer: Renderer,
	SVGElement: SVGElement,
	SVGRenderer: SVGRenderer,
	
	// Various
	arrayMin: arrayMin,
	arrayMax: arrayMax,
	charts: charts,
	dateFormat: dateFormat,
	error: error,
	format: format,
	pathAnim: pathAnim,
	getOptions: getOptions,
	hasBidiBug: hasBidiBug,
	isTouchDevice: isTouchDevice,
	setOptions: setOptions,
	addEvent: addEvent,
	removeEvent: removeEvent,
	createElement: createElement,
	discardElement: discardElement,
	css: css,
	each: each,
	map: map,
	merge: merge,
	splat: splat,
	extendClass: extendClass,
	pInt: pInt,
	svg: hasSVG,
	canvas: useCanVG,
	vml: !hasSVG && !useCanVG,
	product: PRODUCT,
	version: VERSION
});<|MERGE_RESOLUTION|>--- conflicted
+++ resolved
@@ -3,12 +3,6 @@
 extend(Highcharts, {
 	
 	// Constructors
-<<<<<<< HEAD
-	Axis: Axis,
-	//Chart: Chart,
-=======
-	Chart: Chart,
->>>>>>> cb377daa
 	Color: Color,
 	Point: Point,
 	Tick: Tick,	
