/* ****************************************************************************
 * Start OHLC series code													 *
 *****************************************************************************/

// 1 - Set default options
defaultPlotOptions.ohlc = merge(defaultPlotOptions.column, {
	lineWidth: 1,
	dataGrouping: {
		approximation: 'ohlc',
		enabled: true,
		groupPixelWidth: 5 // allows to be packed tighter than candlesticks
	},
	tooltip: {
		pointFormat: '<span style="color:{series.color};font-weight:bold">{series.name}</span><br/>' +
			'Open: {point.open}<br/>' +
			'High: {point.high}<br/>' +
			'Low: {point.low}<br/>' +
			'Close: {point.close}'	
	},
	states: {
		hover: {
			lineWidth: 3
		}
	},
	threshold: null
});

// 2- Create the OHLCPoint object
var OHLCPoint = extendClass(Point, {
	/**
	 * Apply the options containing the x and OHLC data and possible some extra properties.
	 * This is called on point init or from point.update. Extends base Point by adding
	 * multiple y-like values.
	 *
	 * @param {Object} options
	 */
	applyOptions: function (options) {
		var point = this,
			series = point.series,
			i = 0;


		// object input for example:
		// { x: Date(2010, 0, 1), open: 7.88, high: 7.99, low: 7.02, close: 7.65 }
		if (typeof options === 'object' && typeof options.length !== 'number') {

			// copy options directly to point
			extend(point, options);

			point.options = options;
		} else if (options.length) { // array
			// with leading x value
			if (options.length === 5) {
				if (typeof options[0] === 'string') {
					point.name = options[0];
				} else if (typeof options[0] === 'number') {
					point.x = options[0];
				}
				i++;
			}
			point.open = options[i++];
			point.high = options[i++];
			point.low = options[i++];
			point.close = options[i++];
		}

		/*
		 * If no x is set by now, get auto incremented value. All points must have an
		 * x value, however the y value can be null to create a gap in the series
		 */
		point.y = point.high;
		if (point.x === UNDEFINED && series) {
			point.x = series.autoIncrement();
		}
		return point;
<<<<<<< HEAD
	},

	/**
	 * A specific OHLC tooltip formatter
	 */
	tooltipFormatter: function () {
		var point = this,
			series = point.series;

		return ['<span style="color:' + series.color + ';font-weight:bold">', (point.name || series.name), '</span><br/>',
			'Open: ', point.open, '<br/>',
			'High: ', point.high, '<br/>',
			'Low: ', point.low, '<br/>',
			'Close: ', point.close, '<br/>'].join('');

	},
	
	/**
	 * Return a plain array for speedy calculation
	 */
	toYData: function () {
		return [this.open, this.high, this.low, this.close];
=======
>>>>>>> 1d70ada5
	}

});

// 3 - Create the OHLCSeries object
var OHLCSeries = extendClass(seriesTypes.column, {
	type: 'ohlc',
	valueCount: 4, // four values per point
	pointClass: OHLCPoint,

	pointAttrToOptions: { // mapping between SVG attributes and the corresponding options
		stroke: 'color',
		'stroke-width': 'lineWidth'
	},


	/**
	 * Translate data points from raw values x and y to plotX and plotY
	 */
	translate: function () {
		var series = this,
			yAxis = series.yAxis;

		seriesTypes.column.prototype.translate.apply(series);

		// do the translation
		each(series.points, function (point) {
			// the graphics
			if (point.open !== null) {
				point.plotOpen = yAxis.translate(point.open, 0, 1, 0, 1);
			}
			if (point.close !== null) {
				point.plotClose = yAxis.translate(point.close, 0, 1, 0, 1);
			}

		});
	},

	/**
	 * Draw the data points
	 */
	drawPoints: function () {
		var series = this,
			points = series.points,
			chart = series.chart,
			pointAttr,
			plotOpen,
			plotClose,
			crispCorr,
			halfWidth,
			path,
			graphic,
			crispX;


		each(points, function (point) {
			if (point.plotY !== UNDEFINED) {

				graphic = point.graphic;
				pointAttr = point.pointAttr[point.selected ? 'selected' : ''];

				// crisp vector coordinates
				crispCorr = (pointAttr['stroke-width'] % 2) / 2;
				crispX = mathRound(point.plotX) + crispCorr;
				halfWidth = mathRound(point.barW / 2);

				// the vertical stem
				path = [
					'M',
					crispX, mathRound(point.yBottom),
					'L',
					crispX, mathRound(point.plotY)
				];

				// open
				if (point.open !== null) {
					plotOpen = mathRound(point.plotOpen) + crispCorr;
					path.push(
						'M',
						crispX,
						plotOpen,
						'L',
						crispX - halfWidth,
						plotOpen
					);
				}

				// close
				if (point.close !== null) {
					plotClose = mathRound(point.plotClose) + crispCorr;
					path.push(
						'M',
						crispX,
						plotClose,
						'L',
						crispX + halfWidth,
						plotClose
					);
				}

				// create and/or update the graphic
				if (graphic) {
					graphic.animate({ d: path });
				} else {
					point.graphic = chart.renderer.path(path)
						.attr(pointAttr)
						.add(series.group);
				}

			}


		});

	},

	/**
	 * Disable animation
	 */
	animate: null


});
seriesTypes.ohlc = OHLCSeries;
/* ****************************************************************************
 * End OHLC series code													   *
 *****************************************************************************/<|MERGE_RESOLUTION|>--- conflicted
+++ resolved
@@ -73,7 +73,6 @@
 			point.x = series.autoIncrement();
 		}
 		return point;
-<<<<<<< HEAD
 	},
 
 	/**
@@ -96,8 +95,6 @@
 	 */
 	toYData: function () {
 		return [this.open, this.high, this.low, this.close];
-=======
->>>>>>> 1d70ada5
 	}
 
 });
