(function (H) {
	var defaultPlotOptions = H.defaultPlotOptions,
		defaultSeriesOptions = H.defaultSeriesOptions,
		extendClass = H.extendClass,
		Color = H.Color,
		each = H.each,
		LegendSymbolMixin = H.LegendSymbolMixin,
		merge = H.merge,
		noop = H.noop,
		pick = H.pick,
		Series = H.Series,
		seriesTypes = H.seriesTypes;
/**
 * Set the default options for area
 */
defaultPlotOptions.area = merge(defaultSeriesOptions, {
	softThreshold: false,
	threshold: 0
	// trackByArea: false,
	// lineColor: null, // overrides color, but lets fillColor be unaltered
	// fillOpacity: 0.75,
	// fillColor: null
});

/**
 * Area series object
 */
seriesTypes.area = extendClass(Series, {
	type: 'area',
	/**
	 * For stacks, don't split segments on null values. Instead, draw null values with
	 * no marker. Also insert dummy points for any X position that exists in other series
	 * in the stack.
	 */
	getSegments: function () {
		var series = this,
			segments = [],
			segment = [],
			keys = [],
			xAxis = this.xAxis,
			yAxis = this.yAxis,
			stack = yAxis.stacks[this.stackKey],
			pointMap = {},
			plotX,
			plotY,
			points = this.points,
			connectNulls = this.options.connectNulls,
			stackIndicator,
			i,
			x;

		if (this.options.stacking && !this.cropped) { // cropped causes artefacts in Stock, and perf issue
			// Create a map where we can quickly look up the points by their X value.
			for (i = 0; i < points.length; i++) {
				pointMap[points[i].x] = points[i];
			}

			// Sort the keys (#1651)
			for (x in stack) {
				if (stack[x].total !== null) { // nulled after switching between grouping and not (#1651, #2336)
					keys.push(+x);
				}
			}
			keys.sort(function (a, b) {
				return a - b;
			});

			each(keys, function (x) {
				var threshold = null,
					stackPoint,
					skip = connectNulls && (!pointMap[x] || pointMap[x].y === null); // #1836

				if (!skip) {

					// The point exists, push it to the segment
					if (pointMap[x]) {
						segment.push(pointMap[x]);

					// There is no point for this X value in this series, so we
					// insert a dummy point in order for the areas to be drawn
					// correctly.
					} else {

						// Loop down the stack to find the series below this one that has
						// a value (#1991)
						for (i = series.index; i <= yAxis.series.length; i++) {
							stackIndicator = series.getStackIndicator(null, x, i);
							stackPoint = stack[x].points[stackIndicator.key];
							if (stackPoint) {
								threshold = stackPoint[1];
								break;
							}
						}

						plotX = xAxis.translate(x);
						plotY = yAxis.getThreshold(threshold);
						segment.push({
							y: null,
							plotX: plotX,
							clientX: plotX,
							plotY: plotY,
							yBottom: plotY,
							onMouseOver: noop
						});
					}
				}
			});

			if (segment.length) {
				segments.push(segment);
			}

		} else {
			Series.prototype.getSegments.call(this);
			segments = this.segments;
		}

		this.segments = segments;
	},

	/**
	 * Extend the base Series getSegmentPath method by adding the path for the area.
	 * This path is pushed to the series.areaPath property.
	 */
	getSegmentPath: function (segment) {

		var segmentPath = Series.prototype.getSegmentPath.call(this, segment), // call base method
			areaSegmentPath = [].concat(segmentPath), // work on a copy for the area path
			i,
			options = this.options,
			segLength = segmentPath.length,
			translatedThreshold = this.yAxis.getThreshold(options.threshold), // #2181
			yBottom;

		if (segLength === 3) { // for animation from 1 to two points
			areaSegmentPath.push('L', segmentPath[1], segmentPath[2]);
		}
		if (options.stacking && !this.closedStacks) {

			// Follow stack back. Later, implement areaspline. A general solution could be to
			// reverse the entire graphPath of the previous series, though may be hard with
			// splines and with series with different extremes
			for (i = segment.length - 1; i >= 0; i--) {

				yBottom = pick(segment[i].yBottom, translatedThreshold);

				// step line?
				if (i < segment.length - 1 && options.step) {
					areaSegmentPath.push(segment[i + 1].plotX, yBottom);
				}

				areaSegmentPath.push(segment[i].plotX, yBottom);
			}

		} else { // follow zero line back
			this.closeSegment(areaSegmentPath, segment, translatedThreshold);
		}
		this.areaPath = this.areaPath.concat(areaSegmentPath);
		return segmentPath;
	},

	/**
	 * Extendable method to close the segment path of an area. This is overridden in polar
	 * charts.
	 */
	closeSegment: function (path, segment, translatedThreshold) {
		path.push(
			'L',
			segment[segment.length - 1].plotX,
			translatedThreshold,
			'L',
			segment[0].plotX,
			translatedThreshold
		);
	},

	/**
	 * Draw the graph and the underlying area. This method calls the Series base
	 * function and adds the area. The areaPath is calculated in the getSegmentPath
	 * method called from Series.prototype.drawGraph.
	 */
	drawGraph: function () {

		// Define or reset areaPath
		this.areaPath = [];

		// Call the base method
		Series.prototype.drawGraph.apply(this);

		// Define local variables
		var series = this,
			areaPath = this.areaPath,
			options = this.options,
			zones = this.zones,
<<<<<<< HEAD
			props = [['area', 'highcharts-area', this.color, options.fillColor]]; // area name, main color, fill color
		
		each(zones, function (zone, i) {
			props.push([
				'zone-area-' + i, 
				'highcharts-area highcharts-zone-area-' + i + ' ' + zone.className, 
				zone.color || series.color, 
				zone.fillColor || options.fillColor
			]);
=======
			props = [['area', this.color, options.fillColor]]; // area name, main color, fill color

		each(zones, function (threshold, i) {
			props.push(['zoneArea' + i, threshold.color || series.color, threshold.fillColor || options.fillColor]);
>>>>>>> 806e78df
		});

		each(props, function (prop) {
			var areaKey = prop[0],
				area = series[areaKey];

			// Create or update the area
			if (area) { // update
				area.animate({ d: areaPath });

			} else { // create
				series[areaKey] = series.chart.renderer.path(areaPath)
					.addClass(prop[1])
					.attr({
						/*= if (build.classic) { =*/
						fill: pick(
							prop[3],
							Color(prop[2]).setOpacity(pick(options.fillOpacity, 0.75)).get()
						),
						/*= } =*/
						zIndex: 0 // #1069
					}).add(series.group);
			}
		});
	},

	drawLegendSymbol: LegendSymbolMixin.drawRectangle
});

	return H;
}(Highcharts));<|MERGE_RESOLUTION|>--- conflicted
+++ resolved
@@ -192,7 +192,6 @@
 			areaPath = this.areaPath,
 			options = this.options,
 			zones = this.zones,
-<<<<<<< HEAD
 			props = [['area', 'highcharts-area', this.color, options.fillColor]]; // area name, main color, fill color
 		
 		each(zones, function (zone, i) {
@@ -202,12 +201,6 @@
 				zone.color || series.color, 
 				zone.fillColor || options.fillColor
 			]);
-=======
-			props = [['area', this.color, options.fillColor]]; // area name, main color, fill color
-
-		each(zones, function (threshold, i) {
-			props.push(['zoneArea' + i, threshold.color || series.color, threshold.fillColor || options.fillColor]);
->>>>>>> 806e78df
 		});
 
 		each(props, function (prop) {
