--- conflicted
+++ resolved
@@ -26,8 +26,4 @@
 	extendClass: extendClass,
 	version: '2.1.4'
 };
-<<<<<<< HEAD
-}());
-=======
-})();
->>>>>>> f416ec9f
+}());