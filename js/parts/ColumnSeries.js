--- conflicted
+++ resolved
@@ -6,6 +6,7 @@
 		each = H.each,
 		extend = H.extend,
 		extendClass = H.extendClass,
+		isNumber = H.isNumber,
 		LegendSymbolMixin = H.LegendSymbolMixin,
 		merge = H.merge,
 		noop = H.noop,
@@ -361,11 +362,7 @@
 			var plotY = point.plotY,
 				graphic = point.graphic;
 
-<<<<<<< HEAD
-			if (plotY !== undefined && !isNaN(plotY) && point.y !== null) {
-=======
 			if (isNumber(plotY) && point.y !== null) {
->>>>>>> fae5b77c
 				shapeArgs = point.shapeArgs;
 
 				if (graphic) { // update
@@ -425,7 +422,7 @@
 					// Do the scale synchronously to ensure smooth updating (#5030)
 					step: function (val, fx) {
 						series.group.attr({
-							scaleY: mathMax(0.001, fx.pos) // #5250
+							scaleY: Math.max(0.001, fx.pos) // #5250
 						});
 					}
 				}));
