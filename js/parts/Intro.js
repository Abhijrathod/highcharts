// ==ClosureCompiler==
// @compilation_level SIMPLE_OPTIMIZATIONS

/**
 * @license @product.name@ JS v@product.version@ (@product.date@)
 *
 * (c) 2009-2016 Torstein Honsi
 *
 * License: www.highcharts.com/license
 */

<<<<<<< HEAD
// JSLint options:
/*(function (root, factory) {
    if (typeof define === 'function' && define.amd) {
        define(function () {
            return factory(root);
        });
    } else if (typeof module === "object" && typeof module.exports === "object") {
        module.exports = factory(root);
    else {
        factory(global);
    }
}(this, function(window) {
    // @code
}));*/
=======
(function (root, factory) {
    if (typeof module === 'object' && module.exports) {
        module.exports = root.document ?
        	factory(root) : 
            factory;
    } else {
        root.Highcharts = factory(root);
    }
}(typeof window !== 'undefined' ? window : this, function (win) { // eslint-disable-line no-undef
>>>>>>> e6238c3f
<|MERGE_RESOLUTION|>--- conflicted
+++ resolved
@@ -9,8 +9,6 @@
  * License: www.highcharts.com/license
  */
 
-<<<<<<< HEAD
-// JSLint options:
 /*(function (root, factory) {
     if (typeof define === 'function' && define.amd) {
         define(function () {
@@ -23,15 +21,4 @@
     }
 }(this, function(window) {
     // @code
-}));*/
-=======
-(function (root, factory) {
-    if (typeof module === 'object' && module.exports) {
-        module.exports = root.document ?
-        	factory(root) : 
-            factory;
-    } else {
-        root.Highcharts = factory(root);
-    }
-}(typeof window !== 'undefined' ? window : this, function (win) { // eslint-disable-line no-undef
->>>>>>> e6238c3f
+}));*/