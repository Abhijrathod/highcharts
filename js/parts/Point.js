/* *
 *
 *  (c) 2010-2019 Torstein Honsi
 *
 *  License: www.highcharts.com/license
 *
 *  !!!!!!! SOURCE GETS TRANSPILED BY TYPESCRIPT. EDIT TS FILE ONLY. !!!!!!!
 *
 * */
'use strict';
import Highcharts from './Globals.js';
/**
 * Function callback when a series point is clicked. Return false to cancel the
 * action.
 *
 * @callback Highcharts.PointClickCallbackFunction
 *
 * @param {Highcharts.Point} this
 *        The point where the event occured.
 *
 * @param {Highcharts.PointClickEventObject} event
 *        Event arguments.
 */
/**
 * Common information for a click event on a series point.
 *
 * @interface Highcharts.PointClickEventObject
 * @extends Highcharts.PointerEventObject
 */ /**
* Clicked point.
* @name Highcharts.PointClickEventObject#point
* @type {Highcharts.Point}
*/
/**
 * Events for each single point.
 * @interface Highcharts.PointEventsOptionsObject
 */ /**
* Fires when a point is clicked. One parameter, event, is passed to the
* function, containing common event information.
*
* If the `series.allowPointSelect` option is true, the default action for the
* point's click event is to toggle the point's select state. Returning `false`
* cancels this action.
* @name Highcharts.PointEventsOptionsObject#click
* @type {Highcharts.PointClickCallbackFunction|undefined}
*/ /**
* Fires when the mouse leaves the area close to the point. One parameter,
* `event`, is passed to the function, containing common event information.
* @name Highcharts.PointEventsOptionsObject#mouseOut
* @type {Highcharts.PointMouseOutCallbackFunction|undefined}
*/ /**
* Fires when the mouse enters the area close to the point. One parameter,
* `event`, is passed to the function, containing common event information.
* @name Highcharts.PointEventsOptionsObject#mouseOver
* @type {Highcharts.PointMouseOverCallbackFunction|undefined}
*/ /**
* Fires when the point is removed using the `.remove()` method. One parameter,
* `event`, is passed to the function. Returning `false` cancels the operation.
* @name Highcharts.PointEventsOptionsObject#remove
* @type {Highcharts.PointRemoveCallbackFunction|undefined}
*/ /**
* Fires when the point is updated programmatically through the `.update()``
* method. One parameter, `event`, is passed to the function. The new point
* options can be accessed through event.options. Returning `false` cancels the
* operation.
* @name Highcharts.PointEventsOptionsObject#update
* @type {Highcharts.PointUpdateCallbackFunction|undefined}
*/
/**
 * Configuration hash for the data label and tooltip formatters.
 *
 * @interface Highcharts.PointLabelObject
 */ /**
* The point's current color.
* @name Highcharts.PointLabelObject#color
* @type {Highcharts.ColorString|Highcharts.GradientColorObject|Highcharts.PatternObject|undefined}
*/ /**
* The point's current color index, used in styled mode instead of `color`. The
* color index is inserted in class names used for styling.
* @name Highcharts.PointLabelObject#colorIndex
* @type {number}
*/ /**
* The name of the related point.
* @name Highcharts.PointLabelObject#key
* @type {string|undefined}
*/ /**
* The percentage for related points in a stacked series or pies.
* @name Highcharts.PointLabelObject#percentage
* @type {number}
*/ /**
* The related point.
* @name Highcharts.PointLabelObject#point
* @type {Highcharts.Point}
*/ /**
* The related series.
* @name Highcharts.PointLabelObject#series
* @type {Highcharts.Series}
*/ /**
* The total of values in either a stack for stacked series, or a pie in a pie
* series.
* @name Highcharts.PointLabelObject#total
* @type {number|undefined}
*/ /**
* For categorized axes this property holds the category name for the point. For
* other axes it holds the X value.
* @name Highcharts.PointLabelObject#x
* @type {number|string|undefined}
*/ /**
* The y value of the point.
* @name Highcharts.PointLabelObject#y
* @type {number|undefined}
*/
/**
 * States for a single point marker.
 *
 * @interface Highcharts.PointMarkerStatesOptionsObject
 */ /**
* The hover state for a single point marker.
* @name Highcharts.PointMarkerStatesOptionsObject#hover
* @type {Highcharts.PointStatesHoverOptionsObject}
*/ /**
* @name Highcharts.PointMarkerStatesOptionsObject#inactive
* @type {Highcharts.PointStatesInactiveOptionsObject}
*/ /**
* The normal state of a single point marker. Currently only used for setting
* animation when returning to normal state from hover.
* @name Highcharts.PointMarkerStatesOptionsObject#normal
* @type {Highcharts.PointStatesNormalOptionsObject}
*/ /**
* The appearance of the point marker when selected. In order to allow a point
* to be selected, set the `series.allowPointSelect` option to true.
* @name Highcharts.PointMarkerStatesOptionsObject#select
* @type {Highcharts.PointStatesSelectOptionsObject}
*/
/**
 * @interface Highcharts.PointMarkerOptionsObject
 */ /**
* Enable or disable the point marker. If `undefined`, the markers are hidden
* when the data is dense, and shown for more widespread data points.
* @name Highcharts.PointMarkerOptionsObject#enabled
* @type {boolean|undefined}
*/ /**
* The threshold for how dense the point markers should be before they are
* hidden, given that `enabled` is not defined. The number indicates the
* horizontal distance between the two closest points in the series, as
* multiples of the `marker.radius`. In other words, the default value of 2
* means points are hidden if overlapping horizontally.
* @name Highcharts.PointMarkerOptionsObject#enabledThreshold
* @type {number|undefined}
*/ /**
* The fill color of the point marker. When `undefined`, the series' or point's
* color is used.
* @name Highcharts.PointMarkerOptionsObject#fillColor
* @type {ColorString|GradientColorObject|PatternObject|undefined}
*/ /**
* Image markers only. Set the image width explicitly. When using this option,
* a `width` must also be set.
* @name Highcharts.PointMarkerOptionsObject#height
* @type {number|undefined}
*/ /**
* The color of the point marker's outline. When `undefined`, the series' or
* point's color is used.
* @name Highcharts.PointMarkerOptionsObject#lineColor
* @type {ColorString|undefined}
*/ /**
* The width of the point marker's outline.
* @name Highcharts.PointMarkerOptionsObject#lineWidth
* @type {number|undefined}
*/ /**
* The radius of the point marker.
* @name Highcharts.PointMarkerOptionsObject#radius
* @type {number|undefined}
*/ /**
* States for a single point marker.
* @name Highcharts.PointMarkerOptionsObject#states
* @type {PointStatesOptionsObject|undefined}
*/ /**
* A predefined shape or symbol for the marker. When undefined, the symbol is
* pulled from options.symbols. Other possible values are "circle", "square",
* "diamond", "triangle" and "triangle-down".
*
* Additionally, the URL to a graphic can be given on this form:
* "url(graphic.png)". Note that for the image to be applied to exported charts,
* its URL needs to be accessible by the export server.
*
* Custom callbacks for symbol path generation can also be added to
* `Highcharts.SVGRenderer.prototype.symbols`.
* @name Highcharts.PointMarkerOptionsObject#symbol
* @type {string|undefined}
*/ /**
* Image markers only. Set the image width explicitly. When using this option, a
* `height` must also be set.
* @name Highcharts.PointMarkerOptionsObject#width
* @type {number|undefined}
*/
/**
 * Gets fired when the mouse leaves the area close to the point.
 *
 * @callback Highcharts.PointMouseOutCallbackFunction
 *
 * @param {Highcharts.Point} this
 *        Point where the event occured.
 *
 * @param {global.PointerEvent} event
 *        Event that occured.
 */
/**
 * Gets fired when the mouse enters the area close to the point.
 *
 * @callback Highcharts.PointMouseOverCallbackFunction
 *
 * @param {Highcharts.Point} this
 *        Point where the event occured.
 *
 * @param {global.Event} event
 *        Event that occured.
 */
/**
 * The generic point options for all series.
 *
 * In TypeScript you have to extend `PointOptionsObject` with an additional
 * declaration to allow custom data options:
 *
 * ```
 * declare interface PointOptionsObject {
 *     customProperty: string;
 * }
 * ```
 *
 * @interface Highcharts.PointOptionsObject
 */ /**
* An additional, individual class name for the data point's graphic
* representation.
* @name Highcharts.PointOptionsObject#className
* @type {string|undefined}
*/ /**
* Individual color for the point. By default the color is pulled from the
* global colors array. In styled mode, the color option doesn't take effect.
* Instead, use colorIndex.
* @name Highcharts.PointOptionsObject#color
* @type {Highcharts.ColorString|Highcharts.GradientColorObject|Highcharts.PatternObject|undefined}
*/ /**
* A specific color index to use for the point, so its graphic representations
* are given the class name highcharts-color-{n}. In styled mode this will
* change the color of the graphic. In non-styled mode, the color by is set by
* the fill attribute, so the change in class name won't have a visual effect by
* default.
* @name Highcharts.PointOptionsObject#colorIndex
* @type {number|undefined}
*/ /**
* The id of a series in the drilldown.series array to use for a drilldown for
* this point.
* @name Highcharts.PointOptionsObject#drilldown
* @type {string|undefined}
*/ /**
* The individual point events.
* @name Highcharts.PointOptionsObject#events
* @type {Highcharts.PointEventsOptionsObject|undefined}
*/ /**
* An id for the point. This can be used after render time to get a pointer to
* the point object through `chart.get()`.
* @name Highcharts.PointOptionsObject#id
* @type {string|undefined}
*/ /**
* Options for the point markers of line-like series.
* @name Highcharts.PointOptionsObject#marker
* @type {Highcharts.PointMarkerOptionsObject|undefined}
*/ /**
* The name of the point as shown in the legend, tooltip, dataLabels etc.
* @name Highcharts.PointOptionsObject#name
* @type {string|undefined}
*/ /**
* Whether the data point is selected initially.
* @name Highcharts.PointOptionsObject#selected
* @type {boolean|undefined}
*/ /**
* The x value of the point. For datetime axes, the X value is the timestamp in
* milliseconds since 1970.
* @name Highcharts.PointOptionsObject#x
* @type {number|undefined}
*/ /**
* The y value of the point.
* @name Highcharts.PointOptionsObject#y
* @type {number|null|undefined}
*/
/**
 * Possible option types for a data point.
 *
 * @typedef {number|string|Array<(number|string)>|Highcharts.PointOptionsObject|null} Highcharts.PointOptionsType
 */
/**
 * Gets fired when the point is removed using the `.remove()` method.
 *
 * @callback Highcharts.PointRemoveCallbackFunction
 *
 * @param {Highcharts.Point} this
 *        Point where the event occured.
 *
 * @param {global.Event} event
 *        Event that occured.
 */
/**
 * The hover state for a single point marker.
 * @interface Highcharts.PointStatesHoverOptionsObject
 */ /**
* Animation when hovering over the point marker.
* @name Highcharts.PointStatesHoverOptionsObject#animation
* @type {boolean|Highcharts.AnimationOptionsObject}
*/ /**
* Enable or disable the point marker.
* @name Highcharts.PointStatesHoverOptionsObject#enabled
* @type {boolean|undefined}
*/ /**
* The fill color of the marker in hover state. When `undefined`, the series' or
* point's fillColor for normal state is used.
* @name Highcharts.PointStatesHoverOptionsObject#fillColor
* @type {Highcharts.ColorString|Highcharts.GradientColorObject|Highcharts.PatternObject|undefined}
*/ /**
* The color of the point marker's outline. When `undefined`, the series' or
* point's lineColor for normal state is used.
* @name Highcharts.PointStatesHoverOptionsObject#lineColor
* @type {Highcharts.ColorString|Highcharts.GradientColorObject|Highcharts.PatternObject|undefined}
*/ /**
* The width of the point marker's outline. When `undefined`, the series' or
* point's lineWidth for normal state is used.
* @name Highcharts.PointStatesHoverOptionsObject#lineWidth
* @type {number|undefined}
*/ /**
* The additional line width for a hovered point.
* @name Highcharts.PointStatesHoverOptionsObject#lineWidthPlus
* @type {number|undefined}
*/ /**
* The radius of the point marker. In hover state, it defaults to the normal
* state's radius + 2 as per the radiusPlus option.
* @name Highcharts.PointStatesHoverOptionsObject#radius
* @type {number|undefined}
*/ /**
* The number of pixels to increase the radius of the hovered point.
* @name Highcharts.PointStatesHoverOptionsObject#radiusPlus
* @type {number|undefined}
*/
/**
 * @interface Highcharts.PointStatesInactiveOptionsObject
 */ /**
* Opacity of inactive markers.
* @name Highcharts.PointStatesInactiveOptionsObject#opacity
* @type {number|undefined}
*/
/**
 * The normal state of a single point marker. Currently only used for setting
 * animation when returning to normal state from hover.
 *
 * @interface Highcharts.PointStatesNormalOptionsObject
 */ /**
* Animation when returning to normal state after hovering.
* @name Highcharts.PointStatesNormalOptionsObject#animation
* @type {boolean|Highcharts.AnimationOptionsObject|undefined}
*/
/**
 * States for a single point marker.
 *
 * @interface Highcharts.PointStatesOptionsObject
 */ /**
* The hover state for a single point marker.
* @name Highcharts.PointStatesOptionsObject#hover
* @type {Highcharts.PointStatesHoverOptionsObject|undefined}
*/ /**
* The hover state for a single point marker.
* @name Highcharts.PointStatesOptionsObject#inactive
* @type {Highcharts.PointStatesInactiveOptionsObject|undefined}
*/ /**
* The hover state for a single point marker.
* @name Highcharts.PointStatesOptionsObject#normal
* @type {Highcharts.PointStatesNormalOptionsObject|undefined}
*/ /**
* The hover state for a single point marker.
* @name Highcharts.PointStatesOptionsObject#select
* @type {Highcharts.PointStatesSelectOptionsObject|undefined}
*/
/**
 * The appearance of the point marker when selected. In order to allow a point
 * to be selected, set the `series.allowPointSelect` option to true.
 *
 * @interface Highcharts.PointStatesSelectOptionsObject
 */ /**
* Enable or disable visible feedback for selection.
* @name Highcharts.PointStatesSelectOptionsObject#enabled
* @type {boolean|undefined}
*/ /**
* The fill color of the point marker.
* @name Highcharts.PointStatesSelectOptionsObject#fillColor
* @type {Highcharts.ColorString|Highcharts.GradientColorObject|Highcharts.PatternObject|undefined}
*/ /**
* The color of the point marker's outline. When `undefined`, the series' or
* point's color is used.
* @name Highcharts.PointStatesSelectOptionsObject#lineColor
* @type {Highcharts.ColorString|Highcharts.GradientColorObject|Highcharts.PatternObject|undefined}
*/ /**
* The width of the point marker's outline.
* @name Highcharts.PointStatesSelectOptionsObject#lineWidth
* @type {number|undefined}
*/ /**
* The radius of the point marker. In hover state, it defaults to the normal
* state's radius + 2.
* @name Highcharts.PointStatesSelectOptionsObject#radius
* @type {number|undefined}
*/
/**
 * Gets fired when the point is updated programmatically through the `.update()`
 * method.
 *
 * @callback Highcharts.PointUpdateCallbackFunction
 *
 * @param {Highcharts.Point} this
 *        Point where the event occured.
 *
 * @param {Highcharts.PointUpdateEventObject} event
 *        Event that occured.
 */
/**
 * Information about the update event.
 *
 * @interface Highcharts.PointUpdateEventObject
 * @extends global.Event
 */ /**
* Options data of the update event.
* @name Highcharts.PointUpdateEventObject#options
* @type {Highcharts.PointOptionsType}
*/
import U from './Utilities.js';
<<<<<<< HEAD
var defined = U.defined, erase = U.erase, extend = U.extend, isArray = U.isArray, isNumber = U.isNumber, isObject = U.isObject, syncTimeout = U.syncTimeout;
var Point, H = Highcharts, animObject = H.animObject, fireEvent = H.fireEvent, format = H.format, pick = H.pick, uniqueKey = H.uniqueKey, removeEvent = H.removeEvent;
=======
var defined = U.defined, erase = U.erase, extend = U.extend, isArray = U.isArray, isNumber = U.isNumber, isObject = U.isObject, pick = U.pick;
var Point, H = Highcharts, fireEvent = H.fireEvent, format = H.format, uniqueKey = H.uniqueKey, removeEvent = H.removeEvent;
>>>>>>> fa40d34b
/* eslint-disable no-invalid-this, valid-jsdoc */
/**
 * The Point object. The point objects are generated from the `series.data`
 * configuration objects or raw numbers. They can be accessed from the
 * `Series.points` array. Other ways to instantiate points are through {@link
 * Highcharts.Series#addPoint} or {@link Highcharts.Series#setData}.
 *
 * @class
 * @name Highcharts.Point
 */
Highcharts.Point = Point = function () { };
Highcharts.Point.prototype = {
    /**
     * Initialize the point. Called internally based on the `series.data`
     * option.
     *
     * @function Highcharts.Point#init
     *
     * @param {Highcharts.Series} series
     *        The series object containing this point.
     *
     * @param {Highcharts.PointOptionsType} options
     *        The data in either number, array or object format.
     *
     * @param {number} [x]
     *        Optionally, the X value of the point.
     *
     * @return {Highcharts.Point}
     *         The Point instance.
     *
     * @fires Highcharts.Point#event:afterInit
     */
    init: function (series, options, x) {
        /**
         * The series object associated with the point.
         *
         * @name Highcharts.Point#series
         * @type {Highcharts.Series}
         */
        this.series = series;
        this.applyOptions(options, x);
        // Add a unique ID to the point if none is assigned
        this.id = defined(this.id) ? this.id : uniqueKey();
        this.resolveColor();
        series.chart.pointCount++;
        fireEvent(this, 'afterInit');
        return this;
    },
    /**
     * @private
     * @function Highcharts.Point#resolveColor
     * @return {void}
     */
    resolveColor: function () {
        var series = this.series, colors, optionsChart = series.chart.options.chart, colorCount = optionsChart.colorCount, styledMode = series.chart.styledMode, colorIndex;
        /**
         * The point's current color.
         *
         * @name Highcharts.Point#color
         * @type {Highcharts.ColorString|Highcharts.GradientColorObject|Highcharts.PatternObject|undefined}
         */
        if (!styledMode && !this.options.color) {
            this.color = series.color; // #3445
        }
        if (series.options.colorByPoint) {
            if (!styledMode) {
                colors = series.options.colors || series.chart.options.colors;
                this.color = this.color || colors[series.colorCounter];
                colorCount = colors.length;
            }
            colorIndex = series.colorCounter;
            series.colorCounter++;
            // loop back to zero
            if (series.colorCounter === colorCount) {
                series.colorCounter = 0;
            }
        }
        else {
            colorIndex = series.colorIndex;
        }
        /**
         * The point's current color index, used in styled mode instead of
         * `color`. The color index is inserted in class names used for styling.
         *
         * @name Highcharts.Point#colorIndex
         * @type {number}
         */
        this.colorIndex = pick(this.colorIndex, colorIndex);
    },
    /**
     * Apply the options containing the x and y data and possible some extra
     * properties. Called on point init or from point.update.
     *
     * @private
     * @function Highcharts.Point#applyOptions
     *
     * @param {Highcharts.PointOptionsType} options
     *        The point options as defined in series.data.
     *
     * @param {number} [x]
     *        Optionally, the x value.
     *
     * @return {Highcharts.Point}
     *         The Point instance.
     */
    applyOptions: function (options, x) {
        var point = this, series = point.series, pointValKey = series.options.pointValKey || series.pointValKey;
        options = Point.prototype.optionsToObject.call(this, options);
        // copy options directly to point
        extend(point, options);
        /**
         * The point's options as applied in the initial configuration, or
         * extended through `Point.update`.
         *
         * In TypeScript you have to extend `PointOptionsObject` via an
         * additional interface to allow custom data options:
         *
         * ```
         * declare interface PointOptionsObject {
         *     customProperty: string;
         * }
         * ```
         *
         * @name Highcharts.Point#options
         * @type {Highcharts.PointOptionsObject}
         */
        point.options = point.options ?
            extend(point.options, options) :
            options;
        // Since options are copied into the Point instance, some accidental
        // options must be shielded (#5681)
        if (options.group) {
            delete point.group;
        }
        if (options.dataLabels) {
            delete point.dataLabels;
        }
        /**
         * The y value of the point.
         * @name Highcharts.Point#y
         * @type {number|undefined}
         */
        // For higher dimension series types. For instance, for ranges, point.y
        // is mapped to point.low.
        if (pointValKey) {
            point.y = point[pointValKey];
        }
        point.isNull = pick(point.isValid && !point.isValid(), point.x === null || !isNumber(point.y)); // #3571, check for NaN
        point.formatPrefix = point.isNull ? 'null' : 'point'; // #9233, #10874
        // The point is initially selected by options (#5777)
        if (point.selected) {
            point.state = 'select';
        }
        /**
         * The x value of the point.
         * @name Highcharts.Point#x
         * @type {number}
         */
        // If no x is set by now, get auto incremented value. All points must
        // have an x value, however the y value can be null to create a gap in
        // the series
        if ('name' in point &&
            x === undefined &&
            series.xAxis &&
            series.xAxis.hasNames) {
            point.x = series.xAxis.nameToX(point);
        }
        if (point.x === undefined && series) {
            if (x === undefined) {
                point.x = series.autoIncrement(point);
            }
            else {
                point.x = x;
            }
        }
        return point;
    },
    /**
     * Set a value in an object, on the property defined by key. The key
     * supports nested properties using dot notation. The function modifies the
     * input object and does not make a copy.
     *
     * @function Highcharts.Point#setNestedProperty<T>
     *
     * @param {T} object
     *        The object to set the value on.
     *
     * @param {*} value
     *        The value to set.
     *
     * @param {string} key
     *        Key to the property to set.
     *
     * @return {T}
     *         The modified object.
     */
    setNestedProperty: function (object, value, key) {
        var nestedKeys = key.split('.');
        nestedKeys.reduce(function (result, key, i, arr) {
            var isLastKey = arr.length - 1 === i;
            result[key] = (isLastKey ?
                value :
                isObject(result[key], true) ?
                    result[key] :
                    {});
            return result[key];
        }, object);
        return object;
    },
    /**
     * Transform number or array configs into objects. Also called for object
     * configs. Used internally to unify the different configuration formats for
     * points. For example, a simple number `10` in a line series will be
     * transformed to `{ y: 10 }`, and an array config like `[1, 10]` in a
     * scatter series will be transformed to `{ x: 1, y: 10 }`.
     *
     * @function Highcharts.Point#optionsToObject
     *
     * @param {Highcharts.PointOptionsType} options
     *        The input option.
     *
     * @return {Highcharts.Dictionary<*>}
     *         Transformed options.
     */
    optionsToObject: function (options) {
        var ret = {}, series = this.series, keys = series.options.keys, pointArrayMap = keys || series.pointArrayMap || ['y'], valueCount = pointArrayMap.length, firstItemType, i = 0, j = 0;
        if (isNumber(options) || options === null) {
            ret[pointArrayMap[0]] = options;
        }
        else if (isArray(options)) {
            // with leading x value
            if (!keys && options.length > valueCount) {
                firstItemType = typeof options[0];
                if (firstItemType === 'string') {
                    ret.name = options[0];
                }
                else if (firstItemType === 'number') {
                    ret.x = options[0];
                }
                i++;
            }
            while (j < valueCount) {
                // Skip undefined positions for keys
                if (!keys || options[i] !== undefined) {
                    if (pointArrayMap[j].indexOf('.') > 0) {
                        // Handle nested keys, e.g. ['color.pattern.image']
                        // Avoid function call unless necessary.
                        H.Point.prototype.setNestedProperty(ret, options[i], pointArrayMap[j]);
                    }
                    else {
                        ret[pointArrayMap[j]] = options[i];
                    }
                }
                i++;
                j++;
            }
        }
        else if (typeof options === 'object') {
            ret = options;
            // This is the fastest way to detect if there are individual point
            // dataLabels that need to be considered in drawDataLabels. These
            // can only occur in object configs.
            if (options.dataLabels) {
                series._hasPointLabels = true;
            }
            // Same approach as above for markers
            if (options.marker) {
                series._hasPointMarkers = true;
            }
        }
        return ret;
    },
    /**
     * Get the CSS class names for individual points. Used internally where the
     * returned value is set on every point.
     *
     * @function Highcharts.Point#getClassName
     *
     * @return {string}
     *         The class names.
     */
    getClassName: function () {
        return 'highcharts-point' +
            (this.selected ? ' highcharts-point-select' : '') +
            (this.negative ? ' highcharts-negative' : '') +
            (this.isNull ? ' highcharts-null-point' : '') +
            (this.colorIndex !== undefined ? ' highcharts-color-' +
                this.colorIndex : '') +
            (this.options.className ? ' ' + this.options.className : '') +
            (this.zone && this.zone.className ? ' ' +
                this.zone.className.replace('highcharts-negative', '') : '');
    },
    /**
     * In a series with `zones`, return the zone that the point belongs to.
     *
     * @function Highcharts.Point#getZone
     *
     * @return {Highcharts.PlotSeriesZonesOptions}
     *         The zone item.
     */
    getZone: function () {
        var series = this.series, zones = series.zones, zoneAxis = series.zoneAxis || 'y', i = 0, zone;
        zone = zones[i];
        while (this[zoneAxis] >= zone.value) {
            zone = zones[++i];
        }
        // For resetting or reusing the point (#8100)
        if (!this.nonZonedColor) {
            this.nonZonedColor = this.color;
        }
        if (zone && zone.color && !this.options.color) {
            this.color = zone.color;
        }
        else {
            this.color = this.nonZonedColor;
        }
        return zone;
    },
    /**
     * Utility to check if point has new shape type. Used in column series and
     * all others that are based on column series.
     *
     * @return boolean|undefined
     */
    hasNewShapeType: function () {
        return this.graphic &&
            this.graphic.element.nodeName !== this.shapeType;
    },
    /**
     * Destroy a point to clear memory. Its reference still stays in
     * `series.data`.
     *
     * @private
     * @function Highcharts.Point#destroy
     * @return {void}
     */
    destroy: function () {
        var point = this, series = point.series, chart = series.chart, dataSorting = series.options.dataSorting, hoverPoints = chart.hoverPoints, globalAnimation = point.series.chart.renderer.globalAnimation, animation = animObject(globalAnimation), prop;
        /**
         * Allow to call after animation.
         * @private
         */
        function destroyPoint() {
            if (hoverPoints) {
                point.setState();
                erase(hoverPoints, point);
                if (!hoverPoints.length) {
                    chart.hoverPoints = null;
                }
            }
            if (point === chart.hoverPoint) {
                point.onMouseOut();
            }
            // Remove all events and elements
            if (point.graphic || point.dataLabel || point.dataLabels) {
                removeEvent(point);
                point.destroyElements();
            }
            for (prop in point) { // eslint-disable-line guard-for-in
                point[prop] = null;
            }
        }
        // Remove properties after animation
        if (!dataSorting || !dataSorting.enabled) {
            destroyPoint();
        }
        else {
            this.animateBeforeDestroy();
            syncTimeout(destroyPoint, animation.duration);
        }
        chart.pointCount--;
        if (point.legendItem) { // pies have legend items
            chart.legend.destroyItem(point);
        }
    },
    /**
     * Animate SVG elements associated with the point.
     *
     * @private
     * @function Highcharts.Point#animateBeforeDestroy
     * @return {void}
     */
    animateBeforeDestroy: function () {
        var point = this, animateParams = { x: point.startXPos }, isDataLabel, graphicalProps = point.getGraphicalProps();
        graphicalProps.singular.forEach(function (prop) {
            isDataLabel = prop === 'dataLabel';
            point[prop] = point[prop].animate(isDataLabel ? {
                x: point[prop].startXPos,
                y: point[prop].startYPos,
                opacity: 0
            } : animateParams);
        });
        graphicalProps.plural.forEach(function (plural) {
            point[plural].forEach(function (item) {
                if (item.element) {
                    item.animate(extend({ x: point.startXPos }, (item.startYPos ? {
                        x: item.startXPos,
                        y: item.startYPos
                    } : {})));
                }
            });
        });
    },
    /**
     * Destroy SVG elements associated with the point.
     *
     * @private
     * @function Highcharts.Point#destroyElements
     * @param {Highcharts.Dictionary<number>} [kinds]
     * @return {void}
     */
    destroyElements: function (kinds) {
        var point = this, props = point.getGraphicalProps(kinds);
        props.singular.forEach(function (prop) {
            point[prop] = point[prop].destroy();
        });
        props.plural.forEach(function (plural) {
            point[plural].forEach(function (item) {
                if (item.element) {
                    item.destroy();
                }
            });
            delete point[plural];
        });
    },
    /**
     * Get props of all existing graphical point elements.
     *
     * @private
     * @function Highcharts.Point#getGraphicalProps
     * @param {Highcharts.Dictionary<number>} [kinds]
     * @return {Highcharts.PointGraphicalProps}
     */
    getGraphicalProps: function (kinds) {
        var point = this, props = [], prop, i, graphicalProps = { singular: [], plural: [] };
        kinds = kinds || { graphic: 1, dataLabel: 1 };
        if (kinds.graphic) {
            props.push('graphic', 'shadowGroup');
        }
        if (kinds.dataLabel) {
            props.push('dataLabel', 'dataLabelUpper', 'connector');
        }
        i = props.length;
        while (i--) {
            prop = props[i];
            if (point[prop]) {
                graphicalProps.singular.push(prop);
            }
        }
        ['dataLabel', 'connector'].forEach(function (prop) {
            var plural = prop + 's';
            if (kinds[prop] && point[plural]) {
                graphicalProps.plural.push(plural);
            }
        });
        return graphicalProps;
    },
    /**
     * Return the configuration hash needed for the data label and tooltip
     * formatters.
     *
     * @function Highcharts.Point#getLabelConfig
     *
     * @return {Highcharts.PointLabelObject}
     *         Abstract object used in formatters and formats.
     */
    getLabelConfig: function () {
        return {
            x: this.category,
            y: this.y,
            color: this.color,
            colorIndex: this.colorIndex,
            key: this.name || this.category,
            series: this.series,
            point: this,
            percentage: this.percentage,
            total: this.total || this.stackTotal
        };
    },
    /**
     * Extendable method for formatting each point's tooltip line.
     *
     * @function Highcharts.Point#tooltipFormatter
     *
     * @param {string} pointFormat
     *        The point format.
     *
     * @return {string}
     *         A string to be concatenated in to the common tooltip text.
     */
    tooltipFormatter: function (pointFormat) {
        // Insert options for valueDecimals, valuePrefix, and valueSuffix
        var series = this.series, seriesTooltipOptions = series.tooltipOptions, valueDecimals = pick(seriesTooltipOptions.valueDecimals, ''), valuePrefix = seriesTooltipOptions.valuePrefix || '', valueSuffix = seriesTooltipOptions.valueSuffix || '';
        // Replace default point style with class name
        if (series.chart.styledMode) {
            pointFormat =
                series.chart.tooltip.styledModeFormat(pointFormat);
        }
        // Loop over the point array map and replace unformatted values with
        // sprintf formatting markup
        (series.pointArrayMap || ['y']).forEach(function (key) {
            key = '{point.' + key; // without the closing bracket
            if (valuePrefix || valueSuffix) {
                pointFormat = pointFormat.replace(RegExp(key + '}', 'g'), valuePrefix + key + '}' + valueSuffix);
            }
            pointFormat = pointFormat.replace(RegExp(key + '}', 'g'), key + ':,.' + valueDecimals + 'f}');
        });
        return format(pointFormat, {
            point: this,
            series: this.series
        }, series.chart.time);
    },
    /**
     * Fire an event on the Point object.
     *
     * @private
     * @function Highcharts.Point#firePointEvent
     *
     * @param {string} eventType
     *        Type of the event.
     *
     * @param {Highcharts.Dictionary<any>|Event} [eventArgs]
     *        Additional event arguments.
     *
     * @param {Highcharts.EventCallbackFunction<Highcharts.Point>|Function} [defaultFunction]
     *        Default event handler.
     *
     * @fires Highcharts.Point#event:*
     */
    firePointEvent: function (eventType, eventArgs, defaultFunction) {
        var point = this, series = this.series, seriesOptions = series.options;
        // load event handlers on demand to save time on mouseover/out
        if (seriesOptions.point.events[eventType] ||
            (point.options &&
                point.options.events &&
                point.options.events[eventType])) {
            this.importEvents();
        }
        // add default handler if in selection mode
        if (eventType === 'click' && seriesOptions.allowPointSelect) {
            defaultFunction = function (event) {
                // Control key is for Windows, meta (= Cmd key) for Mac, Shift
                // for Opera.
                if (point.select) { // #2911
                    point.select(null, event.ctrlKey || event.metaKey || event.shiftKey);
                }
            };
        }
        fireEvent(this, eventType, eventArgs, defaultFunction);
    },
    /**
     * For categorized axes this property holds the category name for the
     * point. For other axes it holds the X value.
     *
     * @name Highcharts.Point#category
     * @type {number|string}
     */
    /**
     * The name of the point. The name can be given as the first position of the
     * point configuration array, or as a `name` property in the configuration:
     *
     * @example
     * // Array config
     * data: [
     *     ['John', 1],
     *     ['Jane', 2]
     * ]
     *
     * // Object config
     * data: [{
     *        name: 'John',
     *        y: 1
     * }, {
     *     name: 'Jane',
     *     y: 2
     * }]
     *
     * @name Highcharts.Point#name
     * @type {string}
     */
    /**
     * The percentage for points in a stacked series or pies.
     *
     * @name Highcharts.Point#percentage
     * @type {number}
     */
    /**
     * The total of values in either a stack for stacked series, or a pie in a
     * pie series.
     *
     * @name Highcharts.Point#total
     * @type {number}
     */
    /**
     * For certain series types, like pie charts, where individual points can
     * be shown or hidden.
     *
     * @name Highcharts.Point#visible
     * @type {boolean}
     */
    visible: true
};<|MERGE_RESOLUTION|>--- conflicted
+++ resolved
@@ -428,13 +428,8 @@
 * @type {Highcharts.PointOptionsType}
 */
 import U from './Utilities.js';
-<<<<<<< HEAD
-var defined = U.defined, erase = U.erase, extend = U.extend, isArray = U.isArray, isNumber = U.isNumber, isObject = U.isObject, syncTimeout = U.syncTimeout;
-var Point, H = Highcharts, animObject = H.animObject, fireEvent = H.fireEvent, format = H.format, pick = H.pick, uniqueKey = H.uniqueKey, removeEvent = H.removeEvent;
-=======
-var defined = U.defined, erase = U.erase, extend = U.extend, isArray = U.isArray, isNumber = U.isNumber, isObject = U.isObject, pick = U.pick;
-var Point, H = Highcharts, fireEvent = H.fireEvent, format = H.format, uniqueKey = H.uniqueKey, removeEvent = H.removeEvent;
->>>>>>> fa40d34b
+var defined = U.defined, erase = U.erase, extend = U.extend, isArray = U.isArray, isNumber = U.isNumber, isObject = U.isObject, syncTimeout = U.syncTimeout, pick = U.pick;
+var Point, H = Highcharts, animObject = H.animObject, fireEvent = H.fireEvent, format = H.format, uniqueKey = H.uniqueKey, removeEvent = H.removeEvent;
 /* eslint-disable no-invalid-this, valid-jsdoc */
 /**
  * The Point object. The point objects are generated from the `series.data`
