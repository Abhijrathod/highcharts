/**
 * (c) 2010-2016 Torstein Honsi
 *
 * License: www.highcharts.com/license
 */
'use strict';
import H from './Globals.js';
import './Utilities.js';
import './Axis.js';
import './Options.js';
var addEvent = H.addEvent,
	Axis = H.Axis,
	correctFloat = H.correctFloat,
	defaultOptions = H.defaultOptions,
	defined = H.defined,
	destroyObjectProperties = H.destroyObjectProperties,
	doc = H.doc,
	each = H.each,
	fireEvent = H.fireEvent,
	hasTouch = H.hasTouch,
	isTouchDevice = H.isTouchDevice,
	merge = H.merge,
	pick = H.pick,
	removeEvent = H.removeEvent,
	svg = H.svg,
	wrap = H.wrap,
	swapXY;

var defaultScrollbarOptions =  {
	//enabled: true
	height: isTouchDevice ? 20 : 14,
	// trackBorderRadius: 0
	barBorderRadius: 0,
	buttonBorderRadius: 0,
	liveRedraw: svg && !isTouchDevice,
	margin: 10,
	minWidth: 6,
	//showFull: true,
	//size: null,
	step: 0.2,
	zIndex: 3,
	/*= if (build.classic) { =*/
	barBackgroundColor: '${palette.neutralColor20}',
	barBorderWidth: 1,
	barBorderColor: '${palette.neutralColor20}',
	buttonArrowColor: '${palette.neutralColor80}',
	buttonBackgroundColor: '${palette.neutralColor10}',
	buttonBorderColor: '${palette.neutralColor20}',
	buttonBorderWidth: 1,
	rifleColor: '${palette.neutralColor80}',
	trackBackgroundColor: '${palette.neutralColor5}',
	trackBorderColor: '${palette.neutralColor5}',
	trackBorderWidth: 1
	/*= } =*/
};

defaultOptions.scrollbar = merge(true, defaultScrollbarOptions, defaultOptions.scrollbar);

/**
<<<<<<< HEAD
* When we have vertical scrollbar, rifles and arrow in buttons should be rotated.
* The same method is used in Navigator's handles, to rotate them.
* @param {Array} path - path to be rotated
* @param {Boolean} vertical - if vertical scrollbar, swap x-y values
*/
H.swapXY = swapXY = function (path, vertical) {
	var i,
		len = path.length,
		temp;

	if (vertical) {
		for (i = 0; i < len; i += 3) {
			temp = path[i + 1];
			path[i + 1] = path[i + 2];
			path[i + 2] = temp;
		}
	}

	return path;
};

/**
 * The Scrollbar class 
=======
 * A reusable scrollbar, internally used in Highstock's navigator and optionally
 * on individual axes.
 *
 * @class
>>>>>>> 7b97a50a
 * @param {Object} renderer
 * @param {Object} options
 * @param {Object} chart
 */
function Scrollbar(renderer, options, chart) { // docs
	this.init(renderer, options, chart);
}

Scrollbar.prototype = {

	init: function (renderer, options, chart) {

		this.scrollbarButtons = [];

		this.renderer = renderer;

		this.userOptions = options;
		this.options = merge(defaultScrollbarOptions, options);

		this.chart = chart;

		this.size = pick(this.options.size, this.options.height); // backward compatibility

		// Init
		if (options.enabled) {
			this.render();
			this.initEvents();
			this.addEvents();
		}
	},

	/**
	* Render scrollbar with all required items.
	*/
	render: function () {
		var scroller = this,
			renderer = scroller.renderer,
			options = scroller.options,
			size = scroller.size,
			group;

		// Draw the scrollbar group
		scroller.group = group = renderer.g('scrollbar').attr({
			zIndex: options.zIndex,
			translateY: -99999
		}).add();

		// Draw the scrollbar track:
		scroller.track = renderer.rect()
			.addClass('highcharts-scrollbar-track')
			.attr({
				x: 0,
				r: options.trackBorderRadius || 0,
				height: size,
				width: size
			}).add(group);

		/*= if (build.classic) { =*/
		scroller.track.attr({
			fill: options.trackBackgroundColor,
			stroke: options.trackBorderColor,
			'stroke-width': options.trackBorderWidth
		});
		/*= } =*/
		this.trackBorderWidth = scroller.track.strokeWidth();
		scroller.track.attr({
			y: -this.trackBorderWidth % 2 / 2
		});


		// Draw the scrollbar itself
		scroller.scrollbarGroup = renderer.g().add(group);

		scroller.scrollbar = renderer.rect()
			.addClass('highcharts-scrollbar-thumb')
			.attr({
				height: size,
				width: size,
				r: options.barBorderRadius || 0
			}).add(scroller.scrollbarGroup);

		scroller.scrollbarRifles = renderer.path(
			swapXY([
				'M',
				-3, size / 4,
				'L',
				-3, 2 * size / 3,
				'M',
				0, size / 4,
				'L',
				0, 2 * size / 3,
				'M',
				3, size / 4,
				'L',
				3, 2 * size / 3
			], options.vertical))
			.addClass('highcharts-scrollbar-rifles')
			.add(scroller.scrollbarGroup);

		/*= if (build.classic) { =*/
		scroller.scrollbar.attr({
			fill: options.barBackgroundColor,
			stroke: options.barBorderColor,
			'stroke-width': options.barBorderWidth
		});
		scroller.scrollbarRifles.attr({
			stroke: options.rifleColor,
			'stroke-width': 1
		});
		/*= } =*/
		scroller.scrollbarStrokeWidth = scroller.scrollbar.strokeWidth();
		scroller.scrollbarGroup.translate(
			-scroller.scrollbarStrokeWidth % 2 / 2,
			-scroller.scrollbarStrokeWidth % 2 / 2
		);

		// Draw the buttons:
		scroller.drawScrollbarButton(0);
		scroller.drawScrollbarButton(1);
	},

	/**
	 * Position the scrollbar, method called from a parent with defined dimensions
	 * @param {Number} x - x-position on the chart
	 * @param {Number} y - y-position on the chart
	 * @param {Number} width - width of the scrollbar
	 * @param {Number} height - height of the scorllbar
	 */
	position: function (x, y, width, height) {
		var scroller = this,
			options = scroller.options,
			vertical = options.vertical,
			xOffset = height,
			yOffset = 0,
			method = scroller.rendered ? 'animate' : 'attr';

		scroller.x = x;
		scroller.y = y + this.trackBorderWidth;
		scroller.width = width; // width with buttons
		scroller.height = height;
		scroller.xOffset = xOffset;
		scroller.yOffset = yOffset;

		// If Scrollbar is a vertical type, swap options:
		if (vertical) {
			scroller.width = scroller.yOffset = width = yOffset = scroller.size;
			scroller.xOffset = xOffset = 0;
			scroller.barWidth = height - width * 2; // width without buttons
			scroller.x = x = x + scroller.options.margin;
		} else {
			scroller.height = scroller.xOffset = height = xOffset = scroller.size;
			scroller.barWidth = width - height * 2; // width without buttons
			scroller.y = scroller.y + scroller.options.margin;
		}

		// Set general position for a group:
		scroller.group[method]({
			translateX: x,
			translateY: scroller.y
		});

		// Resize background/track:
		scroller.track[method]({
			width: width,
			height: height
		});

		// Move right/bottom button ot it's place:
		scroller.scrollbarButtons[1].attr({
			translateX: vertical ? 0 : width - xOffset,
			translateY: vertical ? height - yOffset : 0
		});
	},

	/**
	 * Draw the scrollbar buttons with arrows
	 * @param {Number} index 0 is left, 1 is right
	 */
	drawScrollbarButton: function (index) {
		var scroller = this,
			renderer = scroller.renderer,
			scrollbarButtons = scroller.scrollbarButtons,
			options = scroller.options,
			size = scroller.size,
			group,
			tempElem;

		group = renderer.g().add(scroller.group);
		scrollbarButtons.push(group);

		// Create a rectangle for the scrollbar button
		tempElem = renderer.rect()
			.addClass('highcharts-scrollbar-button')
			.add(group);

		/*= if (build.classic) { =*/
		// Presentational attributes
		tempElem.attr({
			stroke: options.buttonBorderColor,
			'stroke-width': options.buttonBorderWidth,
			fill: options.buttonBackgroundColor
		});
		/*= } =*/

		// Place the rectangle based on the rendered stroke width
		tempElem.attr(tempElem.crisp({
			x: -0.5,
			y: -0.5,
			width: size + 1, // +1 to compensate for crispifying in rect method
			height: size + 1,
			r: options.buttonBorderRadius
		}, tempElem.strokeWidth()));

		// Button arrow
		tempElem = renderer
			.path(swapXY([
				'M',
				size / 2 + (index ? -1 : 1), 
				size / 2 - 3,
				'L',
				size / 2 + (index ? -1 : 1), 
				size / 2 + 3,
				'L',
				size / 2 + (index ? 2 : -2), 
				size / 2
			], options.vertical))
			.addClass('highcharts-scrollbar-arrow')
			.add(scrollbarButtons[index]);

		/*= if (build.classic) { =*/
		tempElem.attr({
			fill: options.buttonArrowColor
		});
		/*= } =*/
	},

	/**
	* Set scrollbar size, with a given scale.
	* @param {Number} from - scale (0-1) where bar should start
	* @param {Number} to - scale (0-1) where bar should end
	*/
	setRange: function (from, to) {
		var scroller = this,
			options = scroller.options,
			vertical = options.vertical,
			minWidth = options.minWidth,
			fullWidth = scroller.barWidth,
			fromPX,
			toPX,
			newPos,
			newSize,
			newRiflesPos,
			method = this.rendered && !this.hasDragged ? 'animate' : 'attr';

		if (!defined(fullWidth)) {
			return;
		}

		from = Math.max(from, 0);

		fromPX = fullWidth * from;
		toPX = fullWidth * Math.min(to, 1);
		scroller.calculatedWidth = newSize = correctFloat(toPX - fromPX);

		// We need to recalculate position, if minWidth is used
		if (newSize < minWidth) {
			fromPX = (fullWidth - minWidth + newSize) * from;
			newSize = minWidth;
		}
		newPos = Math.floor(fromPX + scroller.xOffset + scroller.yOffset);
		newRiflesPos = newSize / 2 - 0.5; // -0.5 -> rifle line width / 2

		// Store current position:
		scroller.from = from;
		scroller.to = to;

		if (!vertical) {
			scroller.scrollbarGroup[method]({
				translateX: newPos
			});
			scroller.scrollbar[method]({
				width: newSize
			});
			scroller.scrollbarRifles[method]({
				translateX: newRiflesPos
			});
			scroller.scrollbarLeft = newPos;
			scroller.scrollbarTop = 0;
		} else {
			scroller.scrollbarGroup[method]({
				translateY: newPos
			});
			scroller.scrollbar[method]({
				height: newSize
			});
			scroller.scrollbarRifles[method]({
				translateY: newRiflesPos
			});
			scroller.scrollbarTop = newPos;
			scroller.scrollbarLeft = 0;
		}

		if (newSize <= 12) {
			scroller.scrollbarRifles.hide();
		} else {
			scroller.scrollbarRifles.show(true);
		}

		// Show or hide the scrollbar based on the showFull setting
		if (options.showFull === false) {
			if (from <= 0 && to >= 1) {
				scroller.group.hide();
			} else {
				scroller.group.show();
			}
		}

		scroller.rendered = true;
	},

	/**
	* Init events methods, so we have an access to the Scrollbar itself
	*/
	initEvents: function () {
		var scroller = this;
		/**
		 * Event handler for the mouse move event.
		 */
		scroller.mouseMoveHandler = function (e) {
			var normalizedEvent = scroller.chart.pointer.normalize(e),
				options = scroller.options,
				direction = options.vertical ? 'chartY' : 'chartX',
				initPositions = scroller.initPositions,
				scrollPosition,
				chartPosition,
				change;

			// In iOS, a mousemove event with e.pageX === 0 is fired when holding the finger
			// down in the center of the scrollbar. This should be ignored.
			if (scroller.grabbedCenter && (!e.touches || e.touches[0][direction] !== 0)) { // #4696, scrollbar failed on Android
				chartPosition = scroller.cursorToScrollbarPosition(normalizedEvent)[direction];
				scrollPosition = scroller[direction];

				change = chartPosition - scrollPosition;

				scroller.hasDragged = true;
				scroller.updatePosition(initPositions[0] + change, initPositions[1] + change);

				if (scroller.hasDragged) {
					fireEvent(scroller, 'changed', {
						from: scroller.from,
						to: scroller.to,
						trigger: 'scrollbar',
						DOMType: e.type,
						DOMEvent: e
					});
				}
			}
		};

		/**
		 * Event handler for the mouse up event.
		 */
		scroller.mouseUpHandler = function (e) {
			if (scroller.hasDragged) {
				fireEvent(scroller, 'changed', {
					from: scroller.from,
					to: scroller.to,
					trigger: 'scrollbar',
					DOMType: e.type,
					DOMEvent: e
				});
			}
			scroller.grabbedCenter = scroller.hasDragged = scroller.chartX = scroller.chartY = null;
		};

		scroller.mouseDownHandler = function (e) {
			var normalizedEvent = scroller.chart.pointer.normalize(e),
				mousePosition = scroller.cursorToScrollbarPosition(normalizedEvent);

			scroller.chartX = mousePosition.chartX;
			scroller.chartY = mousePosition.chartY;
			scroller.initPositions = [scroller.from, scroller.to];

			scroller.grabbedCenter = true;
		};

		scroller.buttonToMinClick = function (e) {
			var range = correctFloat(scroller.to - scroller.from) * scroller.options.step;
			scroller.updatePosition(correctFloat(scroller.from - range), correctFloat(scroller.to - range));
			fireEvent(scroller, 'changed', {
				from: scroller.from,
				to: scroller.to,
				trigger: 'scrollbar',
				DOMEvent: e
			});
		};

		scroller.buttonToMaxClick = function (e) {
			var range = (scroller.to - scroller.from) * scroller.options.step;
			scroller.updatePosition(scroller.from + range, scroller.to + range);
			fireEvent(scroller, 'changed', {
				from: scroller.from,
				to: scroller.to,
				trigger: 'scrollbar',
				DOMEvent: e
			});
		};

		scroller.trackClick = function (e) {
			var normalizedEvent = scroller.chart.pointer.normalize(e),
				range = scroller.to - scroller.from,
				top = scroller.y + scroller.scrollbarTop,
				left = scroller.x + scroller.scrollbarLeft;

			if ((scroller.options.vertical && normalizedEvent.chartY > top) || 
				(!scroller.options.vertical && normalizedEvent.chartX > left)) {
				// On the top or on the left side of the track:
				scroller.updatePosition(scroller.from + range, scroller.to + range);
			} else {
				// On the bottom or the right side of the track:
				scroller.updatePosition(scroller.from - range, scroller.to - range);
			}

			fireEvent(scroller, 'changed', {
				from: scroller.from,
				to: scroller.to,
				trigger: 'scrollbar',
				DOMEvent: e
			});
		};
	},

	/**
	 * Get normalized (0-1) cursor position over the scrollbar
	 * @param {Event} normalizedEvent - normalized event, with chartX and chartY values
	 * @return {Object} Local position {chartX, chartY}
	 */
	cursorToScrollbarPosition: function (normalizedEvent) {
		var scroller = this,
			options = scroller.options,
			minWidthDifference = options.minWidth > scroller.calculatedWidth ? options.minWidth : 0; // minWidth distorts translation

		return {
			chartX: (normalizedEvent.chartX - scroller.x - scroller.xOffset) / (scroller.barWidth - minWidthDifference),
			chartY: (normalizedEvent.chartY - scroller.y - scroller.yOffset) / (scroller.barWidth - minWidthDifference)
		};
	},

	/**
	* Update position option in the Scrollbar, with normalized 0-1 scale
	*/
	updatePosition: function (from, to) {
		if (to > 1) {
			from = correctFloat(1 - correctFloat(to - from));
			to = 1;
		}

		if (from < 0) {
			to = correctFloat(to - from);
			from = 0;
		}

		this.from = from;
		this.to = to;
	},

	/**
	 * Update the scrollbar with new options
	 */
	update: function (options) {
		this.destroy();
		this.init(this.chart.renderer, merge(true, this.options, options), this.chart);
	},

	/**
	 * Set up the mouse and touch events for the Scrollbar
	 */
	addEvents: function () {
		var buttonsOrder = this.options.inverted ? [1, 0] : [0, 1],
			buttons = this.scrollbarButtons,
			bar = this.scrollbarGroup.element,
			track = this.track.element,
			mouseDownHandler = this.mouseDownHandler,
			mouseMoveHandler = this.mouseMoveHandler,
			mouseUpHandler = this.mouseUpHandler,
			_events;

		// Mouse events
		_events = [
			[buttons[buttonsOrder[0]].element, 'click', this.buttonToMinClick],
			[buttons[buttonsOrder[1]].element, 'click', this.buttonToMaxClick],
			[track, 'click', this.trackClick],
			[bar, 'mousedown', mouseDownHandler],
			[doc, 'mousemove', mouseMoveHandler],
			[doc, 'mouseup', mouseUpHandler]
		];

		// Touch events
		if (hasTouch) {
			_events.push(
				[bar, 'touchstart', mouseDownHandler],
				[doc, 'touchmove', mouseMoveHandler],
				[doc, 'touchend', mouseUpHandler]
			);
		}

		// Add them all
		each(_events, function (args) {
			addEvent.apply(null, args);
		});
		this._events = _events;
	},

	/**
	 * Removes the event handlers attached previously with addEvents.
	 */
	removeEvents: function () {
		each(this._events, function (args) {
			removeEvent.apply(null, args);
		});
		this._events = undefined;
	},

	/**
	 * Destroys allocated elements.
	 */
	destroy: function () {

		var scroller = this.chart.scroller;

		// Disconnect events added in addEvents
		this.removeEvents();

		// Destroy properties
		each(['track', 'scrollbarRifles', 'scrollbar', 'scrollbarGroup', 'group'], function (prop) {
			if (this[prop] && this[prop].destroy) {
				this[prop] = this[prop].destroy();
			}
		}, this);

		if (scroller) {
			scroller.scrollbar = null;

			// Destroy elements in collection
			destroyObjectProperties(scroller.scrollbarButtons);
		}
	}
};

/**
* Wrap axis initialization and create scrollbar if enabled:
*/
wrap(Axis.prototype, 'init', function (proceed) {
	var axis = this;
	proceed.apply(axis, [].slice.call(arguments, 1));

	if (axis.options.scrollbar && axis.options.scrollbar.enabled) {
		// Predefined options:
		axis.options.scrollbar.vertical = !axis.horiz;
		axis.options.startOnTick = axis.options.endOnTick = false;

		axis.scrollbar = new Scrollbar(axis.chart.renderer, axis.options.scrollbar, axis.chart);

		addEvent(axis.scrollbar, 'changed', function (e) {
			var unitedMin = Math.min(pick(axis.options.min, axis.min), axis.min, axis.dataMin),
				unitedMax = Math.max(pick(axis.options.max, axis.max), axis.max, axis.dataMax),
				range = unitedMax - unitedMin,
				to,
				from;

			if ((axis.horiz && !axis.reversed) || (!axis.horiz && axis.reversed)) {
				to = unitedMin + range * this.to;
				from = unitedMin + range * this.from;
			} else {
				// y-values in browser are reversed, but this also applies for reversed horizontal axis:
				to = unitedMin + range * (1 - this.from);
				from = unitedMin + range * (1 - this.to);
			}

			axis.setExtremes(from, to, true, false, e);
		});
	}
});

/**
* Wrap rendering axis, and update scrollbar if one is created:
*/
wrap(Axis.prototype, 'render', function (proceed) {
	var axis = this,		
		scrollMin = Math.min(pick(axis.options.min, axis.min), axis.min, axis.dataMin),
		scrollMax = Math.max(pick(axis.options.max, axis.max), axis.max, axis.dataMax),
		scrollbar = axis.scrollbar,
		from,
		to;

	proceed.apply(axis, [].slice.call(arguments, 1));

	if (scrollbar) {
		if (axis.horiz) {
			scrollbar.position(
				axis.left, 
				axis.top + axis.height + axis.offset + 2 + (axis.opposite ? 0 : axis.axisTitleMargin),
				axis.width,
				axis.height
			);
		} else {
			scrollbar.position(
				axis.left + axis.width + 2 + axis.offset + (axis.opposite ? axis.axisTitleMargin : 0), 
				axis.top, 
				axis.width, 
				axis.height
			);
		}

		if (isNaN(scrollMin) || isNaN(scrollMax) || !defined(axis.min) || !defined(axis.max)) {
			scrollbar.setRange(0, 0); // default action: when there is not extremes on the axis, but scrollbar exists, make it full size
		} else {
			from = (axis.min - scrollMin) / (scrollMax - scrollMin);
			to = (axis.max - scrollMin) / (scrollMax - scrollMin);

			if ((axis.horiz && !axis.reversed) || (!axis.horiz && axis.reversed)) {
				scrollbar.setRange(from, to);
			} else {
				scrollbar.setRange(1 - to, 1 - from); // inverse vertical axis
			}
		}
	}
});

/**
* Make space for a scrollbar
*/
wrap(Axis.prototype, 'getOffset', function (proceed) {
	var axis = this,
		index = axis.horiz ? 2 : 1,
		scrollbar = axis.scrollbar;

	proceed.apply(axis, [].slice.call(arguments, 1));

	if (scrollbar) {
		axis.chart.axisOffset[index] += scrollbar.size + scrollbar.options.margin;
	}
});

/**
* Destroy scrollbar when connected to the specific axis
*/
wrap(Axis.prototype, 'destroy', function (proceed) {
	if (this.scrollbar) {
		this.scrollbar = this.scrollbar.destroy();
	}

	proceed.apply(this, [].slice.call(arguments, 1));
});

H.Scrollbar = Scrollbar;<|MERGE_RESOLUTION|>--- conflicted
+++ resolved
@@ -57,7 +57,6 @@
 defaultOptions.scrollbar = merge(true, defaultScrollbarOptions, defaultOptions.scrollbar);
 
 /**
-<<<<<<< HEAD
 * When we have vertical scrollbar, rifles and arrow in buttons should be rotated.
 * The same method is used in Navigator's handles, to rotate them.
 * @param {Array} path - path to be rotated
@@ -80,13 +79,10 @@
 };
 
 /**
- * The Scrollbar class 
-=======
  * A reusable scrollbar, internally used in Highstock's navigator and optionally
  * on individual axes.
  *
  * @class
->>>>>>> 7b97a50a
  * @param {Object} renderer
  * @param {Object} options
  * @param {Object} chart
