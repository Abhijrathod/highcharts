--- conflicted
+++ resolved
@@ -32,12 +32,7 @@
  *
  * @requires modules/stock
  */
-<<<<<<< HEAD
-H.swapXY = swapXY = function (path, vertical) {
-=======
 var swapXY = H.swapXY = function (path, vertical) {
-    var i, len = path.length, temp;
->>>>>>> 1d960da1
     if (vertical) {
         path.forEach(function (seg) {
             var len = seg.length;
