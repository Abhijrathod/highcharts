--- conflicted
+++ resolved
@@ -371,13 +371,9 @@
 				null, 
 				key === 'height' ?
 					Math.max(value - (shadows[i].cutHeight || 0), 0) :
-<<<<<<< HEAD
-					key === 'd' ? this.d : value
-=======
 					key === 'd' ? this.d : value, 
 				key, 
 				shadows[i]
->>>>>>> e6238c3f
 			);
 		}
 	},
@@ -792,12 +788,7 @@
 	 */
 	getBBox: function (reload) {
 		var wrapper = this,
-<<<<<<< HEAD
-			numRegex = /^[0-9]+$/,
-			bBox,// = wrapper.bBox,
-=======
 			bBox, // = wrapper.bBox,
->>>>>>> e6238c3f
 			renderer = wrapper.renderer,
 			width,
 			height,
@@ -1356,13 +1347,8 @@
 		renderer.alignedObjects = [];
 
 		// Page url used for internal references. #24, #672, #1070
-<<<<<<< HEAD
-		renderer.url = (isFirefox || isWebKit) && document.getElementsByTagName('base').length ?
-				loc.href
-=======
 		renderer.url = (isFirefox || isWebKit) && doc.getElementsByTagName('base').length ?
 				win.location.href
->>>>>>> e6238c3f
 					.replace(/#.*?$/, '') // remove the hash
 					.replace(/([\('\)])/g, '\\$1') // escape parantheses and quotes
 					.replace(/ /g, '%20') : // replace spaces (needed for Safari only)
@@ -1940,12 +1926,8 @@
 		wrapper.xSetter = wrapper.ySetter = function (value, key, element) {
 			element.setAttribute('c' + key, value);
 		};
-<<<<<<< HEAD
+
 		return wrapper.attr(attribs);
-=======
-
-		return wrapper.attr(attr);
->>>>>>> e6238c3f
 	},
 
 	/**
@@ -2216,44 +2198,22 @@
 				createElement('img', {
 					onload: function () {
 
-<<<<<<< HEAD
-						if (obj.element) { // Meaning not destroyed
-=======
-						// Special case for SVGs on IE11, the width is not accessible until the image is
+						// Special case for SVGs on IE11, the width is not accessible until the image is 
 						// part of the DOM (#2854).
 						if (this.width === 0) {
 							css(this, {
-								position: ABSOLUTE,
+								position: 'absolute',
 								top: '-999em'
 							});
 							doc.body.appendChild(this);
 						}
->>>>>>> e6238c3f
-
-							// Special case for SVGs on IE11, the width is not accessible until the image is 
-							// part of the DOM (#2854).
-							if (this.width === 0) { 
-								css(this, {
-									position: 'absolute',
-									top: '-999em'
-								});
-								document.body.appendChild(this);
-							}
-
-							// Center the image
-							symbolSizes[imageSrc] = { // Cache for next	
-								width: this.width,
-								height: this.height
-							};
-							obj.imgwidth = this.width;
-							obj.imgheight = this.height;
-							centerImage();
-							
-
-							// Clean up after #2854 workaround.
-							if (this.parentNode) {
-								this.parentNode.removeChild(this);
-							}
+
+						// Center the image
+						centerImage(obj, symbolSizes[imageSrc] = [this.width, this.height]);
+
+						// Clean up after #2854 workaround.
+						if (this.parentNode) {
+							this.parentNode.removeChild(this);
 						}
 					},
 					src: imageSrc
