/**
 * The Point object and prototype. Inheritable and used as base for PiePoint
 */
var Point = function() {};
Point.prototype = {

	/**
	 * Initialize the point
	 * @param {Object} series The series object containing this point
	 * @param {Object} options The data in either number, array or object format
	 */
	init: function(series, options, x) {
		var point = this,
			counters = series.chart.counters,
			defaultColors;
		point.series = series;
		point.applyOptions(options, x);
		point.pointAttr = {};

		if (series.options.colorByPoint) {
			defaultColors = series.chart.options.colors;
			if (!point.options) {
				point.options = {};
			}
			point.color = point.options.color = point.color || defaultColors[counters.color++];
<<<<<<< HEAD

=======
			
>>>>>>> 677e3a02
			// loop back to zero
			counters.wrapColor(defaultColors.length);
		}

		series.chart.pointCount++;
		return point;
	},
	/**
	 * Apply the options containing the x and y data and possible some extra properties.
	 * This is called on point init or from point.update.
	 *
	 * @param {Object} options
	 */
	applyOptions: function(options, x) {
		var point = this,
			series = point.series,
			optionsType = typeof options;

		point.config = options;

		// onedimensional array input
		if (optionsType === 'number' || options === null) {
			point.y = options;
		}

		// two-dimentional array
		else if (typeof options[0] === 'number') {
			point.x = options[0];
			point.y = options[1];
		}

		// object input
		else if (optionsType === 'object' && typeof options.length !== 'number') {

			// copy options directly to point
			extend(point, options);
			point.options = options;
		}

		// categorized data with name in first position
		else if (typeof options[0] === 'string') {
			point.name = options[0];
			point.y = options[1];
		}

		/*
		 * If no x is set by now, get auto incremented value. All points must have an
		 * x value, however the y value can be null to create a gap in the series
		 */

		// todo: skip this? It is only used in applyOptions, in translate it should not be used
		if (point.x === UNDEFINED) {
			point.x = x === UNDEFINED ? series.autoIncrement() : x;
		}

	},

	/**
	 * Destroy a point to clear memory. Its reference still stays in series.data.
	 */
	destroy: function() {
		var point = this,
			series = point.series,
			prop;

		series.chart.pointCount--;

		if (point === series.chart.hoverPoint) {
			point.onMouseOut();
		}
		series.chart.hoverPoints = null; // remove reference

		// remove all events
		if (point.graphic || point.dataLabel) { // removeEvent and destroyElements are performance expensive
			removeEvent(point);
			point.destroyElements();
		}

		if (point.legendItem) { // pies have legend items
			point.series.chart.legend.destroyItem(point);
		}

		for (prop in point) {
			point[prop] = null;
		}


	},

	/**
	 * Destroy SVG elements associated with the point
	 */
	destroyElements: function() {
		var point = this,
			props = ['graphic', 'tracker', 'dataLabel', 'group', 'connector'],
			prop,
			i = 5;
		while (i--) {
			prop = props[i];
			if (point[prop]) {
				point[prop] = point[prop].destroy();
			}
		}
	},

	/**
	 * Return the configuration hash needed for the data label and tooltip formatters
	 */
	getLabelConfig: function() {
		var point = this;
		return {
			x: point.category,
			y: point.y,
			series: point.series,
			point: point,
			percentage: point.percentage,
			total: point.total || point.stackTotal
		};
	},

	/**
	 * Toggle the selection status of a point
	 * @param {Boolean} selected Whether to select or unselect the point.
	 * @param {Boolean} accumulate Whether to add to the previous selection. By default,
	 *     this happens if the control key (Cmd on Mac) was pressed during clicking.
	 */
	select: function(selected, accumulate) {
		var point = this,
			series = point.series,
			chart = series.chart;

		point.selected = selected = pick(selected, !point.selected);

		//series.isDirty = true;
		point.firePointEvent(selected ? 'select' : 'unselect');
		point.setState(selected && SELECT_STATE);

		// unselect all other points unless Ctrl or Cmd + click
		if (!accumulate) {
			each(chart.getSelectedPoints(), function (loopPoint) {
				if (loopPoint.selected && loopPoint !== point) {
					loopPoint.selected = false;
					loopPoint.setState(NORMAL_STATE);
					loopPoint.firePointEvent('unselect');
				}
			});
		}

	},

	onMouseOver: function() {
		var point = this,
			series = point.series,
			chart = series.chart,
			tooltip = chart.tooltip,
			hoverPoint = chart.hoverPoint;

		// set normal state to previous series
		if (hoverPoint && hoverPoint !== point) {
			hoverPoint.onMouseOut();
		}

		// trigger the event
		point.firePointEvent('mouseOver');

		// update the tooltip
		if (tooltip && (!tooltip.shared || series.noSharedTooltip)) {
			tooltip.refresh(point);
		}

		// hover this
		point.setState(HOVER_STATE);
		chart.hoverPoint = point;
	},

	onMouseOut: function() {
		var point = this;
		point.firePointEvent('mouseOut');

		point.setState();
		point.series.chart.hoverPoint = null;
	},

	/**
	 * Extendable method for formatting each point's tooltip line
	 *
	 * @param {Boolean} useHeader Whether a common header is used for multiple series in the tooltip
	 *
	 * @return {String} A string to be concatenated in to the common tooltip text
	 */
	tooltipFormatter: function(useHeader) {
		var point = this,
			series = point.series;

		return ['<span style="color:'+ series.color +'">', (point.name || series.name), '</span>: ',
			(!useHeader ? ('<b>x = '+ (point.name || point.x) + ',</b> ') : ''),
			'<b>', (!useHeader ? 'y = ' : '' ), point.y, '</b>'].join('');

	},

	/**
	 * Update the point with new options (typically x/y data) and optionally redraw the series.
	 *
	 * @param {Object} options Point options as defined in the series.data array
	 * @param {Boolean} redraw Whether to redraw the chart or wait for an explicit call
	 * @param {Boolean|Object} animation Whether to apply animation, and optionally animation
	 *    configuration
	 *
	 */
	update: function(options, redraw, animation) {
		var point = this,
			series = point.series,
			dataLabel = point.dataLabel,
			graphic = point.graphic,
			i,
			data = series.data,
			dataLength = data.length,
			chart = series.chart;

		redraw = pick(redraw, true);

		// fire the event with a default handler of doing the update
		point.firePointEvent('update', { options: options }, function() {

			point.applyOptions(options);

			// update visuals
			if (isObject(options)) {
				series.getAttribs();
				if (graphic) {
					graphic.attr(point.pointAttr[series.state]);
				}
			}

			// record changes in the parallel arrays
			for (i = 0; i < dataLength; i++) {
				if (data[i] === point) {
					series.xData[i] = point.x;
					series.yData[i] = point.y;
					series.options.data[i] = options;
					break;
				}
			}

			// redraw
			series.isDirty = true;
			series.isDirtyData = true;
			if (redraw) {
				chart.redraw(animation);
			}
		});
	},

	/**
	 * Remove a point and optionally redraw the series and if necessary the axes
	 * @param {Boolean} redraw Whether to redraw the chart or wait for an explicit call
	 * @param {Boolean|Object} animation Whether to apply animation, and optionally animation
	 *    configuration
	 */
	remove: function(redraw, animation) {
		var point = this,
			series = point.series,
			chart = series.chart,
			i,
			data = series.data,
			dataLength = data.length;

		setAnimation(animation, chart);
		redraw = pick(redraw, true);

		// fire the event with a default handler of removing the point
		point.firePointEvent('remove', null, function() {

			//erase(series.data, point);

			for (i = 0; i < dataLength; i++) {
				if (data[i] === point) {

					// splice all the parallel arrays
					data.splice(i, 1);
					series.options.data.splice(i, 1);
					series.xData.splice(i, 1);
					series.yData.splice(i, 1);
					break;
				}
			}

			point.destroy();


			// redraw
			series.isDirty = true;
			series.isDirtyData = true;
			if (redraw) {
				chart.redraw();
			}
		});


	},

	/**
	 * Fire an event on the Point object. Must not be renamed to fireEvent, as this
	 * causes a name clash in MooTools
	 * @param {String} eventType
	 * @param {Object} eventArgs Additional event arguments
	 * @param {Function} defaultFunction Default event handler
	 */
	firePointEvent: function(eventType, eventArgs, defaultFunction) {
		var point = this,
			series = this.series,
			seriesOptions = series.options;

		// load event handlers on demand to save time on mouseover/out
		if (seriesOptions.point.events[eventType] || (
				point.options && point.options.events && point.options.events[eventType])) {
			this.importEvents();
		}

		// add default handler if in selection mode
		if (eventType === 'click' && seriesOptions.allowPointSelect) {
			defaultFunction = function (event) {
				// Control key is for Windows, meta (= Cmd key) for Mac, Shift for Opera
				point.select(null, event.ctrlKey || event.metaKey || event.shiftKey);
			};
		}

		fireEvent(this, eventType, eventArgs, defaultFunction);
	},
	/**
	 * Import events from the series' and point's options. Only do it on
	 * demand, to save processing time on hovering.
	 */
	importEvents: function() {
		if (!this.hasImportedEvents) {
			var point = this,
				options = merge(point.series.options.point, point.options),
				events = options.events,
				eventType;

			point.events = events;

			for (eventType in events) {
				addEvent(point, eventType, events[eventType]);
			}
			this.hasImportedEvents = true;

		}
	},

	/**
	 * Set the point's state
	 * @param {String} state
	 */
	setState: function(state) {
		var point = this,
			series = point.series,
			stateOptions = series.options.states,
			markerOptions = defaultPlotOptions[series.type].marker && series.options.marker,
			normalDisabled = markerOptions && !markerOptions.enabled,
			markerStateOptions = markerOptions && markerOptions.states[state],
			stateDisabled = markerStateOptions && markerStateOptions.enabled === false,
			stateMarkerGraphic = series.stateMarkerGraphic,
			chart = series.chart,
			radius,
			pointAttr = point.pointAttr;

		state = state || NORMAL_STATE; // empty string

		if (
				// already has this state
				state === point.state ||
				// selected points don't respond to hover
				(point.selected && state !== SELECT_STATE) ||
				// series' state options is disabled
				(stateOptions[state] && stateOptions[state].enabled === false) ||
				// point marker's state options is disabled
				(state && (stateDisabled || (normalDisabled && !markerStateOptions.enabled)))

			) {
			return;
		}

		// apply hover styles to the existing point
		if (point.graphic) {
			point.graphic.attr(pointAttr[state]);
		}
		// if a graphic is not applied to each point in the normal state, create a shared
		// graphic for the hover state
		else {
			if (state) {
				if (!stateMarkerGraphic) {
					radius = markerOptions.radius;
					series.stateMarkerGraphic = stateMarkerGraphic = chart.renderer.symbol(
						series.symbol,
						- radius,
						- radius,
						2 * radius,
						2 * radius
					)
					.attr(pointAttr[state])
					.add(series.group);
				}

				stateMarkerGraphic.translate(
					point.plotX,
					point.plotY
				);
			}

			if (stateMarkerGraphic) {
				stateMarkerGraphic[state ? 'show' : 'hide']();
			}
		}

		point.state = state;
	}
};

/**
 * @classDescription The base function which all other series types inherit from. The data in the series is stored
 * in various arrays.
 *
 * - First, series.options.data contains all the original config options for
 * each point whether added by options or methods like series.addPoint.
 * - Next, series.data contains those values converted to points, but in case the series data length
 * exceeds the cropThreshold, or if the data is grouped, series.data doesn't contain all the points. It
 * only contains the points that have been created on demand.
 * - Then there's series.points that contains all currently visible point objects. In case of cropping,
 * the cropped-away points are not part of this array. The series.points array starts at series.cropStart
 * compared to series.data and series.options.data. If however the series data is grouped, these can't
 * be correlated one to one.
 * - series.xData and series.processedXData contain clean x values, equivalent to series.data and series.points.
 * - series.yData and series.processedYData contain clean x values, equivalent to series.data and series.points.
 *
 * @param {Object} chart
 * @param {Object} options
 */
var Series = function() {};

Series.prototype = {

	isCartesian: true,
	type: 'line',
	pointClass: Point,
	pointAttrToOptions: { // mapping between SVG attributes and the corresponding options
		stroke: 'lineColor',
		'stroke-width': 'lineWidth',
		fill: 'fillColor',
		r: 'radius'
	},
	init: function(chart, options) {
		var series = this,
			eventType,
			events,
			//pointEvent,
			index = chart.series.length;

		series.chart = chart;
		options = series.setOptions(options); // merge with plotOptions

		// set some variables
		extend(series, {
			index: index,
			options: options,
			name: options.name || 'Series '+ (index + 1),
			state: NORMAL_STATE,
			pointAttr: {},
			visible: options.visible !== false, // true by default
			selected: options.selected === true // false by default
		});

		// register event listeners
		events = options.events;
		for (eventType in events) {
			addEvent(series, eventType, events[eventType]);
		}
		if (
			(events && events.click) ||
			(options.point && options.point.events && options.point.events.click) ||
			options.allowPointSelect
		) {
			chart.runTrackerClick = true;
		}

		series.getColor();
		series.getSymbol();


		// set the data
		series.setData(options.data, false);

	},


	/**
	 * Return an auto incremented x value based on the pointStart and pointInterval options.
	 * This is only used if an x value is not given for the point that calls autoIncrement.
	 */
	autoIncrement: function() {
		var series = this,
			options = series.options,
			xIncrement = series.xIncrement;

		xIncrement = pick(xIncrement, options.pointStart, 0);

		series.pointInterval = pick(series.pointInterval, options.pointInterval, 1);

		series.xIncrement = xIncrement + series.pointInterval;
		return xIncrement;
	},

	/**
	 * Divide the series data into segments divided by null values.
	 */
	getSegments: function() {
		var lastNull = -1,
			segments = [],
			points = this.points;

		var start = + new Date();

		// create the segments
		each(points, function(point, i) {
			if (point.y === null) {
				if (i > lastNull + 1) {
					segments.push(points.slice(lastNull + 1, i));
				}
				lastNull = i;
			} else if (i === points.length - 1) { // last value
				segments.push(points.slice(lastNull + 1, i + 1));
			}
		});
		this.segments = segments;


	},
	/**
	 * Set the series options by merging from the options tree
	 * @param {Object} itemOptions
	 */
	setOptions: function(itemOptions) {
		var plotOptions = this.chart.options.plotOptions,
			data = itemOptions.data,
			options;

		itemOptions.data = null; // remove from merge to prevent looping over the data set

		options = merge(
			plotOptions[this.type],
			plotOptions.series,
			itemOptions
		);
		options.data = data;

		return options;

	},
	/**
	 * Get the series' color
	 */
	getColor: function(){
		var defaultColors = this.chart.options.colors,
			counters = this.chart.counters;
		this.color = this.options.color || defaultColors[counters.color++] || '#0000ff';
		counters.wrapColor(defaultColors.length);
	},
	/**
	 * Get the series' symbol
	 */
	getSymbol: function(){
		var defaultSymbols = this.chart.options.symbols,
			counters = this.chart.counters;
		this.symbol = this.options.marker.symbol || defaultSymbols[counters.symbol++];
		counters.wrapSymbol(defaultSymbols.length);
	},

	/**
	 * Add a point dynamically after chart load time
	 * @param {Object} options Point options as given in series.data
	 * @param {Boolean} redraw Whether to redraw the chart or wait for an explicit call
	 * @param {Boolean} shift If shift is true, a point is shifted off the start
	 *    of the series as one is appended to the end.
	 * @param {Boolean|Object} animation Whether to apply animation, and optionally animation
	 *    configuration
	 */
	addPoint: function(options, redraw, shift, animation) {
		var series = this,
			data = series.data,
			graph = series.graph,
			area = series.area,
			chart = series.chart,
			xData = series.xData,
			yData = series.yData,
			currentShift = graph.shift || 0,
			dataOptions = series.options.data,
			point;
			//point = (new series.pointClass()).init(series, options);

		setAnimation(animation, chart);

		if (graph && shift) { // make graph animate sideways
			graph.shift = currentShift + 1;
		}
		if (area) {
			area.shift = currentShift + 1;
			area.isArea = true;
		}
		redraw = pick(redraw, true);


		// Get options and push the point to xData, yData and series.options. In series.generatePoints
		// the Point instance will be created on demand and pushed to the series.data array.
		point = { series: series };
		series.pointClass.prototype.applyOptions.apply(point, [options]);
		xData.push(point.x);
		yData.push(point.y);
		dataOptions.push(options);


		// Shift the first point off the parallel arrays
		// todo: consider series.removePoint(i) method
		if (shift) {
			if (data[0]) {
				data[0].remove(false);
			} else {
				data.shift();
				xData.shift();
				yData.shift();
				dataOptions.shift();
			}
		}
		series.getAttribs();

		// redraw
		series.isDirty = true;
		series.isDirtyData = true;
		if (redraw) {
			chart.redraw();
		}
	},

	/**
	 * Replace the series data with a new set of data
	 * @param {Object} data
	 * @param {Object} redraw
	 */
	setData: function(data, redraw) {
		var series = this,
			oldData = series.points,
			options = series.options,
			initialColor = series.initialColor,
			chart = series.chart,
			i;

		series.xIncrement = null; // reset for new data
		if (defined(initialColor)) { // reset colors for pie
			chart.counters.color = initialColor;
		}

		// parallel arrays
		var xData = [],
			yData = [],
			dataLength = data.length,
			turboThreshold = options.turboThreshold || 1000,
			pt;

		// In turbo mode, only one- or twodimensional arrays of numbers are allowed. The
		// first value is tested, and we assume that all the rest are defined the same
		// way. Although the 'for' loops are similar, they are repeated inside each
		// if-else conditional for max performance.
		if (dataLength > turboThreshold) {
			if (isNumber(data[0])) { // assume all points are numbers
				var x = pick(options.pointStart, 0),
					pointInterval = pick(options.pointInterval, 1);

				for (i = 0; i < dataLength; i++) {
					xData[i] = x;
					yData[i] = data[i];
					x += pointInterval;
				}
				series.xIncrement = x;
			} else if (data[0].constructor === Array) { // assume all points are arrays
				if (series.valueCount === 4) { // [x, o, h, l, c]
					for (i = 0; i < dataLength; i++) {
						pt = data[i];
						xData[i] = pt[0];
						yData[i] = pt.slice(1, 5);
					}
				} else { // [x, y]
					for (i = 0; i < dataLength; i++) {
						pt = data[i];
						xData[i] = pt[0];
						yData[i] = pt[1];
					}
				}
			}
		} else {
			for (i = 0; i < dataLength; i++) {
				pt = { series: series };
				series.pointClass.prototype.applyOptions.apply(pt, [data[i]]);
				xData[i] = pt.x;
				yData[i] = pt.y;
			}
		}

		series.data = null;
		series.options.data = data;
		series.xData = xData;
		series.yData = yData;


		// destroy old points
		i = (oldData && oldData.length) || 0;
		while (i--) {
			oldData[i].destroy();
		}

		// redraw
		series.isDirty = series.isDirtyData = chart.isDirtyBox = true;
		if (pick(redraw, true)) {
			chart.redraw(false);
		}
	},

	/**
	 * Remove a series and optionally redraw the chart
	 *
	 * @param {Boolean} redraw Whether to redraw the chart or wait for an explicit call
	 * @param {Boolean|Object} animation Whether to apply animation, and optionally animation
	 *    configuration
	 */

	remove: function(redraw, animation) {
		var series = this,
			chart = series.chart;
		redraw = pick(redraw, true);

		if (!series.isRemoving) {  /* prevent triggering native event in jQuery
				(calling the remove function from the remove event) */
			series.isRemoving = true;

			// fire the event with a default handler of removing the point
			fireEvent(series, 'remove', null, function() {


				// destroy elements
				series.destroy();


				// redraw
				chart.isDirtyLegend = chart.isDirtyBox = true;
				if (redraw) {
					chart.redraw(animation);
				}
			});

		}
		series.isRemoving = false;
	},

	/**
	 * Process the data by cropping away unused data points if the series is longer
	 * than the crop threshold. This saves computing time for lage series.
	 */
	processData: function() {
		var series = this,
			processedXData = series.xData, // copied during slice operation below
			processedYData = series.yData,
			dataLength = processedXData.length,
			cropStart = 0,
			i, // loop variable
			cropThreshold = series.options.cropThreshold; // todo: consider combining it with turboThreshold


		// optionally filter out points outside the plot area
		if (!cropThreshold || dataLength > cropThreshold) {
			var extremes = series.xAxis.getExtremes(),
				min = extremes.min,
				max = extremes.max,
				cropEnd = dataLength - 1,
				point;

			// only crop if it's actually spilling out
			if (processedXData[0] < min || processedXData[cropEnd] > max) {

				// iterate up to find slice start
				for (i = 0; i < dataLength; i++) {
					if (processedXData[i] >= min) {
						cropStart = mathMax(0, i - 1);
						break;
					}
				}
				// proceed to find slice end
				for (i; i < dataLength; i++) {
					if (processedXData[i] > max) {
						cropEnd = i + 1;
						break;
					}
				}
				processedXData = processedXData.slice(cropStart, cropEnd);
				processedYData = processedYData.slice(cropStart, cropEnd);
			}
		}

		series.cropStart = cropStart;
		series.processedXData = processedXData;
		series.processedYData = processedYData;
	},

	/**
	 * Generate the data point after the data has been processed by cropping away
	 * unused points and optionally grouped in Highcharts Stock.
	 */
	generatePoints: function() {
		var series = this,
			options = series.options,
			dataOptions = options.data,
			hasProcessedData = series.prosessedXData !== series.xData,
			data = series.data,
			dataLength,
			processedXData = series.processedXData,
			processedYData = series.processedYData,
			pointClass = series.pointClass,
			processedDataLength = processedXData.length,
			cropStart = series.cropStart || 0,
			cursor,
			hasGroupedData = series.hasGroupedData,
			point,
			points = [],
			i;

		if (!data && !hasGroupedData) {
			var arr = [];
			arr.length = dataOptions.length;
			data = series.data = arr;
		}

		for (i = 0; i < processedDataLength; i++) {
			cursor = cropStart + i;
			if (!hasGroupedData) {
				if (data[cursor]) {
					point = data[cursor];
				} else {
					data[cursor] = point = (new pointClass()).init(series, dataOptions[cursor], processedXData[i]);
				}
				points[i] = point;
			} else {
				// splat the y data in case of ohlc data array
				points[i] = (new pointClass()).init(series, [processedXData[i]].concat(splat(processedYData[i])));
			}
		}

		// hide cropped-away points - this only runs when the number of points is above cropThreshold
		if (data && processedDataLength !== (dataLength = data.length)) {
			for (i = 0; i < dataLength; i++) {
				if (i === cropStart && !hasGroupedData) { // when has grouped data, clear all points
					i += processedDataLength;
				}
				if (data[i]) {
					data[i].destroyElements();
				}
			}
		}

		series.data = data;
		series.points = points;
	},

	/**
	 * Translate data points from raw data values to chart specific positioning data
	 * needed later in drawPoints, drawGraph and drawTracker.
	 */
	translate: function() {
		if (!this.processedXData) { // hidden series
			this.processData();
		}
		this.generatePoints();
		var series = this,
			chart = series.chart,
			options = series.options,
			stacking = options.stacking,
			xAxis = series.xAxis,
			categories = xAxis.categories,
			yAxis = series.yAxis,
			points = series.points,
			//data = series.data,
			//dataLength = data.length,
			//point,
			//xData = series.processedXData || series.xData,
			//yData = series.processedYData || series.yData,
			dataLength = points.length,
			//closestPoints,
			//smallestInterval,
			leastDistance = xAxis.leastDistance,
			interval,
			i,
			cropI = -1;


		for (i = 0; i < dataLength; i++) {
			var point = points[i],
				xValue = point.x,
				yValue = point.y,
				yBottom = point.low,
				stack = yAxis.stacks[(yValue < 0 ? '-' : '') + series.stackKey],
				pointStack,
				distance,
				pointStackTotal;
			// get the plotX translation
			point.plotX = series.xAxis.translate(xValue);

			// calculate the bottom y value for stacked series
			if (stacking && series.visible && stack && stack[xValue]) {
				pointStack = stack[xValue];
				pointStackTotal = pointStack.total;
				pointStack.cum = yBottom = pointStack.cum - yValue; // start from top
				yValue = yBottom + yValue;

				if (stacking === 'percent') {
					yBottom = pointStackTotal ? yBottom * 100 / pointStackTotal : 0;
					yValue = pointStackTotal ? yValue * 100 / pointStackTotal : 0;
				}

				point.percentage = pointStackTotal ? point.y * 100 / pointStackTotal : 0;
				point.stackTotal = pointStackTotal;
			}

			if (defined(yBottom)) {
				point.yBottom = yAxis.translate(yBottom, 0, 1, 0, 1);
			}

			// set the y value
			if (yValue !== null) {
				point.plotY = yAxis.translate(yValue, 0, 1, 0, 1);
			}

			// set client related positions for mouse tracking
			point.clientX = chart.inverted ?
				chart.plotHeight - point.plotX :
				point.plotX; // for mouse tracking

			// some API data
			point.category = categories && categories[point.x] !== UNDEFINED ?
				categories[point.x] : point.x;

			// get the smallest distance between points for columns
			if (series.getDistance && i) {
				distance = mathAbs(point.plotX - points[i - 1].plotX);
				leastDistance = leastDistance === UNDEFINED ? distance : mathMin(distance, leastDistance);
			}

		}

		xAxis.leastDistance = leastDistance;

		// now that we have the cropped data, build the segments
		series.getSegments();
	},
	/**
	 * Memoize tooltip texts and positions
	 */
	setTooltipPoints: function (renew) {
		var series = this,
			chart = series.chart,
			inverted = chart.inverted,
			points = [],
			pointsLength,
			plotSize = mathRound((inverted ? chart.plotTop : chart.plotLeft) + chart.plotSizeX),
			low,
			high,
			xAxis = series.xAxis,
			point,
			i,
			tooltipPoints = []; // a lookup array for each pixel in the x dimension

		// renew
		if (renew) {
			series.tooltipPoints = null;
		}

		// concat segments to overcome null values
		each(series.segments || series.points, function(segment){
			points = points.concat(segment);
		});

		// loop the concatenated points and apply each point to all the closest
		// pixel positions
		if (xAxis && xAxis.reversed) {
			points = points.reverse();//reverseArray(points);
		}

		//each(points, function(point, i) {
		pointsLength = points.length;
		for (i = 0; i < pointsLength; i++) {
			point = points[i];
			low = points[i - 1] ? points[i - 1]._high + 1 : 0;
			high = point._high = points[i + 1] ? (
				mathFloor((point.plotX + (points[i + 1] ?
					points[i + 1].plotX : plotSize)) / 2)) :
					plotSize;

			while (low <= high) {
				tooltipPoints[inverted ? plotSize - low++ : low++] = point;
			}
		}
		series.tooltipPoints = tooltipPoints;
	},




	/**
	 * Series mouse over handler
	 */
	onMouseOver: function() {
		var series = this,
			chart = series.chart,
			hoverSeries = chart.hoverSeries;

		if (!hasTouch && chart.mouseIsDown) {
			return;
		}

		// set normal state to previous series
		if (hoverSeries && hoverSeries !== series) {
			hoverSeries.onMouseOut();
		}

		// trigger the event, but to save processing time,
		// only if defined
		if (series.options.events.mouseOver) {
			fireEvent(series, 'mouseOver');
		}

		// hover this
		series.setState(HOVER_STATE);
		chart.hoverSeries = series;
	},

	/**
	 * Series mouse out handler
	 */
	onMouseOut: function() {
		// trigger the event only if listeners exist
		var series = this,
			options = series.options,
			chart = series.chart,
			tooltip = chart.tooltip,
			hoverPoint = chart.hoverPoint;

		// trigger mouse out on the point, which must be in this series
		if (hoverPoint) {
			hoverPoint.onMouseOut();
		}

		// fire the mouse out event
		if (series && options.events.mouseOut) {
			fireEvent(series, 'mouseOut');
		}


		// hide the tooltip
		if (tooltip && !options.stickyTracking) {
			tooltip.hide();
		}

		// set normal state
		series.setState();
		chart.hoverSeries = null;
	},

	/**
	 * Animate in the series
	 */
	animate: function(init) {
		var series = this,
			chart = series.chart,
			clipRect = series.clipRect,
			animation = series.options.animation;

		if (animation && !isObject(animation)) {
			animation = {};
		}

		if (init) { // initialize the animation
			if (!clipRect.isAnimating) { // apply it only for one of the series
				clipRect.attr( 'width', 0 );
				clipRect.isAnimating = true;
			}

		} else { // run the animation
			clipRect.animate({
				width: chart.plotSizeX
			}, animation);

			// delete this function to allow it only once
			this.animate = null;
		}
	},


	/**
	 * Draw the markers
	 */
	drawPoints: function(){
		var series = this,
			pointAttr,
			points = series.points,
			chart = series.chart,
			plotX,
			plotY,
			i,
			point,
			radius,
			graphic;

		if (series.options.marker.enabled) {
			i = points.length;
			while (i--) {
				point = points[i];
				plotX = point.plotX;
				plotY = point.plotY;
				graphic = point.graphic;

				// only draw the point if y is defined
				if (plotY !== UNDEFINED && !isNaN(plotY)) {

					// shortcuts
					pointAttr = point.pointAttr[point.selected ? SELECT_STATE : NORMAL_STATE];
					radius = pointAttr.r;

					if (graphic) { // update
						graphic.animate({
							x: plotX - radius,
							y: plotY - radius,
							width: 2 * radius,
							height: 2 * radius
						});
					} else {
						point.graphic = chart.renderer.symbol(
							pick(point.marker && point.marker.symbol, series.symbol),
							plotX - radius,
							plotY - radius,
							2 * radius,
							2 * radius
						)
						.attr(pointAttr)
						.add(series.group);
					}
				}
			}
		}

	},

	/**
	 * Convert state properties from API naming conventions to SVG attributes
	 *
	 * @param {Object} options API options object
	 * @param {Object} base1 SVG attribute object to inherit from
	 * @param {Object} base2 Second level SVG attribute object to inherit from
	 */
	convertAttribs: function(options, base1, base2, base3) {
		var conversion = this.pointAttrToOptions,
			attr,
			option,
			obj = {};

		options = options || {};
		base1 = base1 || {};
		base2 = base2 || {};
		base3 = base3 || {};

		for (attr in conversion) {
			option = conversion[attr];
			obj[attr] = pick(options[option], base1[attr], base2[attr], base3[attr]);
		}
		return obj;
	},

	/**
	 * Get the state attributes. Each series type has its own set of attributes
	 * that are allowed to change on a point's state change. Series wide attributes are stored for
	 * all series, and additionally point specific attributes are stored for all
	 * points with individual marker options. If such options are not defined for the point,
	 * a reference to the series wide attributes is stored in point.pointAttr.
	 */
	getAttribs: function() {
		var series = this,
			normalOptions = defaultPlotOptions[series.type].marker ? series.options.marker : series.options,
			stateOptions = normalOptions.states,
			stateOptionsHover = stateOptions[HOVER_STATE],
			pointStateOptionsHover,
			seriesColor = series.color,
			normalDefaults = {
				stroke: seriesColor,
				fill: seriesColor
			},
			points = series.points,
			i,
			point,
			seriesPointAttr = [],
			pointAttr,
			pointAttrToOptions = series.pointAttrToOptions,
			hasPointSpecificOptions,
			key;

		// series type specific modifications
		if (series.options.marker) { // line, spline, area, areaspline, scatter

			// if no hover radius is given, default to normal radius + 2
			stateOptionsHover.radius = stateOptionsHover.radius || normalOptions.radius + 2;
			stateOptionsHover.lineWidth = stateOptionsHover.lineWidth || normalOptions.lineWidth + 1;

		} else { // column, bar, pie

			// if no hover color is given, brighten the normal color
			stateOptionsHover.color = stateOptionsHover.color ||
				Color(stateOptionsHover.color || seriesColor)
					.brighten(stateOptionsHover.brightness).get();
		}

		// general point attributes for the series normal state
		seriesPointAttr[NORMAL_STATE] = series.convertAttribs(normalOptions, normalDefaults);

		// HOVER_STATE and SELECT_STATE states inherit from normal state except the default radius
		each([HOVER_STATE, SELECT_STATE], function(state) {
			seriesPointAttr[state] =
					series.convertAttribs(stateOptions[state], seriesPointAttr[NORMAL_STATE]);
		});

		// set it
		series.pointAttr = seriesPointAttr;


		// Generate the point-specific attribute collections if specific point
		// options are given. If not, create a referance to the series wide point
		// attributes
		i = points.length;
		while (i--) {
			point = points[i];
			normalOptions = (point.options && point.options.marker) || point.options;
			if (normalOptions && normalOptions.enabled === false) {
				normalOptions.radius = 0;
			}
			hasPointSpecificOptions = false;

			// check if the point has specific visual options
			if (point.options) {
				for (key in pointAttrToOptions) {
					if (defined(normalOptions[pointAttrToOptions[key]])) {
						hasPointSpecificOptions = true;
					}
				}
			}



			// a specific marker config object is defined for the individual point:
			// create it's own attribute collection
			if (hasPointSpecificOptions) {

				pointAttr = [];
				stateOptions = normalOptions.states || {}; // reassign for individual point
				pointStateOptionsHover = stateOptions[HOVER_STATE] = stateOptions[HOVER_STATE] || {};

				// if no hover color is given, brighten the normal color
				if (!series.options.marker) { // column, bar, point
					pointStateOptionsHover.color =
						Color(pointStateOptionsHover.color || point.options.color)
							.brighten(pointStateOptionsHover.brightness ||
								stateOptionsHover.brightness).get();

				}

				// normal point state inherits series wide normal state
				pointAttr[NORMAL_STATE] = series.convertAttribs(normalOptions, seriesPointAttr[NORMAL_STATE]);

				// inherit from point normal and series hover
				pointAttr[HOVER_STATE] = series.convertAttribs(
					stateOptions[HOVER_STATE],
					seriesPointAttr[HOVER_STATE],
					pointAttr[NORMAL_STATE]
				);
				// inherit from point normal and series hover
				pointAttr[SELECT_STATE] = series.convertAttribs(
					stateOptions[SELECT_STATE],
					seriesPointAttr[SELECT_STATE],
					pointAttr[NORMAL_STATE]
				);



			// no marker config object is created: copy a reference to the series-wide
			// attribute collection
			} else {
				pointAttr = seriesPointAttr;
			}

			point.pointAttr = pointAttr;

		}

	},


	/**
	 * Clear DOM objects and free up memory
	 */
	destroy: function() {
		var series = this,
			chart = series.chart,
			//chartSeries = series.chart.series,
			clipRect = series.clipRect,
			issue134 = /\/5[0-9\.]+ (Safari|Mobile)\//.test(userAgent), // todo: update when Safari bug is fixed
			destroy,
			i,
			data = series.data || [],
			point,
			prop;
<<<<<<< HEAD

=======
		
		// add event hook
		fireEvent(series, 'destroy');
		
>>>>>>> 677e3a02
		// remove all events
		removeEvent(series);

		// remove legend items
		if (series.legendItem) {
			series.chart.legend.destroyItem(series);
		}

		// destroy all points with their elements
		i = data.length;
		while(i--) {
			point = data[i];
			if (point && point.destroy) {
				point.destroy();
			}
		}
		series.points = null;

		// destroy all SVGElements associated to the series
		each(['area', 'graph', 'dataLabelsGroup', 'group', 'tracker'], function(prop) {
			if (series[prop]) {

				// issue 134 workaround
				destroy = issue134 && prop === 'group' ?
					'hide' :
					'destroy';

				series[prop][destroy]();
			}
		});

		// remove from hoverSeries
		if (chart.hoverSeries === series) {
			chart.hoverSeries = null;
		}
		erase(chart.series, series);

		// clear all members
		for (prop in series) {
			delete series[prop];
		}
	},

	/**
	 * Draw the data labels
	 */
	drawDataLabels: function() {
		if (this.options.dataLabels.enabled) {
			var series = this,
				x,
				y,
				points = series.points,
				options = series.options.dataLabels,
				str,
				dataLabelsGroup = series.dataLabelsGroup,
				chart = series.chart,
				inverted = chart.inverted,
				seriesType = series.type,
				color,
				stacking = series.options.stacking,
				isBarLike = seriesType === 'column' || seriesType === 'bar',
				vAlignIsNull = options.verticalAlign === null,
				yIsNull = options.y === null;

			if (isBarLike) {
				if (stacking) {
					// In stacked series the default label placement is inside the bars
					if (vAlignIsNull) {
						options = merge(options, {verticalAlign: 'middle'});
					}

					// If no y delta is specified, try to create a good default
					if (yIsNull) {
						options = merge(options, {y: {top: 14, middle: 4, bottom: -6}[options.verticalAlign]});
					}
				} else {
					// In non stacked series the default label placement is on top of the bars
					if (vAlignIsNull) {
						options = merge(options, {verticalAlign: 'top'});
					}
<<<<<<< HEAD

					// If no y delta is specified, set the default
					if (yIsNull) {
						options = merge(options, {y: -6});
					}
=======
>>>>>>> 677e3a02
				}
			}


			// create a separate group for the data labels to avoid rotation
			if (!dataLabelsGroup) {
				dataLabelsGroup = series.dataLabelsGroup =
					chart.renderer.g('data-labels')
						.attr({
							visibility: series.visible ? VISIBLE : HIDDEN,
							zIndex: 6
						})
						.translate(chart.plotLeft, chart.plotTop)
						.add();
			}

			// determine the color
			color = options.color;
			if (color === 'auto') { // 1.0 backwards compatibility
				color = null;
			}
			options.style.color = pick(color, series.color);

			// make the labels for each point
			each(points, function(point, i){
				var barX = point.barX,
					plotX = (barX && barX + point.barW / 2) || point.plotX || -999,
					plotY = pick(point.plotY, -999),
					dataLabel = point.dataLabel,
					align = options.align,
					individualYDelta = yIsNull ? (point.y > 0 ? -6 : 12) : options.y;

				// get the string
				str = options.formatter.call(point.getLabelConfig());
				x = (inverted ? chart.plotWidth - plotY : plotX) + options.x;
				y = (inverted ? chart.plotHeight - plotX : plotY) + individualYDelta;
<<<<<<< HEAD

=======
				
>>>>>>> 677e3a02
				// in columns, align the string to the column
				if (seriesType === 'column') {
					x += { left: -1, right: 1 }[align] * point.barW / 2 || 0;
				}
<<<<<<< HEAD

=======
				
				if (inverted && point.y < 0) {
					align = 'right';
					x -= 10;
				}
>>>>>>> 677e3a02

				// update existing label
				if (dataLabel) {
					// vertically centered
					if (inverted && !options.y) {
						y = y + pInt(dataLabel.styles.lineHeight) * 0.9 - dataLabel.getBBox().height / 2;
					}
					dataLabel
						.attr({
							text: str
						}).animate({
							x: x,
							y: y
						});
				// create new label
				} else if (defined(str)) {
					dataLabel = point.dataLabel = chart.renderer.text(
						str,
						x,
						y
					)
					.attr({
						align: align,
						rotation: options.rotation,
						zIndex: 1
					})
					.css(options.style)
					.add(dataLabelsGroup);
					// vertically centered
					if (inverted && !options.y) {
						dataLabel.attr({
							y: y + pInt(dataLabel.styles.lineHeight) * 0.9 - dataLabel.getBBox().height / 2
						});
					}
				}

				if (isBarLike && series.options.stacking) {
					var barY = point.barY,
						barW = point.barW,
						barH = point.barH;

					dataLabel.align(options, null,
						{
							x: inverted ? chart.plotWidth - barY - barH : barX,
							y: inverted ? chart.plotHeight - barX - barW : barY,
							width: inverted ? barH : barW,
							height: inverted ? barW : barH
						});
				}
			});
		}
	},

	/**
	 * Draw the actual graph
	 */
	drawGraph: function(state) {
		var series = this,
			options = series.options,
			chart = series.chart,
			plotLeft = chart.plotLeft,
			plotRight = plotLeft + chart.plotWidth,
			graph = series.graph,
			graphPath = [],
			fillColor,
			area = series.area,
			group = series.group,
			color = options.lineColor || series.color,
			lineWidth = options.lineWidth,
			dashStyle =  options.dashStyle,
			segmentPath,
			renderer = chart.renderer,
			translatedThreshold = series.yAxis.getThreshold(options.threshold),
			useArea = /^area/.test(series.type),
			singlePoints = [], // used in drawTracker
			areaPath = [],
			attribs;


		// divide into segments and build graph and area paths
		each(series.segments, function(segment) {
			segmentPath = [];

			// build the segment line
			each(segment, function(point, i) {

				if (series.getPointSpline) { // generate the spline as defined in the SplineSeries object
					segmentPath.push.apply(segmentPath, series.getPointSpline(segment, point, i));

				} else {

					// moveTo or lineTo
					segmentPath.push(i ? L : M);

					// step line?
					if (i && options.step) {
						var lastPoint = segment[i - 1];
						segmentPath.push(
							point.plotX,
							lastPoint.plotY
						);
					}

					// normal line to next point
					segmentPath.push(
						point.plotX,
						point.plotY
					);
				}
			});

			// add the segment to the graph, or a single point for tracking
			if (segment.length > 1) {
				graphPath = graphPath.concat(segmentPath);
			} else {
				singlePoints.push(segment[0]);
			}

			// build the area
			if (useArea) {
				var areaSegmentPath = [],
					i,
					segLength = segmentPath.length;
				for (i = 0; i < segLength; i++) {
					areaSegmentPath.push(segmentPath[i]);
				}
				if (segLength === 3) { // for animation from 1 to two points
					areaSegmentPath.push(L, segmentPath[1], segmentPath[2]);
				}
				if (options.stacking && series.type !== 'areaspline') {
					// follow stack back. Todo: implement areaspline
					for (i = segment.length - 1; i >= 0; i--) {
						areaSegmentPath.push(segment[i].plotX, segment[i].yBottom);
					}

				} else { // follow zero line back
					areaSegmentPath.push(
						L,
						segment[segment.length - 1].plotX,
						translatedThreshold,
						L,
						segment[0].plotX,
						translatedThreshold
					);
				}
				areaPath = areaPath.concat(areaSegmentPath);
			}
		});

		// used in drawTracker:
		series.graphPath = graphPath;
		series.singlePoints = singlePoints;

		// draw the area if area series or areaspline
		if (useArea) {
			fillColor = pick(
				options.fillColor,
				Color(series.color).setOpacity(options.fillOpacity || 0.75).get()
			);
			if (area) {
				area.animate({ d: areaPath });

			} else {
				// draw the area
				series.area = series.chart.renderer.path(areaPath)
					.attr({
						fill: fillColor
					}).add(group);
			}
		}

		// draw the graph
		if (graph) {
			//graph.animate({ d: graphPath.join(' ') });
			graph.animate({ d: graphPath });

		} else {
			if (lineWidth) {
				attribs = {
					'stroke': color,
					'stroke-width': lineWidth
				};
				if (dashStyle) {
					attribs.dashstyle = dashStyle;
				}

				series.graph = renderer.path(graphPath)
					.attr(attribs).add(group).shadow(options.shadow);
			}
		}
	},


	/**
	 * Render the graph and markers
	 */
	render: function() {
		var series = this,
			chart = series.chart,
			group,
			setInvert,
			options = series.options,
			doClip = options.clip !== false,
			animation = options.animation,
			doAnimation = animation && series.animate,
			duration = doAnimation ? (animation && animation.duration) || 500 : 0,
			clipRect = series.clipRect,
			renderer = chart.renderer;


		// Add plot area clipping rectangle. If this is before chart.hasRendered,
		// create one shared clipRect.

		// Todo: since creating the clip property, the clipRect is created but
		// never used when clip is false. A better way would be that the animation
		// would run, then the clipRect destroyed.
		if (!clipRect) {
			clipRect = series.clipRect = !chart.hasRendered && chart.clipRect ?
				chart.clipRect :
				renderer.clipRect(0, 0, chart.plotSizeX, chart.plotSizeY);
			if (!chart.clipRect) {
				chart.clipRect = clipRect;
			}
		}


		// the group
		if (!series.group) {
			group = series.group = renderer.g('series');

			if (chart.inverted) {
				setInvert = function() {
					group.attr({
						width: chart.plotWidth,
						height: chart.plotHeight
					}).invert();
				};

				setInvert(); // do it now
				addEvent(chart, 'resize', setInvert); // do it on resize
<<<<<<< HEAD
			}

			if (doClip) {
				group.clip(series.clipRect);
			}
			group.attr({
=======
				addEvent(series, 'destroy', function() {
					removeEvent(chart, 'resize', setInvert);
				});
			} 
			group.clip(series.clipRect)
				.attr({ 
>>>>>>> 677e3a02
					visibility: series.visible ? VISIBLE : HIDDEN,
					zIndex: options.zIndex
				})
				.translate(series.xAxis.left, series.yAxis.top)
				.add(chart.seriesGroup);
		}

		series.drawDataLabels();

		// initiate the animation
		if (doAnimation) {
			series.animate(true);
		}

		// cache attributes for shapes
		series.getAttribs();

		// draw the graph if any
		if (series.drawGraph) {
			series.drawGraph();
		}

		// draw the points
		series.drawPoints();

		// draw the mouse tracking area
		if (series.options.enableMouseTracking !== false) {
			series.drawTracker();
		}

		// run the animation
		if (doAnimation) {
			series.animate();
		}

		// finish the individual clipRect
		setTimeout(function() {
			clipRect.isAnimating = false;
			group = series.group; // can be destroyed during the timeout
			if (group && clipRect !== chart.clipRect && clipRect.renderer) {
				if (doClip) {
					group.clip((series.clipRect = chart.clipRect));
				}
				clipRect.destroy();
			}
		}, duration);

		series.isDirty = false; // means data is in accordance with what you see
		// (See #322) series.isDirty = series.isDirtyData = false; // means data is in accordance with what you see

	},

	/**
	 * Redraw the series after an update in the axes.
	 */
	redraw: function() {
		var series = this,
			chart = series.chart,
			clipRect = series.clipRect,
			group = series.group;

		// reposition on resize
		if (group) {
			if (chart.inverted) {
				group.attr({
					width: chart.plotWidth,
					height: chart.plotHeight
				});
			}

			group.animate({
				translateX: series.xAxis.left,
				translateY: series.yAxis.top
			});
		}

		series.translate();
		series.setTooltipPoints(true);

		series.render();
		if (series.isDirtyData) {
			series.isDirtyData = false;
			fireEvent(series, 'updatedData');
		}
	},

	/**
	 * Set the state of the graph
	 */
	setState: function(state) {
		var series = this,
			options = series.options,
			graph = series.graph,
			stateOptions = options.states,
			lineWidth = options.lineWidth;

		state = state || NORMAL_STATE;

		if (series.state !== state) {
			series.state = state;

			if (stateOptions[state] && stateOptions[state].enabled === false) {
				return;
			}

			if (state) {
				lineWidth = stateOptions[state].lineWidth || lineWidth + 1;
			}

			if (graph && !graph.dashstyle) { // hover is turned off for dashed lines in VML
				graph.attr({ // use attr because animate will cause any other animation on the graph to stop
					'stroke-width': lineWidth
				}, state ? 0 : 500);
			}
		}
	},

	/**
	 * Set the visibility of the graph
	 *
	 * @param vis {Boolean} True to show the series, false to hide. If UNDEFINED,
	 *        the visibility is toggled.
	 */
	setVisible: function(vis, redraw) {
		var series = this,
			chart = series.chart,
			legendItem = series.legendItem,
			seriesGroup = series.group,
			seriesTracker = series.tracker,
			dataLabelsGroup = series.dataLabelsGroup,
			showOrHide,
			i,
			points = series.points,
			point,
			ignoreHiddenSeries = chart.options.chart.ignoreHiddenSeries,
			oldVisibility = series.visible;

		// if called without an argument, toggle visibility
		series.visible = vis = vis === UNDEFINED ? !oldVisibility : vis;
		showOrHide = vis ? 'show' : 'hide';

		// show or hide series
		if (seriesGroup) { // pies don't have one
			seriesGroup[showOrHide]();
		}

		// show or hide trackers
		if (seriesTracker) {
			seriesTracker[showOrHide]();
		} else {
			i = points.length;
			while (i--) {
				point = points[i];
				if (point.tracker) {
					point.tracker[showOrHide]();
				}
			}
		}


		if (dataLabelsGroup) {
			dataLabelsGroup[showOrHide]();
		}

		if (legendItem) {
			chart.legend.colorizeItem(series, vis);
		}


		// rescale or adapt to resized chart
		series.isDirty = true;
		// in a stack, all other series are affected
		if (series.options.stacking) {
			each(chart.series, function(otherSeries) {
				if (otherSeries.options.stacking && otherSeries.visible) {
					otherSeries.isDirty = true;
				}
			});
		}

		if (ignoreHiddenSeries) {
			chart.isDirtyBox = true;
		}
		if (redraw !== false) {
			chart.redraw();
		}

		fireEvent(series, showOrHide);
	},

	/**
	 * Show the graph
	 */
	show: function() {
		this.setVisible(true);
	},

	/**
	 * Hide the graph
	 */
	hide: function() {
		this.setVisible(false);
	},


	/**
	 * Set the selected state of the graph
	 *
	 * @param selected {Boolean} True to select the series, false to unselect. If
	 *        UNDEFINED, the selection state is toggled.
	 */
	select: function(selected) {
		var series = this;
		// if called without an argument, toggle
		series.selected = selected = (selected === UNDEFINED) ? !series.selected : selected;

		if (series.checkbox) {
			series.checkbox.checked = selected;
		}

		fireEvent(series, selected ? 'select' : 'unselect');
	},


	/**
	 * Draw the tracker object that sits above all data labels and markers to
	 * track mouse events on the graph or points. For the line type charts
	 * the tracker uses the same graphPath, but with a greater stroke width
	 * for better control.
	 */
	drawTracker: function() {
		var series = this,
			options = series.options,
			trackerPath = [].concat(series.graphPath),
			trackerPathLength = trackerPath.length,
			chart = series.chart,
			snap = chart.options.tooltip.snap,
			tracker = series.tracker,
			cursor = options.cursor,
			css = cursor && { cursor: cursor },
			singlePoints = series.singlePoints,
			singlePoint,
			i;

		// Extend end points. A better way would be to use round linecaps,
		// but those are not clickable in VML.
		if (trackerPathLength) {
			i = trackerPathLength + 1;
			while (i--) {
				if (trackerPath[i] === M) { // extend left side
					trackerPath.splice(i + 1, 0, trackerPath[i + 1] - snap, trackerPath[i + 2], L);
				}
				if ((i && trackerPath[i] === M) || i === trackerPathLength) { // extend right side
					trackerPath.splice(i, 0, L, trackerPath[i - 2] + snap, trackerPath[i - 1]);
				}
			}
		}

		// handle single points
		for (i = 0; i < singlePoints.length; i++) {
			singlePoint = singlePoints[i];
			trackerPath.push(M, singlePoint.plotX - snap, singlePoint.plotY,
				L, singlePoint.plotX + snap, singlePoint.plotY);
		}

		// draw the tracker
		if (tracker) {
			tracker.attr({ d: trackerPath });

		} else { // create
			series.tracker = chart.renderer.path(trackerPath)
				.attr({
					isTracker: true,
					stroke: TRACKER_FILL,
					fill: NONE,
					'stroke-width' : options.lineWidth + 2 * snap,
					visibility: series.visible ? VISIBLE : HIDDEN,
					zIndex: 1
				})
				.on(hasTouch ? 'touchstart' : 'mouseover', function() {
					if (chart.hoverSeries !== series) {
						series.onMouseOver();
					}
				})
				.on('mouseout', function() {
					if (!options.stickyTracking) {
						series.onMouseOut();
					}
				})
				.css(css)
				.add(chart.trackerGroup);
		}

	}

}; // end Series prototype
<|MERGE_RESOLUTION|>--- conflicted
+++ resolved
@@ -23,11 +23,7 @@
 				point.options = {};
 			}
 			point.color = point.options.color = point.color || defaultColors[counters.color++];
-<<<<<<< HEAD
-
-=======
 			
->>>>>>> 677e3a02
 			// loop back to zero
 			counters.wrapColor(defaultColors.length);
 		}
@@ -1349,14 +1345,10 @@
 			data = series.data || [],
 			point,
 			prop;
-<<<<<<< HEAD
-
-=======
 		
 		// add event hook
 		fireEvent(series, 'destroy');
 		
->>>>>>> 677e3a02
 		// remove all events
 		removeEvent(series);
 
@@ -1437,14 +1429,6 @@
 					if (vAlignIsNull) {
 						options = merge(options, {verticalAlign: 'top'});
 					}
-<<<<<<< HEAD
-
-					// If no y delta is specified, set the default
-					if (yIsNull) {
-						options = merge(options, {y: -6});
-					}
-=======
->>>>>>> 677e3a02
 				}
 			}
 
@@ -1481,24 +1465,16 @@
 				str = options.formatter.call(point.getLabelConfig());
 				x = (inverted ? chart.plotWidth - plotY : plotX) + options.x;
 				y = (inverted ? chart.plotHeight - plotX : plotY) + individualYDelta;
-<<<<<<< HEAD
-
-=======
 				
->>>>>>> 677e3a02
 				// in columns, align the string to the column
 				if (seriesType === 'column') {
 					x += { left: -1, right: 1 }[align] * point.barW / 2 || 0;
 				}
-<<<<<<< HEAD
-
-=======
 				
 				if (inverted && point.y < 0) {
 					align = 'right';
 					x -= 10;
 				}
->>>>>>> 677e3a02
 
 				// update existing label
 				if (dataLabel) {
@@ -1739,21 +1715,15 @@
 
 				setInvert(); // do it now
 				addEvent(chart, 'resize', setInvert); // do it on resize
-<<<<<<< HEAD
-			}
-
-			if (doClip) {
-				group.clip(series.clipRect);
-			}
-			group.attr({
-=======
 				addEvent(series, 'destroy', function() {
 					removeEvent(chart, 'resize', setInvert);
 				});
-			} 
-			group.clip(series.clipRect)
-				.attr({ 
->>>>>>> 677e3a02
+			}
+
+			if (doClip) {
+				group.clip(series.clipRect);
+			}
+			group.attr({
 					visibility: series.visible ? VISIBLE : HIDDEN,
 					zIndex: options.zIndex
 				})
