--- conflicted
+++ resolved
@@ -1331,7 +1331,6 @@
 			}		
 		}
 		
-<<<<<<< HEAD
 		// Insert the header date format if any
 		if (isDateTime && xDateFormat) {
 			headerFormat = headerFormat.replace('{point.key}', '{point.key:' + xDateFormat + '}');
@@ -1341,12 +1340,6 @@
 			point: point,
 			series: series
 		});
-=======
-		return tooltipOptions.headerFormat
-			.replace('{point.key}', isDateTime && isNumber(key) ? dateFormat(xDateFormat, key) :  key)
-			.replace('{series.name}', series.name)
-			.replace('{series.color}', series.color);
->>>>>>> 10c9280d
 	},
 
 	/**
