--- conflicted
+++ resolved
@@ -2600,7 +2600,7 @@
                 }
                 i = i + 1;
 
-<<<<<<< HEAD
+
             // Or just push it to the end
             } else {
                 collection.push(this);
@@ -2623,111 +2623,68 @@
                 chart = series.chart,
                 axisOptions;
 
-            // repeat for xAxis and yAxis
-            (series.axisTypes || []).forEach(function (AXIS) {
-
-                // loop through the chart's axis objects
-                chart[AXIS].forEach(function (axis) {
-                    axisOptions = axis.options;
-
-                    // apply if the series xAxis or yAxis option mathches the
-                    // number of the axis, or if undefined, use the first axis
-                    if (
-                        seriesOptions[AXIS] === axisOptions.index ||
-                        (
-                            seriesOptions[AXIS] !== undefined &&
-                            seriesOptions[AXIS] === axisOptions.id
-                        ) ||
-                        (
-                            seriesOptions[AXIS] === undefined &&
-                            axisOptions.index === 0
-                        )
-                    ) {
-
-                        // register this series in the axis.series lookup
-                        series.insert(axis.series);
-
-                        // set this series.xAxis or series.yAxis reference
-                        /**
-                         * Read only. The unique xAxis object associated with
-                         * the series.
-                         *
-                         * @name Highcharts.Series#xAxis
-                         * @type {Highcharts.Axis}
-                         */
-                        /**
-                         * Read only. The unique yAxis object associated with
-                         * the series.
-                         *
-                         * @name Highcharts.Series#yAxis
-                         * @type {Highcharts.Axis}
-                         */
-                        series[AXIS] = axis;
-
-=======
-        fireEvent(this, 'bindAxes', null, function () {
-
-            // repeat for xAxis and yAxis
-            (series.axisTypes || []).forEach(function (AXIS) {
-
-                // loop through the chart's axis objects
-                chart[AXIS].forEach(function (axis) {
-                    axisOptions = axis.options;
-
-                    // apply if the series xAxis or yAxis option mathches the
-                    // number of the axis, or if undefined, use the first axis
-                    if (
-                        seriesOptions[AXIS] === axisOptions.index ||
-                        (
-                            seriesOptions[AXIS] !== undefined &&
-                            seriesOptions[AXIS] === axisOptions.id
-                        ) ||
-                        (
-                            seriesOptions[AXIS] === undefined &&
-                            axisOptions.index === 0
-                        )
-                    ) {
-
-                        // register this series in the axis.series lookup
-                        series.insert(axis.series);
-
-                        // set this series.xAxis or series.yAxis reference
-                        /**
-                         * Read only. The unique xAxis object associated with
-                         * the series.
-                         *
-                         * @name Highcharts.Series#xAxis
-                         * @type {Highcharts.Axis}
-                         */
-                        /**
-                         * Read only. The unique yAxis object associated with
-                         * the series.
-                         *
-                         * @name Highcharts.Series#yAxis
-                         * @type {Highcharts.Axis}
-                         */
-                        series[AXIS] = axis;
-
->>>>>>> 69cd8427
-                        // mark dirty for redraw
-                        axis.isDirty = true;
+            fireEvent(this, 'bindAxes', null, function () {
+
+                // repeat for xAxis and yAxis
+                (series.axisTypes || []).forEach(function (AXIS) {
+
+                    // loop through the chart's axis objects
+                    chart[AXIS].forEach(function (axis) {
+                        axisOptions = axis.options;
+
+                        // apply if the series xAxis or yAxis option mathches the
+                        // number of the axis, or if undefined, use the first axis
+                        if (
+                            seriesOptions[AXIS] === axisOptions.index ||
+                            (
+                                seriesOptions[AXIS] !== undefined &&
+                                seriesOptions[AXIS] === axisOptions.id
+                            ) ||
+                            (
+                                seriesOptions[AXIS] === undefined &&
+                                axisOptions.index === 0
+                            )
+                        ) {
+
+                            // register this series in the axis.series lookup
+                            series.insert(axis.series);
+
+                            // set this series.xAxis or series.yAxis reference
+                            /**
+                             * Read only. The unique xAxis object associated with
+                             * the series.
+                             *
+                             * @name Highcharts.Series#xAxis
+                             * @type {Highcharts.Axis}
+                             */
+                            /**
+                             * Read only. The unique yAxis object associated with
+                             * the series.
+                             *
+                             * @name Highcharts.Series#yAxis
+                             * @type {Highcharts.Axis}
+                             */
+                            series[AXIS] = axis;
+
+                            // mark dirty for redraw
+                            axis.isDirty = true;
+                        }
+                    });
+
+                    // The series needs an X and an Y axis
+                    if (!series[AXIS] && series.optionalAxis !== AXIS) {
+                        H.error(18, true, chart);
                     }
+
                 });
-<<<<<<< HEAD
-
-                // The series needs an X and an Y axis
-                if (!series[AXIS] && series.optionalAxis !== AXIS) {
-                    H.error(18, true, chart);
-                }
-
             });
         },
 
         /**
-         * For simple series types like line and column, the data values are
-         * held in arrays like xData and yData for quick lookup to find extremes
-         * and more. For multidimensional series like bubble and map, this can
-         * be extended with arrays like zData and valueData by adding to the
+         * For simple series types like line and column, the data values are held in
+         * arrays like xData and yData for quick lookup to find extremes and more.
+         * For multidimensional series like bubble and map, this can be extended
+         * with arrays like zData and valueData by adding to the
          * `series.parallelArrays` array.
          *
          * @private
@@ -2748,8 +2705,8 @@
                             point[key];
                         series[key + 'Data'][i] = val;
                     } :
-                    // Apply the method specified in i with the following
-                    // arguments as arguments
+                    // Apply the method specified in i with the following arguments
+                    // as arguments
                     function (key) {
                         Array.prototype[i].apply(
                             series[key + 'Data'],
@@ -2759,17 +2716,6 @@
 
             series.parallelArrays.forEach(fn);
         },
-=======
-
-                // The series needs an X and an Y axis
-                if (!series[AXIS] && series.optionalAxis !== AXIS) {
-                    H.error(18, true, chart);
-                }
-
-            });
-        });
-    },
->>>>>>> 69cd8427
 
         /**
          * Return an auto incremented x value based on the pointStart and
@@ -3711,7 +3657,6 @@
          *        The data to inspect. Defaults to the current data within the
          *        visible range.
          */
-<<<<<<< HEAD
         getExtremes: function (yData) {
             var xAxis = this.xAxis,
                 yAxis = this.yAxis,
@@ -3725,19 +3670,13 @@
                 xMax = xExtremes.max,
                 validValue,
                 withinRange,
-                // Handle X outside the viewed area. This does not work with
-                // non-sorted data like scatter (#7639).
+                // Handle X outside the viewed area. This does not work with non-
+                // sorted data like scatter (#7639).
                 shoulder = this.requireSorting ? 1 : 0,
                 x,
                 y,
                 i,
                 j;
-=======
-        series.points = points;
-
-        fireEvent(this, 'afterGeneratePoints');
-    },
->>>>>>> 69cd8427
 
             yData = yData || this.stackedYData || this.processedYData || [];
             yDataLength = yData.length;
@@ -3747,8 +3686,8 @@
                 x = xData[i];
                 y = yData[i];
 
-                // For points within the visible range, including the first
-                // point outside the visible range (#7061), consider y extremes.
+                // For points within the visible range, including the first point
+                // outside the visible range (#7061), consider y extremes.
                 validValue = (
                     (isNumber(y, true) || isArray(y)) &&
                     (!yAxis.positiveValuesOnly || (y.length || y > 0))
@@ -3777,19 +3716,11 @@
                     }
                 }
             }
-<<<<<<< HEAD
-=======
-        }
-
-        this.dataMin = arrayMin(activeYData);
-        this.dataMax = arrayMax(activeYData);
-
-        fireEvent(this, 'afterGetExtremes');
-    },
->>>>>>> 69cd8427
 
             this.dataMin = arrayMin(activeYData);
             this.dataMax = arrayMax(activeYData);
+
+            fireEvent(this, 'afterGetExtremes');
         },
 
         /**
@@ -5045,7 +4976,7 @@
             return group;
         },
 
-<<<<<<< HEAD
+
         /**
          * Get the translation and scale for the plot area of this series.
          *
@@ -5057,58 +4988,6 @@
             var chart = this.chart,
                 xAxis = this.xAxis,
                 yAxis = this.yAxis;
-=======
-    /**
-     * Render the graph and markers. Called internally when first rendering and
-     * later when redrawing the chart. This function can be extended in plugins,
-     * but normally shouldn't be called directly.
-     *
-     * @function Highcharts.Series#render
-     *
-     * @fires Highcharts.Series#event:afterRender
-     */
-    render: function () {
-        var series = this,
-            chart = series.chart,
-            group,
-            options = series.options,
-            // Animation doesn't work in IE8 quirks when the group div is
-            // hidden, and looks bad in other oldIE
-            animDuration = (
-                !!series.animate &&
-                chart.renderer.isSVG &&
-                animObject(options.animation).duration
-            ),
-            visibility = series.visible ? 'inherit' : 'hidden', // #2597
-            zIndex = options.zIndex,
-            hasRendered = series.hasRendered,
-            chartSeriesGroup = chart.seriesGroup,
-            inverted = chart.inverted;
-
-        fireEvent(this, 'render');
-
-        // the group
-        group = series.plotGroup(
-            'group',
-            'series',
-            visibility,
-            zIndex,
-            chartSeriesGroup
-        );
-
-        series.markerGroup = series.plotGroup(
-            'markerGroup',
-            'markers',
-            visibility,
-            zIndex,
-            chartSeriesGroup
-        );
-
-        // initiate the animation
-        if (animDuration) {
-            series.animate(true);
-        }
->>>>>>> 69cd8427
 
             // Swap axes for inverted (#2339)
             if (chart.inverted) {
@@ -5124,9 +5003,9 @@
         },
 
         /**
-         * Render the graph and markers. Called internally when first rendering
-         * and later when redrawing the chart. This function can be extended in
-         * plugins, but normally shouldn't be called directly.
+         * Render the graph and markers. Called internally when first rendering and
+         * later when redrawing the chart. This function can be extended in plugins,
+         * but normally shouldn't be called directly.
          *
          * @function Highcharts.Series#render
          *
@@ -5150,6 +5029,8 @@
                 chartSeriesGroup = chart.seriesGroup,
                 inverted = chart.inverted;
 
+            fireEvent(this, 'render');
+
             // the group
             group = series.plotGroup(
                 'group',
@@ -5172,8 +5053,7 @@
                 series.animate(true);
             }
 
-            // SVGRenderer needs to know this before drawing elements (#1089,
-            // #1795)
+            // SVGRenderer needs to know this before drawing elements (#1089, #1795)
             group.inverted = series.isCartesian ? inverted : false;
 
             // draw the graph if any
@@ -5212,10 +5092,7 @@
 
             // Initial clipping, must be defined after inverting groups for VML.
             // Applies to columns etc. (#3839).
-            if (options.clip !== false &&
-                !series.sharedClipKey &&
-                !hasRendered
-            ) {
+            if (options.clip !== false && !series.sharedClipKey && !hasRendered) {
                 group.clip(chart.clipRect);
             }
 
@@ -5225,17 +5102,15 @@
             }
 
             // Call the afterAnimate function on animation complete (but don't
-            // overwrite the animation.complete option which should be available
-            // to the user).
+            // overwrite the animation.complete option which should be available to
+            // the user).
             if (!hasRendered) {
                 series.animationTimeout = syncTimeout(function () {
                     series.afterAnimate();
                 }, animDuration);
             }
 
-            // means data is in accordance with what you see
-            series.isDirty = false;
-
+            series.isDirty = false; // means data is in accordance with what you see
             // (See #322) series.isDirty = series.isDirtyData = false; // means
             // data is in accordance with what you see
             series.hasRendered = true;
