/**
 * The Point object and prototype. Inheritable and used as base for PiePoint
 */
var Point = function () {};
Point.prototype = {

	/**
	 * Initialize the point
	 * @param {Object} series The series object containing this point
	 * @param {Object} options The data in either number, array or object format
	 */
	init: function (series, options, x) {
		var point = this,
			counters = series.chart.counters,
			defaultColors;
		point.series = series;
		point.applyOptions(options, x);
		point.pointAttr = {};

		if (series.options.colorByPoint) {
			defaultColors = series.chart.options.colors;
			if (!point.options) {
				point.options = {};
			}
			point.color = point.options.color = point.color || defaultColors[counters.color++];
			
			// loop back to zero
			counters.wrapColor(defaultColors.length);
		}

		series.chart.pointCount++;
		return point;
	},
	/**
	 * Apply the options containing the x and y data and possible some extra properties.
	 * This is called on point init or from point.update.
	 *
	 * @param {Object} options
	 */
	applyOptions: function (options, x) {
		var point = this,
			series = point.series,
			optionsType = typeof options;

		point.config = options;

		// onedimensional array input
		if (optionsType === 'number' || options === null) {
			point.y = options;
		} else if (typeof options[0] === 'number') { // two-dimentional array
			point.x = options[0];
			point.y = options[1];
		} else if (optionsType === 'object' && typeof options.length !== 'number') { // object input
			// copy options directly to point
			extend(point, options);
			point.options = options;
		} else if (typeof options[0] === 'string') { // categorized data with name in first position
			point.name = options[0];
			point.y = options[1];
		}

		/*
		 * If no x is set by now, get auto incremented value. All points must have an
		 * x value, however the y value can be null to create a gap in the series
		 */

		// todo: skip this? It is only used in applyOptions, in translate it should not be used
		if (point.x === UNDEFINED) {
			point.x = x === UNDEFINED ? series.autoIncrement() : x;
		}

	},

	/**
	 * Destroy a point to clear memory. Its reference still stays in series.data.
	 */
	destroy: function () {
		var point = this,
			series = point.series,
			prop;

		series.chart.pointCount--;

		if (point === series.chart.hoverPoint) {
			point.onMouseOut();
		}
		series.chart.hoverPoints = null; // remove reference

		// remove all events
		if (point.graphic || point.dataLabel) { // removeEvent and destroyElements are performance expensive
			removeEvent(point);
			point.destroyElements();
		}

		if (point.legendItem) { // pies have legend items
			point.series.chart.legend.destroyItem(point);
		}

		for (prop in point) {
			point[prop] = null;
		}


	},

	/**
	 * Destroy SVG elements associated with the point
	 */
	destroyElements: function () {
		var point = this,
			props = ['graphic', 'tracker', 'dataLabel', 'group', 'connector'],
			prop,
			i = 5;
		while (i--) {
			prop = props[i];
			if (point[prop]) {
				point[prop] = point[prop].destroy();
			}
		}
	},

	/**
	 * Return the configuration hash needed for the data label and tooltip formatters
	 */
	getLabelConfig: function () {
		var point = this;
		return {
			x: point.category,
			y: point.y,
			series: point.series,
			point: point,
			percentage: point.percentage,
			total: point.total || point.stackTotal
		};
	},

	/**
	 * Toggle the selection status of a point
	 * @param {Boolean} selected Whether to select or unselect the point.
	 * @param {Boolean} accumulate Whether to add to the previous selection. By default,
	 *     this happens if the control key (Cmd on Mac) was pressed during clicking.
	 */
	select: function (selected, accumulate) {
		var point = this,
			series = point.series,
			chart = series.chart;

		point.selected = selected = pick(selected, !point.selected);

		//series.isDirty = true;
		point.firePointEvent(selected ? 'select' : 'unselect');
		point.setState(selected && SELECT_STATE);

		// unselect all other points unless Ctrl or Cmd + click
		if (!accumulate) {
			each(chart.getSelectedPoints(), function (loopPoint) {
				if (loopPoint.selected && loopPoint !== point) {
					loopPoint.selected = false;
					loopPoint.setState(NORMAL_STATE);
					loopPoint.firePointEvent('unselect');
				}
			});
		}

	},

	onMouseOver: function () {
		var point = this,
			series = point.series,
			chart = series.chart,
			tooltip = chart.tooltip,
			hoverPoint = chart.hoverPoint;

		// set normal state to previous series
		if (hoverPoint && hoverPoint !== point) {
			hoverPoint.onMouseOut();
		}

		// trigger the event
		point.firePointEvent('mouseOver');

		// update the tooltip
		if (tooltip && (!tooltip.shared || series.noSharedTooltip)) {
			tooltip.refresh(point);
		}

		// hover this
		point.setState(HOVER_STATE);
		chart.hoverPoint = point;
	},

	onMouseOut: function () {
		var point = this;
		point.firePointEvent('mouseOut');

		point.setState();
		point.series.chart.hoverPoint = null;
	},

	/**
	 * Extendable method for formatting each point's tooltip line
	 *
	 * @param {Boolean} useHeader Whether a common header is used for multiple series in the tooltip
	 *
	 * @return {String} A string to be concatenated in to the common tooltip text
	 */
	tooltipFormatter: function (useHeader) {
		var point = this,
			series = point.series;

		return ['<span style="color:' + series.color + '">', (point.name || series.name), '</span>: ',
			(!useHeader ? ('<b>x = ' + (point.name || point.x) + ',</b> ') : ''),
			'<b>', (!useHeader ? 'y = ' : ''), point.y, '</b>'].join('');

	},

	/**
	 * Update the point with new options (typically x/y data) and optionally redraw the series.
	 *
	 * @param {Object} options Point options as defined in the series.data array
	 * @param {Boolean} redraw Whether to redraw the chart or wait for an explicit call
	 * @param {Boolean|Object} animation Whether to apply animation, and optionally animation
	 *    configuration
	 *
	 */
	update: function (options, redraw, animation) {
		var point = this,
			series = point.series,
			dataLabel = point.dataLabel,
			graphic = point.graphic,
			i,
			data = series.data,
			dataLength = data.length,
			chart = series.chart;

		redraw = pick(redraw, true);

		// fire the event with a default handler of doing the update
		point.firePointEvent('update', { options: options }, function () {

			point.applyOptions(options);

			// update visuals
			if (isObject(options)) {
				series.getAttribs();
				if (graphic) {
					graphic.attr(point.pointAttr[series.state]);
				}
			}

			// record changes in the parallel arrays
			for (i = 0; i < dataLength; i++) {
				if (data[i] === point) {
					series.xData[i] = point.x;
					series.yData[i] = point.y;
					series.options.data[i] = options;
					break;
				}
			}

			// redraw
			series.isDirty = true;
			series.isDirtyData = true;
			if (redraw) {
				chart.redraw(animation);
			}
		});
	},

	/**
	 * Remove a point and optionally redraw the series and if necessary the axes
	 * @param {Boolean} redraw Whether to redraw the chart or wait for an explicit call
	 * @param {Boolean|Object} animation Whether to apply animation, and optionally animation
	 *    configuration
	 */
	remove: function (redraw, animation) {
		var point = this,
			series = point.series,
			chart = series.chart,
			i,
			data = series.data,
			dataLength = data.length;

		setAnimation(animation, chart);
		redraw = pick(redraw, true);

		// fire the event with a default handler of removing the point
		point.firePointEvent('remove', null, function () {

			//erase(series.data, point);

			for (i = 0; i < dataLength; i++) {
				if (data[i] === point) {

					// splice all the parallel arrays
					data.splice(i, 1);
					series.options.data.splice(i, 1);
					series.xData.splice(i, 1);
					series.yData.splice(i, 1);
					break;
				}
			}

			point.destroy();


			// redraw
			series.isDirty = true;
			series.isDirtyData = true;
			if (redraw) {
				chart.redraw();
			}
		});


	},

	/**
	 * Fire an event on the Point object. Must not be renamed to fireEvent, as this
	 * causes a name clash in MooTools
	 * @param {String} eventType
	 * @param {Object} eventArgs Additional event arguments
	 * @param {Function} defaultFunction Default event handler
	 */
	firePointEvent: function (eventType, eventArgs, defaultFunction) {
		var point = this,
			series = this.series,
			seriesOptions = series.options;

		// load event handlers on demand to save time on mouseover/out
		if (seriesOptions.point.events[eventType] || (point.options && point.options.events && point.options.events[eventType])) {
			this.importEvents();
		}

		// add default handler if in selection mode
		if (eventType === 'click' && seriesOptions.allowPointSelect) {
			defaultFunction = function (event) {
				// Control key is for Windows, meta (= Cmd key) for Mac, Shift for Opera
				point.select(null, event.ctrlKey || event.metaKey || event.shiftKey);
			};
		}

		fireEvent(this, eventType, eventArgs, defaultFunction);
	},
	/**
	 * Import events from the series' and point's options. Only do it on
	 * demand, to save processing time on hovering.
	 */
	importEvents: function () {
		if (!this.hasImportedEvents) {
			var point = this,
				options = merge(point.series.options.point, point.options),
				events = options.events,
				eventType;

			point.events = events;

			for (eventType in events) {
				addEvent(point, eventType, events[eventType]);
			}
			this.hasImportedEvents = true;

		}
	},

	/**
	 * Set the point's state
	 * @param {String} state
	 */
	setState: function (state) {
		var point = this,
			series = point.series,
			stateOptions = series.options.states,
			markerOptions = defaultPlotOptions[series.type].marker && series.options.marker,
			normalDisabled = markerOptions && !markerOptions.enabled,
			markerStateOptions = markerOptions && markerOptions.states[state],
			stateDisabled = markerStateOptions && markerStateOptions.enabled === false,
			stateMarkerGraphic = series.stateMarkerGraphic,
			chart = series.chart,
			radius,
			pointAttr = point.pointAttr;

		state = state || NORMAL_STATE; // empty string

		if (
				// already has this state
				state === point.state ||
				// selected points don't respond to hover
				(point.selected && state !== SELECT_STATE) ||
				// series' state options is disabled
				(stateOptions[state] && stateOptions[state].enabled === false) ||
				// point marker's state options is disabled
				(state && (stateDisabled || (normalDisabled && !markerStateOptions.enabled)))

			) {
			return;
		}

		// apply hover styles to the existing point
		if (point.graphic) {
			point.graphic.attr(pointAttr[state]);
		} else {
			// if a graphic is not applied to each point in the normal state, create a shared
			// graphic for the hover state
			if (state) {
				if (!stateMarkerGraphic) {
					radius = markerOptions.radius;
					series.stateMarkerGraphic = stateMarkerGraphic = chart.renderer.symbol(
						series.symbol,
						-radius,
						-radius,
						2 * radius,
						2 * radius
					)
					.attr(pointAttr[state])
					.add(series.group);
				}

				stateMarkerGraphic.translate(
					point.plotX,
					point.plotY
				);
			}

			if (stateMarkerGraphic) {
				stateMarkerGraphic[state ? 'show' : 'hide']();
			}
		}

		point.state = state;
	}
};

/**
 * @classDescription The base function which all other series types inherit from. The data in the series is stored
 * in various arrays.
 *
 * - First, series.options.data contains all the original config options for
 * each point whether added by options or methods like series.addPoint.
 * - Next, series.data contains those values converted to points, but in case the series data length
 * exceeds the cropThreshold, or if the data is grouped, series.data doesn't contain all the points. It
 * only contains the points that have been created on demand.
 * - Then there's series.points that contains all currently visible point objects. In case of cropping,
 * the cropped-away points are not part of this array. The series.points array starts at series.cropStart
 * compared to series.data and series.options.data. If however the series data is grouped, these can't
 * be correlated one to one.
 * - series.xData and series.processedXData contain clean x values, equivalent to series.data and series.points.
 * - series.yData and series.processedYData contain clean x values, equivalent to series.data and series.points.
 *
 * @param {Object} chart
 * @param {Object} options
 */
var Series = function () {};

Series.prototype = {

	isCartesian: true,
	type: 'line',
	pointClass: Point,
	pointAttrToOptions: { // mapping between SVG attributes and the corresponding options
		stroke: 'lineColor',
		'stroke-width': 'lineWidth',
		fill: 'fillColor',
		r: 'radius'
	},
	init: function (chart, options) {
		var series = this,
			eventType,
			events,
			//pointEvent,
			index = chart.series.length;

		series.chart = chart;
		options = series.setOptions(options); // merge with plotOptions

		// set some variables
		extend(series, {
			index: index,
			options: options,
			name: options.name || 'Series ' + (index + 1),
			state: NORMAL_STATE,
			pointAttr: {},
			visible: options.visible !== false, // true by default
			selected: options.selected === true // false by default
		});

		// register event listeners
		events = options.events;
		for (eventType in events) {
			addEvent(series, eventType, events[eventType]);
		}
		if (
			(events && events.click) ||
			(options.point && options.point.events && options.point.events.click) ||
			options.allowPointSelect
		) {
			chart.runTrackerClick = true;
		}

		series.getColor();
		series.getSymbol();


		// set the data
		series.setData(options.data, false);

	},


	/**
	 * Return an auto incremented x value based on the pointStart and pointInterval options.
	 * This is only used if an x value is not given for the point that calls autoIncrement.
	 */
	autoIncrement: function () {
		var series = this,
			options = series.options,
			xIncrement = series.xIncrement;

		xIncrement = pick(xIncrement, options.pointStart, 0);

		series.pointInterval = pick(series.pointInterval, options.pointInterval, 1);

		series.xIncrement = xIncrement + series.pointInterval;
		return xIncrement;
	},

	/**
	 * Divide the series data into segments divided by null values.
	 */
	getSegments: function () {
		var lastNull = -1,
			segments = [],
			points = this.points;

		var start = +new Date();

		// create the segments
		each(points, function (point, i) {
			if (point.y === null) {
				if (i > lastNull + 1) {
					segments.push(points.slice(lastNull + 1, i));
				}
				lastNull = i;
			} else if (i === points.length - 1) { // last value
				segments.push(points.slice(lastNull + 1, i + 1));
			}
		});
		this.segments = segments;


	},
	/**
	 * Set the series options by merging from the options tree
	 * @param {Object} itemOptions
	 */
	setOptions: function (itemOptions) {
		var plotOptions = this.chart.options.plotOptions,
			data = itemOptions.data,
			options;

		itemOptions.data = null; // remove from merge to prevent looping over the data set

		options = merge(
			plotOptions[this.type],
			plotOptions.series,
			itemOptions
		);
		options.data = data;

		return options;

	},
	/**
	 * Get the series' color
	 */
	getColor: function () {
		var defaultColors = this.chart.options.colors,
			counters = this.chart.counters;
		this.color = this.options.color || defaultColors[counters.color++] || '#0000ff';
		counters.wrapColor(defaultColors.length);
	},
	/**
	 * Get the series' symbol
	 */
	getSymbol: function () {
		var defaultSymbols = this.chart.options.symbols,
			counters = this.chart.counters;
		this.symbol = this.options.marker.symbol || defaultSymbols[counters.symbol++];
		counters.wrapSymbol(defaultSymbols.length);
	},

	/**
	 * Add a point dynamically after chart load time
	 * @param {Object} options Point options as given in series.data
	 * @param {Boolean} redraw Whether to redraw the chart or wait for an explicit call
	 * @param {Boolean} shift If shift is true, a point is shifted off the start
	 *    of the series as one is appended to the end.
	 * @param {Boolean|Object} animation Whether to apply animation, and optionally animation
	 *    configuration
	 */
	addPoint: function (options, redraw, shift, animation) {
		var series = this,
			data = series.data,
			graph = series.graph,
			area = series.area,
			chart = series.chart,
			xData = series.xData,
			yData = series.yData,
			currentShift = graph.shift || 0,
			dataOptions = series.options.data,
			point;
			//point = (new series.pointClass()).init(series, options);

		setAnimation(animation, chart);

		if (graph && shift) { // make graph animate sideways
			graph.shift = currentShift + 1;
		}
		if (area) {
			area.shift = currentShift + 1;
			area.isArea = true;
		}
		redraw = pick(redraw, true);


		// Get options and push the point to xData, yData and series.options. In series.generatePoints
		// the Point instance will be created on demand and pushed to the series.data array.
		point = { series: series };
		series.pointClass.prototype.applyOptions.apply(point, [options]);
		xData.push(point.x);
		yData.push(point.y);
		dataOptions.push(options);


		// Shift the first point off the parallel arrays
		// todo: consider series.removePoint(i) method
		if (shift) {
			if (data[0]) {
				data[0].remove(false);
			} else {
				data.shift();
				xData.shift();
				yData.shift();
				dataOptions.shift();
			}
		}
		series.getAttribs();

		// redraw
		series.isDirty = true;
		series.isDirtyData = true;
		if (redraw) {
			chart.redraw();
		}
	},

	/**
	 * Replace the series data with a new set of data
	 * @param {Object} data
	 * @param {Object} redraw
	 */
	setData: function (data, redraw) {
		var series = this,
			oldData = series.points,
			options = series.options,
			initialColor = series.initialColor,
			chart = series.chart,
			i;

		series.xIncrement = null; // reset for new data
		if (defined(initialColor)) { // reset colors for pie
			chart.counters.color = initialColor;
		}

		// parallel arrays
		var xData = [],
			yData = [],
			dataLength = data.length,
			turboThreshold = options.turboThreshold || 1000,
			pt;

		// In turbo mode, only one- or twodimensional arrays of numbers are allowed. The
		// first value is tested, and we assume that all the rest are defined the same
		// way. Although the 'for' loops are similar, they are repeated inside each
		// if-else conditional for max performance.
		if (dataLength > turboThreshold) {
			if (isNumber(data[0])) { // assume all points are numbers
				var x = pick(options.pointStart, 0),
					pointInterval = pick(options.pointInterval, 1);

				for (i = 0; i < dataLength; i++) {
					xData[i] = x;
					yData[i] = data[i];
					x += pointInterval;
				}
				series.xIncrement = x;
			} else if (data[0].constructor === Array) { // assume all points are arrays
				if (series.valueCount === 4) { // [x, o, h, l, c]
					for (i = 0; i < dataLength; i++) {
						pt = data[i];
						xData[i] = pt[0];
						yData[i] = pt.slice(1, 5);
					}
				} else { // [x, y]
					for (i = 0; i < dataLength; i++) {
						pt = data[i];
						xData[i] = pt[0];
						yData[i] = pt[1];
					}
				}
			}
		} else {
			for (i = 0; i < dataLength; i++) {
				pt = { series: series };
				series.pointClass.prototype.applyOptions.apply(pt, [data[i]]);
				xData[i] = pt.x;
				yData[i] = pt.y;
			}
		}

		series.data = null;
		series.options.data = data;
		series.xData = xData;
		series.yData = yData;


		// destroy old points
		i = (oldData && oldData.length) || 0;
		while (i--) {
			oldData[i].destroy();
		}

		// redraw
		series.isDirty = series.isDirtyData = chart.isDirtyBox = true;
		if (pick(redraw, true)) {
			chart.redraw(false);
		}
	},

	/**
	 * Remove a series and optionally redraw the chart
	 *
	 * @param {Boolean} redraw Whether to redraw the chart or wait for an explicit call
	 * @param {Boolean|Object} animation Whether to apply animation, and optionally animation
	 *    configuration
	 */

	remove: function (redraw, animation) {
		var series = this,
			chart = series.chart;
		redraw = pick(redraw, true);

		if (!series.isRemoving) {  /* prevent triggering native event in jQuery
				(calling the remove function from the remove event) */
			series.isRemoving = true;

			// fire the event with a default handler of removing the point
			fireEvent(series, 'remove', null, function () {


				// destroy elements
				series.destroy();


				// redraw
				chart.isDirtyLegend = chart.isDirtyBox = true;
				if (redraw) {
					chart.redraw(animation);
				}
			});

		}
		series.isRemoving = false;
	},

	/**
	 * Process the data by cropping away unused data points if the series is longer
	 * than the crop threshold. This saves computing time for lage series.
	 */
	processData: function () {
		var series = this,
			processedXData = series.xData, // copied during slice operation below
			processedYData = series.yData,
			dataLength = processedXData.length,
			cropStart = 0,
			i, // loop variable
			cropThreshold = series.options.cropThreshold; // todo: consider combining it with turboThreshold


		// optionally filter out points outside the plot area
		if (!cropThreshold || dataLength > cropThreshold) {
			var extremes = series.xAxis.getExtremes(),
				min = extremes.min,
				max = extremes.max,
				cropEnd = dataLength - 1,
				point;

			// only crop if it's actually spilling out
			if (processedXData[0] < min || processedXData[cropEnd] > max) {

				// iterate up to find slice start
				for (i = 0; i < dataLength; i++) {
					if (processedXData[i] >= min) {
						cropStart = mathMax(0, i - 1);
						break;
					}
				}
				// proceed to find slice end
				for (i; i < dataLength; i++) {
					if (processedXData[i] > max) {
						cropEnd = i + 1;
						break;
					}
				}
				processedXData = processedXData.slice(cropStart, cropEnd);
				processedYData = processedYData.slice(cropStart, cropEnd);
			}
		}

		series.cropStart = cropStart;
		series.processedXData = processedXData;
		series.processedYData = processedYData;
	},

	/**
	 * Generate the data point after the data has been processed by cropping away
	 * unused points and optionally grouped in Highcharts Stock.
	 */
	generatePoints: function () {
		var series = this,
			options = series.options,
			dataOptions = options.data,
			hasProcessedData = series.prosessedXData !== series.xData,
			data = series.data,
			dataLength,
			processedXData = series.processedXData,
			processedYData = series.processedYData,
			pointClass = series.pointClass,
			processedDataLength = processedXData.length,
			cropStart = series.cropStart || 0,
			cursor,
			hasGroupedData = series.hasGroupedData,
			point,
			points = [],
			i;

		if (!data && !hasGroupedData) {
			var arr = [];
			arr.length = dataOptions.length;
			data = series.data = arr;
		}

		for (i = 0; i < processedDataLength; i++) {
			cursor = cropStart + i;
			if (!hasGroupedData) {
				if (data[cursor]) {
					point = data[cursor];
				} else {
					data[cursor] = point = (new pointClass()).init(series, dataOptions[cursor], processedXData[i]);
				}
				points[i] = point;
			} else {
				// splat the y data in case of ohlc data array
				points[i] = (new pointClass()).init(series, [processedXData[i]].concat(splat(processedYData[i])));
			}
		}

		// hide cropped-away points - this only runs when the number of points is above cropThreshold
		if (data && processedDataLength !== (dataLength = data.length)) {
			for (i = 0; i < dataLength; i++) {
				if (i === cropStart && !hasGroupedData) { // when has grouped data, clear all points
					i += processedDataLength;
				}
				if (data[i]) {
					data[i].destroyElements();
				}
			}
		}

		series.data = data;
		series.points = points;
	},

	/**
	 * Translate data points from raw data values to chart specific positioning data
	 * needed later in drawPoints, drawGraph and drawTracker.
	 */
	translate: function () {
		if (!this.processedXData) { // hidden series
			this.processData();
		}
		this.generatePoints();
		var series = this,
			chart = series.chart,
			options = series.options,
			stacking = options.stacking,
			xAxis = series.xAxis,
			categories = xAxis.categories,
			yAxis = series.yAxis,
			points = series.points,
			//data = series.data,
			//dataLength = data.length,
			//point,
			//xData = series.processedXData || series.xData,
			//yData = series.processedYData || series.yData,
			dataLength = points.length,
			//closestPoints,
			//smallestInterval,
			leastDistance = xAxis.leastDistance,
			interval,
			i,
			cropI = -1;


		for (i = 0; i < dataLength; i++) {
			var point = points[i],
				xValue = point.x,
				yValue = point.y,
				yBottom = point.low,
				stack = yAxis.stacks[(yValue < 0 ? '-' : '') + series.stackKey],
				pointStack,
				distance,
				pointStackTotal;
			// get the plotX translation
			point.plotX = series.xAxis.translate(xValue);

			// calculate the bottom y value for stacked series
			if (stacking && series.visible && stack && stack[xValue]) {
				pointStack = stack[xValue];
				pointStackTotal = pointStack.total;
				pointStack.cum = yBottom = pointStack.cum - yValue; // start from top
				yValue = yBottom + yValue;

				if (stacking === 'percent') {
					yBottom = pointStackTotal ? yBottom * 100 / pointStackTotal : 0;
					yValue = pointStackTotal ? yValue * 100 / pointStackTotal : 0;
				}

				point.percentage = pointStackTotal ? point.y * 100 / pointStackTotal : 0;
				point.stackTotal = pointStackTotal;
			}

			if (defined(yBottom)) {
				point.yBottom = yAxis.translate(yBottom, 0, 1, 0, 1);
			}

			// set the y value
			if (yValue !== null) {
				point.plotY = yAxis.translate(yValue, 0, 1, 0, 1);
			}

			// set client related positions for mouse tracking
			point.clientX = chart.inverted ?
				chart.plotHeight - point.plotX :
				point.plotX; // for mouse tracking

			// some API data
			point.category = categories && categories[point.x] !== UNDEFINED ?
				categories[point.x] : point.x;

			// get the smallest distance between points for columns
			if (series.getDistance && i) {
				distance = mathAbs(point.plotX - points[i - 1].plotX);
				leastDistance = leastDistance === UNDEFINED ? distance : mathMin(distance, leastDistance);
			}

		}

		xAxis.leastDistance = leastDistance;

		// now that we have the cropped data, build the segments
		series.getSegments();
	},
	/**
	 * Memoize tooltip texts and positions
	 */
	setTooltipPoints: function (renew) {
		var series = this,
			chart = series.chart,
			inverted = chart.inverted,
			points = [],
			pointsLength,
			plotSize = mathRound((inverted ? chart.plotTop : chart.plotLeft) + chart.plotSizeX),
			low,
			high,
			xAxis = series.xAxis,
			point,
			i,
			tooltipPoints = []; // a lookup array for each pixel in the x dimension

		// renew
		if (renew) {
			series.tooltipPoints = null;
		}

		// concat segments to overcome null values
		each(series.segments || series.points, function (segment) {
			points = points.concat(segment);
		});

		// loop the concatenated points and apply each point to all the closest
		// pixel positions
		if (xAxis && xAxis.reversed) {
			points = points.reverse();//reverseArray(points);
		}

		//each(points, function (point, i) {
		pointsLength = points.length;
		for (i = 0; i < pointsLength; i++) {
			point = points[i];
			low = points[i - 1] ? points[i - 1]._high + 1 : 0;
			high = point._high = points[i + 1] ? 
				(mathFloor((point.plotX + (points[i + 1] ? points[i + 1].plotX : plotSize)) / 2)) :
				plotSize;

			while (low <= high) {
				tooltipPoints[inverted ? plotSize - low++ : low++] = point;
			}
		}
		series.tooltipPoints = tooltipPoints;
	},




	/**
	 * Series mouse over handler
	 */
	onMouseOver: function () {
		var series = this,
			chart = series.chart,
			hoverSeries = chart.hoverSeries;

		if (!hasTouch && chart.mouseIsDown) {
			return;
		}

		// set normal state to previous series
		if (hoverSeries && hoverSeries !== series) {
			hoverSeries.onMouseOut();
		}

		// trigger the event, but to save processing time,
		// only if defined
		if (series.options.events.mouseOver) {
			fireEvent(series, 'mouseOver');
		}

		// hover this
		series.setState(HOVER_STATE);
		chart.hoverSeries = series;
	},

	/**
	 * Series mouse out handler
	 */
	onMouseOut: function () {
		// trigger the event only if listeners exist
		var series = this,
			options = series.options,
			chart = series.chart,
			tooltip = chart.tooltip,
			hoverPoint = chart.hoverPoint;

		// trigger mouse out on the point, which must be in this series
		if (hoverPoint) {
			hoverPoint.onMouseOut();
		}

		// fire the mouse out event
		if (series && options.events.mouseOut) {
			fireEvent(series, 'mouseOut');
		}


		// hide the tooltip
		if (tooltip && !options.stickyTracking) {
			tooltip.hide();
		}

		// set normal state
		series.setState();
		chart.hoverSeries = null;
	},

	/**
	 * Animate in the series
	 */
	animate: function (init) {
		var series = this,
			chart = series.chart,
			clipRect = series.clipRect,
			animation = series.options.animation;

		if (animation && !isObject(animation)) {
			animation = {};
		}

		if (init) { // initialize the animation
			if (!clipRect.isAnimating) { // apply it only for one of the series
				clipRect.attr('width', 0);
				clipRect.isAnimating = true;
			}

		} else { // run the animation
			clipRect.animate({
				width: chart.plotSizeX
			}, animation);

			// delete this function to allow it only once
			this.animate = null;
		}
	},


	/**
	 * Draw the markers
	 */
	drawPoints: function () {
		var series = this,
			pointAttr,
			points = series.points,
			chart = series.chart,
			plotX,
			plotY,
			i,
			point,
			radius,
			graphic;

		if (series.options.marker.enabled) {
			i = points.length;
			while (i--) {
				point = points[i];
				plotX = point.plotX;
				plotY = point.plotY;
				graphic = point.graphic;

				// only draw the point if y is defined
				if (plotY !== UNDEFINED && !isNaN(plotY)) {

					// shortcuts
					pointAttr = point.pointAttr[point.selected ? SELECT_STATE : NORMAL_STATE];
					radius = pointAttr.r;

					if (graphic) { // update
						graphic.animate({
							x: plotX - radius,
							y: plotY - radius,
							width: 2 * radius,
							height: 2 * radius
						});
					} else {
						point.graphic = chart.renderer.symbol(
							pick(point.marker && point.marker.symbol, series.symbol),
							plotX - radius,
							plotY - radius,
							2 * radius,
							2 * radius
						)
						.attr(pointAttr)
						.add(series.group);
					}
				}
			}
		}

	},

	/**
	 * Convert state properties from API naming conventions to SVG attributes
	 *
	 * @param {Object} options API options object
	 * @param {Object} base1 SVG attribute object to inherit from
	 * @param {Object} base2 Second level SVG attribute object to inherit from
	 */
	convertAttribs: function (options, base1, base2, base3) {
		var conversion = this.pointAttrToOptions,
			attr,
			option,
			obj = {};

		options = options || {};
		base1 = base1 || {};
		base2 = base2 || {};
		base3 = base3 || {};

		for (attr in conversion) {
			option = conversion[attr];
			obj[attr] = pick(options[option], base1[attr], base2[attr], base3[attr]);
		}
		return obj;
	},

	/**
	 * Get the state attributes. Each series type has its own set of attributes
	 * that are allowed to change on a point's state change. Series wide attributes are stored for
	 * all series, and additionally point specific attributes are stored for all
	 * points with individual marker options. If such options are not defined for the point,
	 * a reference to the series wide attributes is stored in point.pointAttr.
	 */
	getAttribs: function () {
		var series = this,
			normalOptions = defaultPlotOptions[series.type].marker ? series.options.marker : series.options,
			stateOptions = normalOptions.states,
			stateOptionsHover = stateOptions[HOVER_STATE],
			pointStateOptionsHover,
			seriesColor = series.color,
			normalDefaults = {
				stroke: seriesColor,
				fill: seriesColor
			},
			points = series.points,
			i,
			point,
			seriesPointAttr = [],
			pointAttr,
			pointAttrToOptions = series.pointAttrToOptions,
			hasPointSpecificOptions,
			key;

		// series type specific modifications
		if (series.options.marker) { // line, spline, area, areaspline, scatter

			// if no hover radius is given, default to normal radius + 2
			stateOptionsHover.radius = stateOptionsHover.radius || normalOptions.radius + 2;
			stateOptionsHover.lineWidth = stateOptionsHover.lineWidth || normalOptions.lineWidth + 1;

		} else { // column, bar, pie

			// if no hover color is given, brighten the normal color
			stateOptionsHover.color = stateOptionsHover.color ||
				Color(stateOptionsHover.color || seriesColor)
					.brighten(stateOptionsHover.brightness).get();
		}

		// general point attributes for the series normal state
		seriesPointAttr[NORMAL_STATE] = series.convertAttribs(normalOptions, normalDefaults);

		// HOVER_STATE and SELECT_STATE states inherit from normal state except the default radius
		each([HOVER_STATE, SELECT_STATE], function (state) {
			seriesPointAttr[state] =
					series.convertAttribs(stateOptions[state], seriesPointAttr[NORMAL_STATE]);
		});

		// set it
		series.pointAttr = seriesPointAttr;


		// Generate the point-specific attribute collections if specific point
		// options are given. If not, create a referance to the series wide point
		// attributes
		i = points.length;
		while (i--) {
			point = points[i];
			normalOptions = (point.options && point.options.marker) || point.options;
			if (normalOptions && normalOptions.enabled === false) {
				normalOptions.radius = 0;
			}
			hasPointSpecificOptions = false;

			// check if the point has specific visual options
			if (point.options) {
				for (key in pointAttrToOptions) {
					if (defined(normalOptions[pointAttrToOptions[key]])) {
						hasPointSpecificOptions = true;
					}
				}
			}



			// a specific marker config object is defined for the individual point:
			// create it's own attribute collection
			if (hasPointSpecificOptions) {

				pointAttr = [];
				stateOptions = normalOptions.states || {}; // reassign for individual point
				pointStateOptionsHover = stateOptions[HOVER_STATE] = stateOptions[HOVER_STATE] || {};

				// if no hover color is given, brighten the normal color
				if (!series.options.marker) { // column, bar, point
					pointStateOptionsHover.color =
						Color(pointStateOptionsHover.color || point.options.color)
							.brighten(pointStateOptionsHover.brightness ||
								stateOptionsHover.brightness).get();

				}

				// normal point state inherits series wide normal state
				pointAttr[NORMAL_STATE] = series.convertAttribs(normalOptions, seriesPointAttr[NORMAL_STATE]);

				// inherit from point normal and series hover
				pointAttr[HOVER_STATE] = series.convertAttribs(
					stateOptions[HOVER_STATE],
					seriesPointAttr[HOVER_STATE],
					pointAttr[NORMAL_STATE]
				);
				// inherit from point normal and series hover
				pointAttr[SELECT_STATE] = series.convertAttribs(
					stateOptions[SELECT_STATE],
					seriesPointAttr[SELECT_STATE],
					pointAttr[NORMAL_STATE]
				);



			// no marker config object is created: copy a reference to the series-wide
			// attribute collection
			} else {
				pointAttr = seriesPointAttr;
			}

			point.pointAttr = pointAttr;

		}

	},


	/**
	 * Clear DOM objects and free up memory
	 */
	destroy: function () {
		var series = this,
			chart = series.chart,
			//chartSeries = series.chart.series,
			clipRect = series.clipRect,
			issue134 = /\/5[0-9\.]+ (Safari|Mobile)\//.test(userAgent), // todo: update when Safari bug is fixed
			destroy,
			i,
			data = series.data || [],
			point,
			prop;
		
		// add event hook
		fireEvent(series, 'destroy');
		
		// remove all events
		removeEvent(series);

		// remove legend items
		if (series.legendItem) {
			series.chart.legend.destroyItem(series);
		}

		// destroy all points with their elements
		i = data.length;
		while (i--) {
			point = data[i];
			if (point && point.destroy) {
				point.destroy();
			}
		}
		series.points = null;

		// destroy all SVGElements associated to the series
		each(['area', 'graph', 'dataLabelsGroup', 'group', 'tracker'], function (prop) {
			if (series[prop]) {

				// issue 134 workaround
				destroy = issue134 && prop === 'group' ?
					'hide' :
					'destroy';

				series[prop][destroy]();
			}
		});

		// remove from hoverSeries
		if (chart.hoverSeries === series) {
			chart.hoverSeries = null;
		}
		erase(chart.series, series);

		// clear all members
		for (prop in series) {
			delete series[prop];
		}
	},

	/**
	 * Draw the data labels
	 */
	drawDataLabels: function () {
		if (this.options.dataLabels.enabled) {
			var series = this,
				x,
				y,
				points = series.points,
				options = series.options.dataLabels,
<<<<<<< HEAD
				str,
				dataLabelsGroup = series.dataLabelsGroup,
				chart = series.chart,
=======
				str, 
				dataLabelsGroup = series.dataLabelsGroup, 
				chart = series.chart,
				renderer = chart.renderer, 
>>>>>>> 6eeb8cca
				inverted = chart.inverted,
				seriesType = series.type,
				color,
				stacking = series.options.stacking,
				isBarLike = seriesType === 'column' || seriesType === 'bar',
				vAlignIsNull = options.verticalAlign === null,
				yIsNull = options.y === null;

			if (isBarLike) {
				if (stacking) {
					// In stacked series the default label placement is inside the bars
					if (vAlignIsNull) {
						options = merge(options, {verticalAlign: 'middle'});
					}

					// If no y delta is specified, try to create a good default
					if (yIsNull) {
						options = merge(options, {y: {top: 14, middle: 4, bottom: -6}[options.verticalAlign]});
					}
				} else {
					// In non stacked series the default label placement is on top of the bars
					if (vAlignIsNull) {
						options = merge(options, {verticalAlign: 'top'});
					}
				}
			}


			// create a separate group for the data labels to avoid rotation
			if (!dataLabelsGroup) {
<<<<<<< HEAD
				dataLabelsGroup = series.dataLabelsGroup =
					chart.renderer.g('data-labels')
						.attr({
=======
				dataLabelsGroup = series.dataLabelsGroup = 
					renderer.g('data-labels')
						.attr({ 
>>>>>>> 6eeb8cca
							visibility: series.visible ? VISIBLE : HIDDEN,
							zIndex: 6
						})
						.translate(chart.plotLeft, chart.plotTop)
						.add();
			}

			// determine the color
			color = options.color;
			if (color === 'auto') { // 1.0 backwards compatibility
				color = null;
			}
<<<<<<< HEAD
			options.style.color = pick(color, series.color);

=======
			options.style.color = pick(color, series.color, 'black');
		
>>>>>>> 6eeb8cca
			// make the labels for each point
			each(points, function (point, i) {
				var barX = point.barX,
					plotX = (barX && barX + point.barW / 2) || point.plotX || -999,
					plotY = pick(point.plotY, -999),
					dataLabel = point.dataLabel,
					align = options.align,
					individualYDelta = yIsNull ? (point.y > 0 ? -6 : 12) : options.y;

				// get the string
				str = options.formatter.call(point.getLabelConfig());
				x = (inverted ? chart.plotWidth - plotY : plotX) + options.x;
				y = (inverted ? chart.plotHeight - plotX : plotY) + individualYDelta;
				
				// in columns, align the string to the column
				if (seriesType === 'column') {
					x += { left: -1, right: 1 }[align] * point.barW / 2 || 0;
				}
				
				if (inverted && point.y < 0) {
					align = 'right';
					x -= 10;
				}

				// update existing label
				if (dataLabel) {
					// vertically centered
					if (inverted && !options.y) {
						y = y + pInt(dataLabel.styles.lineHeight) * 0.9 - dataLabel.getBBox().height / 2;
					}
					dataLabel
						.attr({
							text: str
						}).animate({
							x: x,
							y: y
						});
				// create new label
				} else if (defined(str)) {
<<<<<<< HEAD
					dataLabel = point.dataLabel = chart.renderer.text(
						str,
						x,
=======
					dataLabel = point.dataLabel = renderer.text(
						str, 
						x, 
>>>>>>> 6eeb8cca
						y
					)
					.attr({
						align: align,
						rotation: options.rotation,
						zIndex: 1
					})
					.css(options.style)
					.add(dataLabelsGroup);
					// vertically centered
					if (inverted && !options.y) {
						dataLabel.attr({
							y: y + pInt(dataLabel.styles.lineHeight) * 0.9 - dataLabel.getBBox().height / 2
						});
					}
				}

				if (isBarLike && series.options.stacking) {
					var barY = point.barY,
						barW = point.barW,
						barH = point.barH;

					dataLabel.align(options, null,
						{
							x: inverted ? chart.plotWidth - barY - barH : barX,
							y: inverted ? chart.plotHeight - barX - barW : barY,
							width: inverted ? barH : barW,
							height: inverted ? barW : barH
						});
				}
			});
		}
	},

	/**
	 * Draw the actual graph
	 */
	drawGraph: function (state) {
		var series = this,
			options = series.options,
			chart = series.chart,
			plotLeft = chart.plotLeft,
			plotRight = plotLeft + chart.plotWidth,
			graph = series.graph,
			graphPath = [],
			fillColor,
			area = series.area,
			group = series.group,
			color = options.lineColor || series.color,
			lineWidth = options.lineWidth,
			dashStyle =  options.dashStyle,
			segmentPath,
			renderer = chart.renderer,
			translatedThreshold = series.yAxis.getThreshold(options.threshold),
			useArea = /^area/.test(series.type),
			singlePoints = [], // used in drawTracker
			areaPath = [],
			attribs;


		// divide into segments and build graph and area paths
		each(series.segments, function (segment) {
			segmentPath = [];

			// build the segment line
			each(segment, function (point, i) {

				if (series.getPointSpline) { // generate the spline as defined in the SplineSeries object
					segmentPath.push.apply(segmentPath, series.getPointSpline(segment, point, i));

				} else {

					// moveTo or lineTo
					segmentPath.push(i ? L : M);

					// step line?
					if (i && options.step) {
						var lastPoint = segment[i - 1];
						segmentPath.push(
							point.plotX,
							lastPoint.plotY
						);
					}

					// normal line to next point
					segmentPath.push(
						point.plotX,
						point.plotY
					);
				}
			});

			// add the segment to the graph, or a single point for tracking
			if (segment.length > 1) {
				graphPath = graphPath.concat(segmentPath);
			} else {
				singlePoints.push(segment[0]);
			}

			// build the area
			if (useArea) {
				var areaSegmentPath = [],
					i,
					segLength = segmentPath.length;
				for (i = 0; i < segLength; i++) {
					areaSegmentPath.push(segmentPath[i]);
				}
				if (segLength === 3) { // for animation from 1 to two points
					areaSegmentPath.push(L, segmentPath[1], segmentPath[2]);
				}
				if (options.stacking && series.type !== 'areaspline') {
					// follow stack back. Todo: implement areaspline
					for (i = segment.length - 1; i >= 0; i--) {
						areaSegmentPath.push(segment[i].plotX, segment[i].yBottom);
					}

				} else { // follow zero line back
					areaSegmentPath.push(
						L,
						segment[segment.length - 1].plotX,
						translatedThreshold,
						L,
						segment[0].plotX,
						translatedThreshold
					);
				}
				areaPath = areaPath.concat(areaSegmentPath);
			}
		});

		// used in drawTracker:
		series.graphPath = graphPath;
		series.singlePoints = singlePoints;

		// draw the area if area series or areaspline
		if (useArea) {
			fillColor = pick(
				options.fillColor,
				Color(series.color).setOpacity(options.fillOpacity || 0.75).get()
			);
			if (area) {
				area.animate({ d: areaPath });

			} else {
				// draw the area
				series.area = series.chart.renderer.path(areaPath)
					.attr({
						fill: fillColor
					}).add(group);
			}
		}

		// draw the graph
		if (graph) {
			//graph.animate({ d: graphPath.join(' ') });
			graph.animate({ d: graphPath });

		} else {
			if (lineWidth) {
				attribs = {
					'stroke': color,
					'stroke-width': lineWidth
				};
				if (dashStyle) {
					attribs.dashstyle = dashStyle;
				}

				series.graph = renderer.path(graphPath)
					.attr(attribs).add(group).shadow(options.shadow);
			}
		}
	},


	/**
	 * Render the graph and markers
	 */
	render: function () {
		var series = this,
			chart = series.chart,
			group,
			setInvert,
			options = series.options,
			doClip = options.clip !== false,
			animation = options.animation,
			doAnimation = animation && series.animate,
			duration = doAnimation ? (animation && animation.duration) || 500 : 0,
			clipRect = series.clipRect,
			renderer = chart.renderer;


		// Add plot area clipping rectangle. If this is before chart.hasRendered,
		// create one shared clipRect.

		// Todo: since creating the clip property, the clipRect is created but
		// never used when clip is false. A better way would be that the animation
		// would run, then the clipRect destroyed.
		if (!clipRect) {
			clipRect = series.clipRect = !chart.hasRendered && chart.clipRect ?
				chart.clipRect :
				renderer.clipRect(0, 0, chart.plotSizeX, chart.plotSizeY);
			if (!chart.clipRect) {
				chart.clipRect = clipRect;
			}
		}


		// the group
		if (!series.group) {
			group = series.group = renderer.g('series');

			if (chart.inverted) {
				setInvert = function () {
					group.attr({
						width: chart.plotWidth,
						height: chart.plotHeight
					}).invert();
				};

				setInvert(); // do it now
				addEvent(chart, 'resize', setInvert); // do it on resize
				addEvent(series, 'destroy', function () {
					removeEvent(chart, 'resize', setInvert);
				});
			}

			if (doClip) {
				group.clip(series.clipRect);
			}
			group.attr({
					visibility: series.visible ? VISIBLE : HIDDEN,
					zIndex: options.zIndex
				})
				.translate(series.xAxis.left, series.yAxis.top)
				.add(chart.seriesGroup);
		}

		series.drawDataLabels();

		// initiate the animation
		if (doAnimation) {
			series.animate(true);
		}

		// cache attributes for shapes
		series.getAttribs();

		// draw the graph if any
		if (series.drawGraph) {
			series.drawGraph();
		}

		// draw the points
		series.drawPoints();

		// draw the mouse tracking area
		if (series.options.enableMouseTracking !== false) {
			series.drawTracker();
		}

		// run the animation
		if (doAnimation) {
			series.animate();
		}

		// finish the individual clipRect
		setTimeout(function () {
			clipRect.isAnimating = false;
			group = series.group; // can be destroyed during the timeout
			if (group && clipRect !== chart.clipRect && clipRect.renderer) {
				if (doClip) {
					group.clip((series.clipRect = chart.clipRect));
				}
				clipRect.destroy();
			}
		}, duration);

		series.isDirty = false; // means data is in accordance with what you see
		// (See #322) series.isDirty = series.isDirtyData = false; // means data is in accordance with what you see

	},

	/**
	 * Redraw the series after an update in the axes.
	 */
	redraw: function () {
		var series = this,
			chart = series.chart,
			clipRect = series.clipRect,
			group = series.group;

		// reposition on resize
		if (group) {
			if (chart.inverted) {
				group.attr({
					width: chart.plotWidth,
					height: chart.plotHeight
				});
			}

			group.animate({
				translateX: series.xAxis.left,
				translateY: series.yAxis.top
			});
		}

		series.translate();
		series.setTooltipPoints(true);

		series.render();
		if (series.isDirtyData) {
			series.isDirtyData = false;
			fireEvent(series, 'updatedData');
		}
	},

	/**
	 * Set the state of the graph
	 */
	setState: function (state) {
		var series = this,
			options = series.options,
			graph = series.graph,
			stateOptions = options.states,
			lineWidth = options.lineWidth;

		state = state || NORMAL_STATE;

		if (series.state !== state) {
			series.state = state;

			if (stateOptions[state] && stateOptions[state].enabled === false) {
				return;
			}

			if (state) {
				lineWidth = stateOptions[state].lineWidth || lineWidth + 1;
			}

			if (graph && !graph.dashstyle) { // hover is turned off for dashed lines in VML
				graph.attr({ // use attr because animate will cause any other animation on the graph to stop
					'stroke-width': lineWidth
				}, state ? 0 : 500);
			}
		}
	},

	/**
	 * Set the visibility of the graph
	 *
	 * @param vis {Boolean} True to show the series, false to hide. If UNDEFINED,
	 *        the visibility is toggled.
	 */
	setVisible: function (vis, redraw) {
		var series = this,
			chart = series.chart,
			legendItem = series.legendItem,
			seriesGroup = series.group,
			seriesTracker = series.tracker,
			dataLabelsGroup = series.dataLabelsGroup,
			showOrHide,
			i,
			points = series.points,
			point,
			ignoreHiddenSeries = chart.options.chart.ignoreHiddenSeries,
			oldVisibility = series.visible;

		// if called without an argument, toggle visibility
		series.visible = vis = vis === UNDEFINED ? !oldVisibility : vis;
		showOrHide = vis ? 'show' : 'hide';

		// show or hide series
		if (seriesGroup) { // pies don't have one
			seriesGroup[showOrHide]();
		}

		// show or hide trackers
		if (seriesTracker) {
			seriesTracker[showOrHide]();
		} else {
			i = points.length;
			while (i--) {
				point = points[i];
				if (point.tracker) {
					point.tracker[showOrHide]();
				}
			}
		}


		if (dataLabelsGroup) {
			dataLabelsGroup[showOrHide]();
		}

		if (legendItem) {
			chart.legend.colorizeItem(series, vis);
		}


		// rescale or adapt to resized chart
		series.isDirty = true;
		// in a stack, all other series are affected
		if (series.options.stacking) {
			each(chart.series, function (otherSeries) {
				if (otherSeries.options.stacking && otherSeries.visible) {
					otherSeries.isDirty = true;
				}
			});
		}

		if (ignoreHiddenSeries) {
			chart.isDirtyBox = true;
		}
		if (redraw !== false) {
			chart.redraw();
		}

		fireEvent(series, showOrHide);
	},

	/**
	 * Show the graph
	 */
	show: function () {
		this.setVisible(true);
	},

	/**
	 * Hide the graph
	 */
	hide: function () {
		this.setVisible(false);
	},


	/**
	 * Set the selected state of the graph
	 *
	 * @param selected {Boolean} True to select the series, false to unselect. If
	 *        UNDEFINED, the selection state is toggled.
	 */
	select: function (selected) {
		var series = this;
		// if called without an argument, toggle
		series.selected = selected = (selected === UNDEFINED) ? !series.selected : selected;

		if (series.checkbox) {
			series.checkbox.checked = selected;
		}

		fireEvent(series, selected ? 'select' : 'unselect');
	},


	/**
	 * Draw the tracker object that sits above all data labels and markers to
	 * track mouse events on the graph or points. For the line type charts
	 * the tracker uses the same graphPath, but with a greater stroke width
	 * for better control.
	 */
	drawTracker: function () {
		var series = this,
			options = series.options,
			trackerPath = [].concat(series.graphPath),
			trackerPathLength = trackerPath.length,
			chart = series.chart,
			snap = chart.options.tooltip.snap,
			tracker = series.tracker,
			cursor = options.cursor,
			css = cursor && { cursor: cursor },
			singlePoints = series.singlePoints,
			singlePoint,
			i;

		// Extend end points. A better way would be to use round linecaps,
		// but those are not clickable in VML.
		if (trackerPathLength) {
			i = trackerPathLength + 1;
			while (i--) {
				if (trackerPath[i] === M) { // extend left side
					trackerPath.splice(i + 1, 0, trackerPath[i + 1] - snap, trackerPath[i + 2], L);
				}
				if ((i && trackerPath[i] === M) || i === trackerPathLength) { // extend right side
					trackerPath.splice(i, 0, L, trackerPath[i - 2] + snap, trackerPath[i - 1]);
				}
			}
		}

		// handle single points
		for (i = 0; i < singlePoints.length; i++) {
			singlePoint = singlePoints[i];
			trackerPath.push(M, singlePoint.plotX - snap, singlePoint.plotY,
				L, singlePoint.plotX + snap, singlePoint.plotY);
		}

		// draw the tracker
		if (tracker) {
			tracker.attr({ d: trackerPath });

		} else { // create
			series.tracker = chart.renderer.path(trackerPath)
				.attr({
					isTracker: true,
					stroke: TRACKER_FILL,
					fill: NONE,
					'stroke-width' : options.lineWidth + 2 * snap,
					visibility: series.visible ? VISIBLE : HIDDEN,
					zIndex: 1
				})
				.on(hasTouch ? 'touchstart' : 'mouseover', function () {
					if (chart.hoverSeries !== series) {
						series.onMouseOver();
					}
				})
				.on('mouseout', function () {
					if (!options.stickyTracking) {
						series.onMouseOut();
					}
				})
				.css(css)
				.add(chart.trackerGroup);
		}

	}

}; // end Series prototype
<|MERGE_RESOLUTION|>--- conflicted
+++ resolved
@@ -1389,16 +1389,10 @@
 				y,
 				points = series.points,
 				options = series.options.dataLabels,
-<<<<<<< HEAD
 				str,
 				dataLabelsGroup = series.dataLabelsGroup,
 				chart = series.chart,
-=======
-				str, 
-				dataLabelsGroup = series.dataLabelsGroup, 
-				chart = series.chart,
 				renderer = chart.renderer, 
->>>>>>> 6eeb8cca
 				inverted = chart.inverted,
 				seriesType = series.type,
 				color,
@@ -1429,15 +1423,9 @@
 
 			// create a separate group for the data labels to avoid rotation
 			if (!dataLabelsGroup) {
-<<<<<<< HEAD
 				dataLabelsGroup = series.dataLabelsGroup =
-					chart.renderer.g('data-labels')
+					renderer.g('data-labels')
 						.attr({
-=======
-				dataLabelsGroup = series.dataLabelsGroup = 
-					renderer.g('data-labels')
-						.attr({ 
->>>>>>> 6eeb8cca
 							visibility: series.visible ? VISIBLE : HIDDEN,
 							zIndex: 6
 						})
@@ -1450,13 +1438,8 @@
 			if (color === 'auto') { // 1.0 backwards compatibility
 				color = null;
 			}
-<<<<<<< HEAD
-			options.style.color = pick(color, series.color);
-
-=======
 			options.style.color = pick(color, series.color, 'black');
 		
->>>>>>> 6eeb8cca
 			// make the labels for each point
 			each(points, function (point, i) {
 				var barX = point.barX,
@@ -1496,15 +1479,9 @@
 						});
 				// create new label
 				} else if (defined(str)) {
-<<<<<<< HEAD
-					dataLabel = point.dataLabel = chart.renderer.text(
+					dataLabel = point.dataLabel = renderer.text(
 						str,
 						x,
-=======
-					dataLabel = point.dataLabel = renderer.text(
-						str, 
-						x, 
->>>>>>> 6eeb8cca
 						y
 					)
 					.attr({
