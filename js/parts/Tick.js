/* *
 *
 *  (c) 2010-2019 Torstein Honsi
 *
 *  License: www.highcharts.com/license
 *
 *  !!!!!!! SOURCE GETS TRANSPILED BY TYPESCRIPT. EDIT TS FILE ONLY. !!!!!!!
 *
 * */
'use strict';
import H from './Globals.js';
/**
 * Optional parameters for the tick.
 * @private
 * @interface Highcharts.TickParametersObject
 */ /**
* Set category for the tick.
* @name Highcharts.TickParametersObject#category
* @type {string|undefined}
*/ /**
* @name Highcharts.TickParametersObject#options
* @type {Highcharts.Dictionary<any>|undefined}
*/ /**
* Set tickmarkOffset for the tick.
* @name Highcharts.TickParametersObject#tickmarkOffset
* @type {number|undefined}
*/
import U from './Utilities.js';
<<<<<<< HEAD
var correctFloat = U.correctFloat, defined = U.defined, destroyObjectProperties = U.destroyObjectProperties, extend = U.extend, isNumber = U.isNumber, objectEach = U.objectEach, pick = U.pick;
=======
var clamp = U.clamp, correctFloat = U.correctFloat, defined = U.defined, destroyObjectProperties = U.destroyObjectProperties, extend = U.extend, isNumber = U.isNumber, pick = U.pick;
>>>>>>> 418a1f9c
var fireEvent = H.fireEvent, merge = H.merge, deg2rad = H.deg2rad;
/* eslint-disable no-invalid-this, valid-jsdoc */
/**
 * The Tick class.
 *
 * @class
 * @name Highcharts.Tick
 *
 * @param {Highcharts.Axis} axis
 * The axis of the tick.
 *
 * @param {number} pos
 * The position of the tick on the axis in terms of axis values.
 *
 * @param {string} [type]
 * The type of tick, either 'minor' or an empty string
 *
 * @param {boolean} [noLabel=false]
 * Whether to disable the label or not. Defaults to false.
 *
 * @param {object} [parameters]
 * Optional parameters for the tick.
 */
H.Tick = function (axis, pos, type, noLabel, parameters) {
    /**
     * The related axis of the tick.
     * @name Highcharts.Tick#axis
     * @type {Highcharts.Axis}
     */
    this.axis = axis;
    /**
     * The logical position of the tick on the axis in terms of axis values.
     * @name Highcharts.Tick#pos
     * @type {number}
     */
    this.pos = pos;
    /**
     * The tick type, which can be `"minor"`, or an empty string.
     * @name Highcharts.Tick#type
     * @type {string}
     */
    this.type = type || '';
    this.isNew = true;
    this.isNewLabel = true;
    this.parameters = parameters || {};
    /**
     * The mark offset of the tick on the axis. Usually `undefined`, numeric for
     * grid axes.
     * @name Highcharts.Tick#tickmarkOffset
     * @type {number|undefined}
     */
    this.tickmarkOffset = this.parameters.tickmarkOffset;
    this.options = this.parameters.options;
    if (!type && !noLabel) {
        this.addLabel();
    }
};
/** @lends Highcharts.Tick.prototype */
H.Tick.prototype = {
    /**
     * Write the tick label.
     *
     * @private
     * @function Highcharts.Tick#addLabel
     * @return {void}
     */
    addLabel: function () {
        var tick = this, axis = tick.axis, options = axis.options, chart = axis.chart, categories = axis.categories, names = axis.names, pos = tick.pos, labelOptions = pick(tick.options && tick.options.labels, options.labels), str, tickPositions = axis.tickPositions, isFirst = pos === tickPositions[0], isLast = pos === tickPositions[tickPositions.length - 1], value = this.parameters.category || (categories ?
            pick(categories[pos], names[pos], pos) :
            pos), label = tick.label, animateLabels = (!labelOptions.step || labelOptions.step === 1) &&
            axis.tickInterval === 1, tickPositionInfo = tickPositions.info, dateTimeLabelFormat, dateTimeLabelFormats, i, list;
        // Set the datetime label format. If a higher rank is set for this
        // position, use that. If not, use the general format.
        if (axis.isDatetimeAxis && tickPositionInfo) {
            dateTimeLabelFormats = chart.time.resolveDTLFormat(options.dateTimeLabelFormats[(!options.grid &&
                tickPositionInfo.higherRanks[pos]) ||
                tickPositionInfo.unitName]);
            dateTimeLabelFormat = dateTimeLabelFormats.main;
        }
        // set properties for access in render method
        /**
         * True if the tick is the first one on the axis.
         * @name Highcharts.Tick#isFirst
         * @readonly
         * @type {boolean|undefined}
         */
        tick.isFirst = isFirst;
        /**
         * True if the tick is the last one on the axis.
         * @name Highcharts.Tick#isLast
         * @readonly
         * @type {boolean|undefined}
         */
        tick.isLast = isLast;
        // Get the string
        tick.formatCtx = {
            axis: axis,
            chart: chart,
            isFirst: isFirst,
            isLast: isLast,
            dateTimeLabelFormat: dateTimeLabelFormat,
            tickPositionInfo: tickPositionInfo,
            value: axis.isLog ? correctFloat(axis.lin2log(value)) : value,
            pos: pos
        };
        str = axis.labelFormatter.call(tick.formatCtx, this.formatCtx);
        // Set up conditional formatting based on the format list if existing.
        list = dateTimeLabelFormats && dateTimeLabelFormats.list;
        if (list) {
            tick.shortenLabel = function () {
                for (i = 0; i < list.length; i++) {
                    label.attr({
                        text: axis.labelFormatter.call(extend(tick.formatCtx, { dateTimeLabelFormat: list[i] }))
                    });
                    if (label.getBBox().width <
                        axis.getSlotWidth(tick) - 2 *
                            pick(labelOptions.padding, 5)) {
                        return;
                    }
                }
                label.attr({
                    text: ''
                });
            };
        }
        // Call only after first render
        if (animateLabels && axis._addedPlotLB && axis.isXAxis) {
            tick.moveLabel(str, labelOptions);
        }
        // First call
        if (!defined(label) && !tick.movedLabel) {
            tick.label = label = tick.createLabel({ x: 0, y: 0 }, str, labelOptions);
            // Base value to detect change for new calls to getBBox
            tick.rotation = 0;
            // update
        }
        else if (label && label.textStr !== str && !animateLabels) {
            // When resetting text, also reset the width if dynamically set
            // (#8809)
            if (label.textWidth &&
                !(labelOptions.style && labelOptions.style.width) &&
                !label.styles.width) {
                label.css({ width: null });
            }
            label.attr({ text: str });
            label.textPxLength = label.getBBox().width;
        }
    },
    /**
     * Try to replace the label if the same one already exists.
     *
     * @private
     * @function Highcharts.Tick#moveLabel
     * @param {string} str
     * @param {Highcharts.XAxisLabelsOptions} labelOptions
     *
     * @return {void}
     */
    moveLabel: function (str, labelOptions) {
        var tick = this, label = tick.label, moved = false, xAxis = tick.axis, chart = xAxis.chart, labelPos, reversed = xAxis.reversed, inverted = chart.inverted, xPos, yPos;
        if (label && label.textStr === str) {
            tick.movedLabel = label;
            moved = true;
            delete tick.label;
        }
        else { // Find a label with the same string
            objectEach(xAxis.ticks, function (currentTick) {
                if (!moved &&
                    !currentTick.isNew &&
                    currentTick !== tick &&
                    currentTick.label &&
                    currentTick.label.textStr === str) {
                    tick.movedLabel = currentTick.label;
                    moved = true;
                    currentTick.labelPos = tick.movedLabel.xy;
                    delete currentTick.label;
                }
            });
        }
        // Create new label if the actual one is moved
        if (!moved && (tick.labelPos || label)) {
            labelPos = tick.labelPos || label.xy;
            xPos = inverted ?
                labelPos.x : (reversed ? 0 : xAxis.width + xAxis.left);
            yPos = inverted ?
                (reversed ? (xAxis.width + xAxis.left) : 0) : labelPos.y;
            tick.movedLabel = tick.createLabel({ x: xPos, y: yPos }, str, labelOptions);
            if (tick.movedLabel) {
                tick.movedLabel.attr({ opacity: 0 });
            }
        }
    },
    /**
     * Render and return the label of the tick.
     *
     * @private
     * @function Highcharts.Tick#createLabel
     * @param {Highcharts.PositionObject} xy
     * @param {string} str
     * @param {Highcharts.XAxisLabelsOptions} labelOptions
     * @return {Highcharts.SVGElement|undefined}
     */
    createLabel: function (xy, str, labelOptions) {
        var axis = this.axis, chart = axis.chart, label = defined(str) && labelOptions.enabled ?
            chart.renderer
                .text(str, xy.x, xy.y, labelOptions.useHTML)
                .add(axis.labelGroup) :
            null;
        // Un-rotated length
        if (label) {
            // Without position absolute, IE export sometimes is wrong
            if (!chart.styledMode) {
                label.css(merge(labelOptions.style));
            }
            label.textPxLength = label.getBBox().width;
        }
        return label;
    },
    /**
     * Replace labels with the moved ones to perform animation. Additionally
     * destroy unused labels.
     *
     * @private
     * @function Highcharts.Tick#replaceMovedLabel
     * @return {void}
     */
    replaceMovedLabel: function () {
        var tick = this, label = tick.label, axis = tick.axis, reversed = axis.reversed, chart = tick.axis.chart, inverted = chart.inverted, x, y;
        // Animate and destroy
        if (label && !tick.isNew) {
            x = inverted ? label.xy.x : (reversed ? axis.left : axis.width + axis.left);
            y = inverted ?
                (reversed ? axis.width + axis.top : axis.top) :
                label.xy.y;
            label.animate({ x: x, y: y, opacity: 0 }, undefined, label.destroy);
            delete tick.label;
        }
        axis.isDirty = true;
        tick.label = tick.movedLabel;
        delete tick.movedLabel;
    },
    /**
     * Get the offset height or width of the label
     *
     * @private
     * @function Highcharts.Tick#getLabelSize
     * @return {number}
     */
    getLabelSize: function () {
        return this.label ?
            this.label.getBBox()[this.axis.horiz ? 'height' : 'width'] :
            0;
    },
    /**
     * Handle the label overflow by adjusting the labels to the left and right
     * edge, or hide them if they collide into the neighbour label.
     *
     * @private
     * @function Highcharts.Tick#handleOverflow
     * @param {Highcharts.PositionObject} xy
     * @return {void}
     */
    handleOverflow: function (xy) {
        var tick = this, axis = this.axis, labelOptions = axis.options.labels, pxPos = xy.x, chartWidth = axis.chart.chartWidth, spacing = axis.chart.spacing, leftBound = pick(axis.labelLeft, Math.min(axis.pos, spacing[3])), rightBound = pick(axis.labelRight, Math.max(!axis.isRadial ? axis.pos + axis.len : 0, chartWidth - spacing[1])), label = this.label, rotation = this.rotation, factor = {
            left: 0,
            center: 0.5,
            right: 1
        }[axis.labelAlign || label.attr('align')], labelWidth = label.getBBox().width, slotWidth = axis.getSlotWidth(tick), modifiedSlotWidth = slotWidth, xCorrection = factor, goRight = 1, leftPos, rightPos, textWidth, css = {};
        // Check if the label overshoots the chart spacing box. If it does, move
        // it. If it now overshoots the slotWidth, add ellipsis.
        if (!rotation &&
            pick(labelOptions.overflow, 'justify') === 'justify') {
            leftPos = pxPos - factor * labelWidth;
            rightPos = pxPos + (1 - factor) * labelWidth;
            if (leftPos < leftBound) {
                modifiedSlotWidth =
                    xy.x + modifiedSlotWidth * (1 - factor) - leftBound;
            }
            else if (rightPos > rightBound) {
                modifiedSlotWidth =
                    rightBound - xy.x + modifiedSlotWidth * factor;
                goRight = -1;
            }
            modifiedSlotWidth = Math.min(slotWidth, modifiedSlotWidth); // #4177
            if (modifiedSlotWidth < slotWidth && axis.labelAlign === 'center') {
                xy.x += (goRight *
                    (slotWidth -
                        modifiedSlotWidth -
                        xCorrection * (slotWidth - Math.min(labelWidth, modifiedSlotWidth))));
            }
            // If the label width exceeds the available space, set a text width
            // to be picked up below. Also, if a width has been set before, we
            // need to set a new one because the reported labelWidth will be
            // limited by the box (#3938).
            if (labelWidth > modifiedSlotWidth ||
                (axis.autoRotation && (label.styles || {}).width)) {
                textWidth = modifiedSlotWidth;
            }
            // Add ellipsis to prevent rotated labels to be clipped against the edge
            // of the chart
        }
        else if (rotation < 0 &&
            pxPos - factor * labelWidth < leftBound) {
            textWidth = Math.round(pxPos / Math.cos(rotation * deg2rad) - leftBound);
        }
        else if (rotation > 0 &&
            pxPos + factor * labelWidth > rightBound) {
            textWidth = Math.round((chartWidth - pxPos) /
                Math.cos(rotation * deg2rad));
        }
        if (textWidth) {
            if (tick.shortenLabel) {
                tick.shortenLabel();
            }
            else {
                css.width = Math.floor(textWidth);
                if (!(labelOptions.style || {}).textOverflow) {
                    css.textOverflow = 'ellipsis';
                }
                label.css(css);
            }
        }
    },
    /**
     * Gets the x and y positions for ticks in terms of pixels.
     *
     * @private
     * @function Highcharts.Tick#getPosition
     *
     * @param {boolean} horiz
     * Whether the tick is on an horizontal axis or not.
     *
     * @param {number} tickPos
     * Position of the tick.
     *
     * @param {number} tickmarkOffset
     * Tickmark offset for all ticks.
     *
     * @param {boolean} [old]
     * Whether the axis has changed or not.
     *
     * @return {Highcharts.PositionObject}
     * The tick position.
     *
     * @fires Highcharts.Tick#event:afterGetPosition
     */
    getPosition: function (horiz, tickPos, tickmarkOffset, old) {
        var axis = this.axis, chart = axis.chart, cHeight = (old && chart.oldChartHeight) || chart.chartHeight, pos;
        pos = {
            x: horiz ?
                correctFloat(axis.translate(tickPos + tickmarkOffset, null, null, old) +
                    axis.transB) :
                (axis.left +
                    axis.offset +
                    (axis.opposite ?
                        (((old && chart.oldChartWidth) ||
                            chart.chartWidth) -
                            axis.right -
                            axis.left) :
                        0)),
            y: horiz ?
                (cHeight -
                    axis.bottom +
                    axis.offset -
                    (axis.opposite ? axis.height : 0)) :
                correctFloat(cHeight -
                    axis.translate(tickPos + tickmarkOffset, null, null, old) -
                    axis.transB)
        };
        // Chrome workaround for #10516
        pos.y = clamp(pos.y, -1e5, 1e5);
        fireEvent(this, 'afterGetPosition', { pos: pos });
        return pos;
    },
    /**
     * Get the x, y position of the tick label
     *
     * @private
     * @return {Highcharts.PositionObject}
     */
    getLabelPosition: function (x, y, label, horiz, labelOptions, tickmarkOffset, index, step) {
        var axis = this.axis, transA = axis.transA, reversed = ( // #7911
        axis.isLinked && axis.linkedParent ?
            axis.linkedParent.reversed :
            axis.reversed), staggerLines = axis.staggerLines, rotCorr = axis.tickRotCorr || { x: 0, y: 0 }, yOffset = labelOptions.y, 
        // Adjust for label alignment if we use reserveSpace: true (#5286)
        labelOffsetCorrection = (!horiz && !axis.reserveSpaceDefault ?
            -axis.labelOffset * (axis.labelAlign === 'center' ? 0.5 : 1) :
            0), line, pos = {};
        if (!defined(yOffset)) {
            if (axis.side === 0) {
                yOffset = label.rotation ? -8 : -label.getBBox().height;
            }
            else if (axis.side === 2) {
                yOffset = rotCorr.y + 8;
            }
            else {
                // #3140, #3140
                yOffset = Math.cos(label.rotation * deg2rad) *
                    (rotCorr.y - label.getBBox(false, 0).height / 2);
            }
        }
        x = x +
            labelOptions.x +
            labelOffsetCorrection +
            rotCorr.x -
            (tickmarkOffset && horiz ?
                tickmarkOffset * transA * (reversed ? -1 : 1) :
                0);
        y = y + yOffset - (tickmarkOffset && !horiz ?
            tickmarkOffset * transA * (reversed ? 1 : -1) : 0);
        // Correct for staggered labels
        if (staggerLines) {
            line = (index / (step || 1) % staggerLines);
            if (axis.opposite) {
                line = staggerLines - line - 1;
            }
            y += line * (axis.labelOffset / staggerLines);
        }
        pos.x = x;
        pos.y = Math.round(y);
        fireEvent(this, 'afterGetLabelPosition', { pos: pos, tickmarkOffset: tickmarkOffset, index: index });
        return pos;
    },
    /**
     * Extendible method to return the path of the marker
     *
     * @private
     *
     */
    getMarkPath: function (x, y, tickLength, tickWidth, horiz, renderer) {
        return renderer.crispLine([
            'M',
            x,
            y,
            'L',
            x + (horiz ? 0 : -tickLength),
            y + (horiz ? tickLength : 0)
        ], tickWidth);
    },
    /**
     * Renders the gridLine.
     *
     * @private
     * @param {boolean} old  Whether or not the tick is old
     * @param {number} opacity  The opacity of the grid line
     * @param {number} reverseCrisp  Modifier for avoiding overlapping 1 or -1
     * @return {void}
     */
    renderGridLine: function (old, opacity, reverseCrisp) {
        var tick = this, axis = tick.axis, options = axis.options, gridLine = tick.gridLine, gridLinePath, attribs = {}, pos = tick.pos, type = tick.type, tickmarkOffset = pick(tick.tickmarkOffset, axis.tickmarkOffset), renderer = axis.chart.renderer, gridPrefix = type ? type + 'Grid' : 'grid', gridLineWidth = options[gridPrefix + 'LineWidth'], gridLineColor = options[gridPrefix + 'LineColor'], dashStyle = options[gridPrefix + 'LineDashStyle'];
        if (!gridLine) {
            if (!axis.chart.styledMode) {
                attribs.stroke = gridLineColor;
                attribs['stroke-width'] = gridLineWidth;
                if (dashStyle) {
                    attribs.dashstyle = dashStyle;
                }
            }
            if (!type) {
                attribs.zIndex = 1;
            }
            if (old) {
                opacity = 0;
            }
            /**
             * The rendered grid line of the tick.
             * @name Highcharts.Tick#gridLine
             * @type {Highcharts.SVGElement|undefined}
             */
            tick.gridLine = gridLine = renderer.path()
                .attr(attribs)
                .addClass('highcharts-' + (type ? type + '-' : '') + 'grid-line')
                .add(axis.gridGroup);
        }
        if (gridLine) {
            gridLinePath = axis.getPlotLinePath({
                value: pos + tickmarkOffset,
                lineWidth: gridLine.strokeWidth() * reverseCrisp,
                force: 'pass',
                old: old
            });
            // If the parameter 'old' is set, the current call will be followed
            // by another call, therefore do not do any animations this time
            if (gridLinePath) {
                gridLine[old || tick.isNew ? 'attr' : 'animate']({
                    d: gridLinePath,
                    opacity: opacity
                });
            }
        }
    },
    /**
     * Renders the tick mark.
     *
     * @private
     * @param {Highcharts.PositionObject} xy  The position vector of the mark
     * @param {number} opacity  The opacity of the mark
     * @param {number} reverseCrisp  Modifier for avoiding overlapping 1 or -1
     * @return {void}
     */
    renderMark: function (xy, opacity, reverseCrisp) {
        var tick = this, axis = tick.axis, options = axis.options, renderer = axis.chart.renderer, type = tick.type, tickPrefix = type ? type + 'Tick' : 'tick', tickSize = axis.tickSize(tickPrefix), mark = tick.mark, isNewMark = !mark, x = xy.x, y = xy.y, tickWidth = pick(options[tickPrefix + 'Width'], !type && axis.isXAxis ? 1 : 0), // X axis defaults to 1
        tickColor = options[tickPrefix + 'Color'];
        if (tickSize) {
            // negate the length
            if (axis.opposite) {
                tickSize[0] = -tickSize[0];
            }
            // First time, create it
            if (isNewMark) {
                /**
                 * The rendered mark of the tick.
                 * @name Highcharts.Tick#mark
                 * @type {Highcharts.SVGElement|undefined}
                 */
                tick.mark = mark = renderer.path()
                    .addClass('highcharts-' + (type ? type + '-' : '') + 'tick')
                    .add(axis.axisGroup);
                if (!axis.chart.styledMode) {
                    mark.attr({
                        stroke: tickColor,
                        'stroke-width': tickWidth
                    });
                }
            }
            mark[isNewMark ? 'attr' : 'animate']({
                d: tick.getMarkPath(x, y, tickSize[0], mark.strokeWidth() * reverseCrisp, axis.horiz, renderer),
                opacity: opacity
            });
        }
    },
    /**
     * Renders the tick label.
     * Note: The label should already be created in init(), so it should only
     * have to be moved into place.
     *
     * @private
     * @param {Highcharts.PositionObject} xy  The position vector of the label
     * @param {boolean} old  Whether or not the tick is old
     * @param {number} opacity  The opacity of the label
     * @param {number} index  The index of the tick
     * @return {void}
     */
    renderLabel: function (xy, old, opacity, index) {
        var tick = this, axis = tick.axis, horiz = axis.horiz, options = axis.options, label = tick.label, labelOptions = options.labels, step = labelOptions.step, tickmarkOffset = pick(tick.tickmarkOffset, axis.tickmarkOffset), show = true, x = xy.x, y = xy.y;
        if (label && isNumber(x)) {
            label.xy = xy = tick.getLabelPosition(x, y, label, horiz, labelOptions, tickmarkOffset, index, step);
            // Apply show first and show last. If the tick is both first and
            // last, it is a single centered tick, in which case we show the
            // label anyway (#2100).
            if ((tick.isFirst &&
                !tick.isLast &&
                !pick(options.showFirstLabel, 1)) ||
                (tick.isLast &&
                    !tick.isFirst &&
                    !pick(options.showLastLabel, 1))) {
                show = false;
                // Handle label overflow and show or hide accordingly
            }
            else if (horiz &&
                !labelOptions.step &&
                !labelOptions.rotation &&
                !old &&
                opacity !== 0) {
                tick.handleOverflow(xy);
            }
            // apply step
            if (step && index % step) {
                // show those indices dividable by step
                show = false;
            }
            // Set the new position, and show or hide
            if (show && isNumber(xy.y)) {
                xy.opacity = opacity;
                label[tick.isNewLabel ? 'attr' : 'animate'](xy);
                tick.isNewLabel = false;
            }
            else {
                label.attr('y', -9999); // #1338
                tick.isNewLabel = true;
            }
        }
    },
    /**
     * Put everything in place
     *
     * @private
     * @param {number} index
     * @param {boolean} [old]
     *        Use old coordinates to prepare an animation into new position
     * @param {number} [opacity]
     * @return {voids}
     */
    render: function (index, old, opacity) {
        var tick = this, axis = tick.axis, horiz = axis.horiz, pos = tick.pos, tickmarkOffset = pick(tick.tickmarkOffset, axis.tickmarkOffset), xy = tick.getPosition(horiz, pos, tickmarkOffset, old), x = xy.x, y = xy.y, reverseCrisp = ((horiz && x === axis.pos + axis.len) ||
            (!horiz && y === axis.pos)) ? -1 : 1; // #1480, #1687
        opacity = pick(opacity, 1);
        this.isActive = true;
        // Create the grid line
        this.renderGridLine(old, opacity, reverseCrisp);
        // create the tick mark
        this.renderMark(xy, opacity, reverseCrisp);
        // the label is created on init - now move it into place
        this.renderLabel(xy, old, opacity, index);
        tick.isNew = false;
        H.fireEvent(this, 'afterRender');
    },
    /**
     * Destructor for the tick prototype
     *
     * @private
     * @function Highcharts.Tick#destroy
     * @return {void}
     */
    destroy: function () {
        destroyObjectProperties(this, this.axis);
    }
};<|MERGE_RESOLUTION|>--- conflicted
+++ resolved
@@ -26,11 +26,7 @@
 * @type {number|undefined}
 */
 import U from './Utilities.js';
-<<<<<<< HEAD
-var correctFloat = U.correctFloat, defined = U.defined, destroyObjectProperties = U.destroyObjectProperties, extend = U.extend, isNumber = U.isNumber, objectEach = U.objectEach, pick = U.pick;
-=======
-var clamp = U.clamp, correctFloat = U.correctFloat, defined = U.defined, destroyObjectProperties = U.destroyObjectProperties, extend = U.extend, isNumber = U.isNumber, pick = U.pick;
->>>>>>> 418a1f9c
+var clamp = U.clamp, correctFloat = U.correctFloat, defined = U.defined, destroyObjectProperties = U.destroyObjectProperties, extend = U.extend, isNumber = U.isNumber, objectEach = U.objectEach, pick = U.pick;
 var fireEvent = H.fireEvent, merge = H.merge, deg2rad = H.deg2rad;
 /* eslint-disable no-invalid-this, valid-jsdoc */
 /**
@@ -265,7 +261,7 @@
             y = inverted ?
                 (reversed ? axis.width + axis.top : axis.top) :
                 label.xy.y;
-            label.animate({ x: x, y: y, opacity: 0 }, undefined, label.destroy);
+            label.animate({ x: x, y: y, opacity: 0 }, void 0, label.destroy);
             delete tick.label;
         }
         axis.isDirty = true;
