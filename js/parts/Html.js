--- conflicted
+++ resolved
@@ -220,12 +220,8 @@
 				y: Math.round(y)
 			})
 			.css({
-<<<<<<< HEAD
-				position: 'absolute',
-=======
-				position: ABSOLUTE
+				position: 'absolute'
 				/* presentational 
->>>>>>> 93ffcb91
 				fontFamily: this.style.fontFamily,
 				fontSize: this.style.fontSize
 				*/
