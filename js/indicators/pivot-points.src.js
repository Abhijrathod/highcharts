--- conflicted
+++ resolved
@@ -1,350 +1,3 @@
-<<<<<<< HEAD
-'use strict';
-
-import H from '../parts/Globals.js';
-import '../parts/Utilities.js';
-
-var each = H.each,
-	defined = H.defined,
-	isArray = H.isArray,
-	SMA = H.seriesTypes.sma;
-
-function destroyExtraLabels(point, functionName) {
-	var props = point.series.pointArrayMap,
-		prop,
-		i = props.length;
-
-	SMA.prototype.pointClass.prototype[functionName].call(point);
-
-	while (i--) {
-		prop = 'dataLabel' + props[i];
-		// S4 dataLabel could be removed by parent method:
-		if (point[prop] && point[prop].element) {
-			point[prop].destroy();
-		}
-		point[prop] = null;
-	}
-}
-
-H.seriesType('pivotpoints', 'sma',
-	/**
-	 * Pivot points indicator. This series requires the `linkedTo` option to be
-	 * set and should be loaded after `stock/indicators/indicators.js` file.
-	 *
-	 * @extends {plotOptions.sma}
-	 * @product highstock
-	 * @sample {highstock} stock/indicators/pivot-points
-	 *                     Pivot points
-	 * @since 6.0.0
-	 * @optionparent plotOptions.pivotpoints
-	 */
-	{
-		/**
-		 * @excluding index
-		 */
-		params: {
-			period: 28,
-			/**
-			 * Algorithm used to calculate ressistance and support lines based
-			 * on pivot points. Implemented algorithms: `'standard'`,
-			 * `'fibonacci'` and `'camarilla'`
-			 * 
-			 * @type {String}
-			 * @since 6.0.0
-			 * @product highstock
-			 */
-			algorithm: 'standard'
-		},
-		marker: {
-			enabled: false
-		},
-		enableMouseTracking: false,
-		dataLabels: {
-			enabled: true,
-			format: '{point.pivotLine}'
-		},
-		dataGrouping: {
-			approximation: 'averages'
-		}
-	}, {
-		nameBase: 'Pivot Points',
-		pointArrayMap: ['R4', 'R3', 'R2', 'R1', 'P', 'S1', 'S2', 'S3', 'S4'],
-		pointValKey: 'P',
-		toYData: function (point) {
-			return [point.P]; // The rest should not affect extremes
-		},
-		translate: function () {
-			var indicator = this;
-
-			SMA.prototype.translate.apply(indicator);
-
-			each(indicator.points, function (point) {
-				each(indicator.pointArrayMap, function (value) {
-					if (defined(point[value])) {
-						point['plot' + value] = indicator.yAxis.toPixels(
-							point[value],
-							true
-						);
-					}
-				});
-			});
-
-			// Pivot points are rendered as horizontal lines
-			// And last point start not from the next one (as it's the last one)
-			// But from the approximated last position in a given range
-			indicator.plotEndPoint = indicator.xAxis.toPixels(
-				indicator.endPoint,
-				true
-			);
-		},
-		getGraphPath: function (points) {
-			var indicator = this,
-				pointsLength = points.length,
-				allPivotPoints = [[], [], [], [], [], [], [], [], []],
-				path = [],
-				endPoint = indicator.plotEndPoint,
-				pointArrayMapLength = indicator.pointArrayMap.length,
-				position,
-				point,
-				i;
-
-			while (pointsLength--) {
-				point = points[pointsLength];
-				for (i = 0; i < pointArrayMapLength; i++) {
-					position = indicator.pointArrayMap[i];
-
-					if (defined(point[position])) {
-						allPivotPoints[i].push({
-							// Start left:
-							plotX: point.plotX,
-							plotY: point['plot' + position],
-							isNull: false
-						}, {
-							// Go to right:
-							plotX: endPoint,
-							plotY: point['plot' + position],
-							isNull: false
-						}, {
-							// And add null points in path to generate breaks:
-							plotX: endPoint,
-							plotY: null,
-							isNull: true
-						});
-					}
-				}
-				endPoint = point.plotX;
-			}
-
-			each(allPivotPoints, function (pivotPoints) {
-				path = path.concat(
-					SMA.prototype.getGraphPath.call(indicator, pivotPoints)
-				);
-			});
-
-			return path;
-		},
-		drawDataLabels: function () {
-			var indicator = this,
-				pointMapping = indicator.pointArrayMap,
-				currentLabel,
-				pointsLength,
-				point,
-				i;
-
-			if (indicator.options.dataLabels.enabled) {
-				pointsLength = indicator.points.length;
-
-				// For every Ressitance/Support group we need to render labels.
-				// Add one more item, which will just store dataLabels from
-				// previous iteration
-				each(pointMapping.concat([false]), function (position, k) {
-					i = pointsLength;
-					while (i--) {
-						point = indicator.points[i];
-
-						if (!position) {
-							// Store S4 dataLabel too:
-							point['dataLabel' + pointMapping[k - 1]] =
-								point.dataLabel;
-						} else {
-							point.y = point[position];
-							point.pivotLine = position;
-							point.plotY = point['plot' + position];
-							currentLabel = point['dataLabel' + position];
-
-							// Store previous label
-							if (k) {
-								point['dataLabel' + pointMapping[k - 1]] =
-									point.dataLabel;
-							}
-
-							point.dataLabel = currentLabel =
-								currentLabel && currentLabel.element ?
-									currentLabel :
-									null;
-						}
-					}
-					SMA.prototype.drawDataLabels.apply(indicator, arguments);
-				});
-			}
-		},
-		getValues: function (series, params) {
-			var period = params.period,
-				xVal = series.xData,
-				yVal = series.yData,
-				yValLen = yVal ? yVal.length : 0,
-				placement = this[params.algorithm + 'Placement'],
-				PP = [], // 0- from, 1- to, 2- R1, 3- R2, 4- pivot, 5- S1 etc.
-				endTimestamp,
-				xData = [],
-				yData = [],
-				slicedXLen,
-				slicedX,
-				slicedY,
-				lastPP,
-				pivot,
-				avg,
-				i;
-
-			// Pivot Points requires high, low and close values
-			if (
-				xVal.length < period ||
-				!isArray(yVal[0]) ||
-				yVal[0].length !== 4
-			) {
-				return false;
-			}
-
-			for (i = period + 1; i <= yValLen + period; i += period) {
-				slicedX = xVal.slice(i - period - 1, i);
-				slicedY = yVal.slice(i - period - 1, i);
-
-				slicedXLen = slicedX.length;
-
-				endTimestamp = slicedX[slicedXLen - 1];
-
-				pivot = this.getPivotAndHLC(slicedY);
-				avg = placement(pivot);
-
-				lastPP = PP.push(
-					[endTimestamp]
-					.concat(avg)
-				);
-
-				xData.push(endTimestamp);
-				yData.push(PP[lastPP - 1].slice(1));
-			}
-
-			// We don't know exact position in ordinal axis
-			// So we use simple logic:
-			// Get first point in last range, calculate visible average range
-			// and multiply by period
-			this.endPoint = slicedX[0] +
-				((endTimestamp - slicedX[0]) / slicedXLen) * period;
-
-			return {
-				values: PP,
-				xData: xData,
-				yData: yData
-			};
-		},
-		getPivotAndHLC: function (values) {
-			var high = -Infinity,
-				low = Infinity,
-				close = values[values.length - 1][3],
-				pivot;
-			each(values, function (p) {
-				high = Math.max(high, p[1]);
-				low = Math.min(low, p[2]);
-			});
-			pivot = (high + low + close) / 3;
-
-			return [pivot, high, low, close];
-		},
-		standardPlacement: function (values) {
-			var diff = values[1] - values[2],
-				avg = [
-					null,
-					null,
-					values[0] + diff,
-					values[0] * 2 - values[2],
-					values[0],
-					values[0] * 2 - values[1],
-					values[0] - diff,
-					null,
-					null
-				];
-
-			return avg;
-		},
-		camarillaPlacement: function (values) {
-			var diff = values[1] - values[2],
-				avg = [
-					values[3] + diff * 1.5,
-					values[3] + diff * 1.25,
-					values[3] + diff * 1.1666,
-					values[3] + diff * 1.0833,
-					values[0],
-					values[3] - diff * 1.0833,
-					values[3] - diff * 1.1666,
-					values[3] - diff * 1.25,
-					values[3] - diff * 1.5
-				];
-
-			return avg;
-		},
-		fibonacciPlacement: function (values) {
-			var diff = values[1] - values[2],
-				avg = [
-					null,
-					values[0] + diff,
-					values[0] + diff * 0.618,
-					values[0] + diff * 0.382,
-					values[0],
-					values[0] - diff * 0.382,
-					values[0] - diff * 0.618,
-					values[0] - diff,
-					null
-				];
-
-			return avg;
-		}
-	}, {
-		// Destroy labels:
-		// This method is called when cropping data:
-		destroyElements: function () {
-			destroyExtraLabels(this, 'destroyElements');
-		},
-		// This method is called when removing points, e.g. series.update()
-		destroy: function () {
-			destroyExtraLabels(this, 'destroyElements');
-		}
-	}
-);
-
-/**
- * A pivot points indicator. If the [type](#series.pivotpoints.type) option is
- * not specified, it is inherited from [chart.type](#chart.type).
- *
- * @type {Object}
- * @since 6.0.0
- * @extends series,plotOptions.pivotpoints
- * @excluding data,dataParser,dataURL
- * @product highstock
- * @apioption series.pivotpoints
- */
-
-/**
- * An array of data points for the series. For the `pivotpoints` series type,
- * points are calculated dynamically.
- *
- * @type {Array<Object|Array>}
- * @since 6.0.0
- * @extends series.line.data
- * @product highstock
- * @apioption series.pivotpoints.data
- */
-=======
 'use strict';
 
 import H from '../parts/Globals.js';
@@ -689,5 +342,4 @@
  * @extends series.line.data
  * @product highstock
  * @apioption series.pivotpoints.data
- */
->>>>>>> 88c0013b
+ */