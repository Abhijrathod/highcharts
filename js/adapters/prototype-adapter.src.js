<<<<<<< HEAD
/**
 * @license Highcharts Stock v1.0 Beta (2011-07-05)
 * Prototype adapter
 *
 * @author Michael Nelson, Torstein Hønsi.
 *
=======
/** 
 * @license Highcharts JS v2.1.6 (2011-07-08)
 * Prototype adapter
 * 
 * @author Michael Nelson, Torstein Hønsi.
 * 
>>>>>>> 677e3a02
 * Feel free to use and modify this script.
 * Highcharts license: www.highcharts.com/license.
 */

/*
 * Known issues:
 *    - Some grid lines land in wrong position - http://jsfiddle.net/highcharts/jaRhY/28
 */

// JSLint options:
/*jslint forin: true */
/*global Effect, Class, Highcharts, Event, $, $A */

// Adapter interface between prototype and the Highcarts charting library
var HighchartsAdapter = (function() {

var hasEffect = typeof Effect != 'undefined';

return {

	init: function() {

		if (hasEffect) {
			/**
			 * Animation for Highcharts SVG element wrappers only
			 * @param {Object} element
			 * @param {Object} attribute
			 * @param {Object} to
			 * @param {Object} options
			 */
			Effect.HighchartsTransition = Class.create(Effect.Base, {
				initialize: function(element, attr, to, options){
					var from,
						opts;

					this.element = element;

					from = element.attr(attr);

					// special treatment for paths
					if (attr == 'd') {
						this.paths = Highcharts.pathAnim.init(
							element,
							element.d,
							to
						);
						this.toD = to;


						// fake values in order to read relative position as a float in update
						from = 0;
						to = 1;
					}

					opts = Object.extend((options || {}), {
						from: from,
						to: to,
						attribute: attr
					});
					this.start(opts);
				},
				setup: function(){
					HighchartsAdapter._extend(this.element);
					this.element._highchart_animation = this;
				},
				update: function(position) {
					var paths = this.paths;

					if (paths) {
						position = Highcharts.pathAnim.step(paths[0], paths[1], position, this.toD);
					}

					this.element.attr(this.options.attribute, position);
				},
				finish: function(){
					this.element._highchart_animation = null;
				}
			});
		}
	},

	// el needs an event to be attached. el is not necessarily a dom element
	addEvent: function(el, event, fn) {
		if (el.addEventListener || el.attachEvent) {
			Event.observe($(el), event, fn);

		} else {
			HighchartsAdapter._extend(el);
			el._highcharts_observe(event, fn);
		}
	},

	// motion makes things pretty. use it if effects is loaded, if not... still get to the end result.
	animate: function(el, params, options) {
		var key,
			fx;

		// default options
		options = options || {};
		options.delay = 0;
		options.duration = (options.duration || 500) / 1000;

		// animate wrappers and DOM elements
		if (hasEffect) {
			for (key in params) {
				fx = new Effect.HighchartsTransition($(el), key, params[key], options);
			}
		} else {
			for (key in params) {
				el.attr(key, params[key]);
			}
		}

		if (!el.attr) {
			throw 'Todo: implement animate DOM objects';
		}
	},

	// this only occurs in higcharts 2.0+
	stop: function(el){
		if (el._highcharts_extended && el._highchart_animation) {
			el._highchart_animation.cancel();
		}
	},

	// um.. each
	each: function(arr, fn){
		$A(arr).each(fn);
	},

	// fire an event based on an event name (event) and an object (el).
	// again, el may not be a dom element
	fireEvent: function(el, event, eventArguments, defaultFunction){
		if (event.preventDefault) {
			defaultFunction = null;
		}

		if (el.fire) {
			el.fire(event, eventArguments);
		} else if (el._highcharts_extended) {
			el._highcharts_fire(event, eventArguments);
		}

		if (defaultFunction) {
			defaultFunction(eventArguments);
		}
	},

	removeEvent: function(el, event, handler){
		if ($(el).stopObserving) {
			$(el).stopObserving(event, handler);
<<<<<<< HEAD

=======
>>>>>>> 677e3a02
		} else {
			HighchartsAdapter._extend(el);
			el._highcharts_stop_observing(event, handler);
		}
	},

	// um, grep
<<<<<<< HEAD
	grep: function(arr, fn){
		return arr.findAll(fn);
	},

	// um, map
	map: function(arr, fn){
		return arr.map(fn);
	},

=======
	grep: function(arr, fn){
		return arr.findAll(fn);
	},
	
	// um, map
	map: function(arr, fn){
		return arr.map(fn);
	},
	
>>>>>>> 677e3a02
	// deep merge. merge({a : 'a', b : {b1 : 'b1', b2 : 'b2'}}, {b : {b2 : 'b2_prime'}, c : 'c'}) => {a : 'a', b : {b1 : 'b1', b2 : 'b2_prime'}, c : 'c'}
	/*merge: function(){
		function doCopy(copy, original) {
			var value,
				key,
				undef,
				nil,
				same,
				obj,
				arr,
				node;

			for (key in original) {
				value = original[key];
				undef = typeof(value) === 'undefined';
				nil = value === null;
				same = original === copy[key];

				if (undef || nil || same) {
					continue;
				}

				obj = typeof(value) === 'object';
				arr = value && obj && value.constructor == Array;
				node = !!value.nodeType;

				if (obj && !arr && !node) {
					copy[key] = doCopy(typeof copy[key] == 'object' ? copy[key] : {}, value);
				}
				else {
					copy[key] = original[key];
				}
			}
			return copy;
		}

		var args = arguments, retVal = {};

		for (var i = 0; i < args.length; i++) {
			retVal = doCopy(retVal, args[i]);
		}

		return retVal;
	},*/
	merge: function() { // the built-in prototype merge function doesn't do deep copy
		function doCopy(copy, original) {
			var value;

			for (var key in original) {
				value = original[key];
				if (value && typeof value == 'object' && value.constructor != Array &&
						typeof value.nodeType !== 'number') {
					copy[key] = doCopy(copy[key] || {}, value); // copy

				} else {
					copy[key] = original[key];
				}
			}
			return copy;
		}

		function merge() {
			var args = arguments,
				retVal = {};

			for (var i = 0; i < args.length; i++) {
				retVal = doCopy(retVal, args[i])

			}
			return retVal;
		}

		return merge.apply(this, arguments);
	},

	// extend an object to handle highchart events (highchart objects, not svg elements).
	// this is a very simple way of handling events but whatever, it works (i think)
	_extend: function(object){
		if (!object._highcharts_extended) {
			Object.extend(object, {
				_highchart_events: {},
				_highchart_animation: null,
				_highcharts_extended: true,
				_highcharts_observe: function(name, fn){
					this._highchart_events[name] = [this._highchart_events[name], fn].compact().flatten();
				},
				_highcharts_stop_observing: function(name, fn){
					if (name) {
						if (fn) {
							this._highchart_events[name] = [this._highchart_events[name]].compact().flatten().without(fn);
						} else {
							delete this._highchart_events[name];
						}
					} else {
						this._highchart_events = {};
					}
				},
				_highcharts_fire: function(name, args){
					(this._highchart_events[name] || []).each(function(fn){
						if (args && args.stopped) {
							return; // "throw $break" wasn't working. i think because of the scope of 'this'.
						}
						fn.bind(this)(args);
					}
.bind(this));
				}
			});
		}
	}
};
})();
<|MERGE_RESOLUTION|>--- conflicted
+++ resolved
@@ -1,309 +1,284 @@
-<<<<<<< HEAD
-/**
- * @license Highcharts Stock v1.0 Beta (2011-07-05)
- * Prototype adapter
- *
- * @author Michael Nelson, Torstein Hønsi.
- *
-=======
-/** 
- * @license Highcharts JS v2.1.6 (2011-07-08)
- * Prototype adapter
- * 
- * @author Michael Nelson, Torstein Hønsi.
- * 
->>>>>>> 677e3a02
- * Feel free to use and modify this script.
- * Highcharts license: www.highcharts.com/license.
- */
-
-/*
- * Known issues:
- *    - Some grid lines land in wrong position - http://jsfiddle.net/highcharts/jaRhY/28
- */
-
-// JSLint options:
-/*jslint forin: true */
-/*global Effect, Class, Highcharts, Event, $, $A */
-
-// Adapter interface between prototype and the Highcarts charting library
-var HighchartsAdapter = (function() {
-
-var hasEffect = typeof Effect != 'undefined';
-
-return {
-
-	init: function() {
-
-		if (hasEffect) {
-			/**
-			 * Animation for Highcharts SVG element wrappers only
-			 * @param {Object} element
-			 * @param {Object} attribute
-			 * @param {Object} to
-			 * @param {Object} options
-			 */
-			Effect.HighchartsTransition = Class.create(Effect.Base, {
-				initialize: function(element, attr, to, options){
-					var from,
-						opts;
-
-					this.element = element;
-
-					from = element.attr(attr);
-
-					// special treatment for paths
-					if (attr == 'd') {
-						this.paths = Highcharts.pathAnim.init(
-							element,
-							element.d,
-							to
-						);
-						this.toD = to;
-
-
-						// fake values in order to read relative position as a float in update
-						from = 0;
-						to = 1;
-					}
-
-					opts = Object.extend((options || {}), {
-						from: from,
-						to: to,
-						attribute: attr
-					});
-					this.start(opts);
-				},
-				setup: function(){
-					HighchartsAdapter._extend(this.element);
-					this.element._highchart_animation = this;
-				},
-				update: function(position) {
-					var paths = this.paths;
-
-					if (paths) {
-						position = Highcharts.pathAnim.step(paths[0], paths[1], position, this.toD);
-					}
-
-					this.element.attr(this.options.attribute, position);
-				},
-				finish: function(){
-					this.element._highchart_animation = null;
-				}
-			});
-		}
-	},
-
-	// el needs an event to be attached. el is not necessarily a dom element
-	addEvent: function(el, event, fn) {
-		if (el.addEventListener || el.attachEvent) {
-			Event.observe($(el), event, fn);
-
-		} else {
-			HighchartsAdapter._extend(el);
-			el._highcharts_observe(event, fn);
-		}
-	},
-
-	// motion makes things pretty. use it if effects is loaded, if not... still get to the end result.
-	animate: function(el, params, options) {
-		var key,
-			fx;
-
-		// default options
-		options = options || {};
-		options.delay = 0;
-		options.duration = (options.duration || 500) / 1000;
-
-		// animate wrappers and DOM elements
-		if (hasEffect) {
-			for (key in params) {
-				fx = new Effect.HighchartsTransition($(el), key, params[key], options);
-			}
-		} else {
-			for (key in params) {
-				el.attr(key, params[key]);
-			}
-		}
-
-		if (!el.attr) {
-			throw 'Todo: implement animate DOM objects';
-		}
-	},
-
-	// this only occurs in higcharts 2.0+
-	stop: function(el){
-		if (el._highcharts_extended && el._highchart_animation) {
-			el._highchart_animation.cancel();
-		}
-	},
-
-	// um.. each
-	each: function(arr, fn){
-		$A(arr).each(fn);
-	},
-
-	// fire an event based on an event name (event) and an object (el).
-	// again, el may not be a dom element
-	fireEvent: function(el, event, eventArguments, defaultFunction){
-		if (event.preventDefault) {
-			defaultFunction = null;
-		}
-
-		if (el.fire) {
-			el.fire(event, eventArguments);
-		} else if (el._highcharts_extended) {
-			el._highcharts_fire(event, eventArguments);
-		}
-
-		if (defaultFunction) {
-			defaultFunction(eventArguments);
-		}
-	},
-
-	removeEvent: function(el, event, handler){
-		if ($(el).stopObserving) {
-			$(el).stopObserving(event, handler);
-<<<<<<< HEAD
-
-=======
->>>>>>> 677e3a02
-		} else {
-			HighchartsAdapter._extend(el);
-			el._highcharts_stop_observing(event, handler);
-		}
-	},
-
-	// um, grep
-<<<<<<< HEAD
-	grep: function(arr, fn){
-		return arr.findAll(fn);
-	},
-
-	// um, map
-	map: function(arr, fn){
-		return arr.map(fn);
-	},
-
-=======
-	grep: function(arr, fn){
-		return arr.findAll(fn);
-	},
-	
-	// um, map
-	map: function(arr, fn){
-		return arr.map(fn);
-	},
-	
->>>>>>> 677e3a02
-	// deep merge. merge({a : 'a', b : {b1 : 'b1', b2 : 'b2'}}, {b : {b2 : 'b2_prime'}, c : 'c'}) => {a : 'a', b : {b1 : 'b1', b2 : 'b2_prime'}, c : 'c'}
-	/*merge: function(){
-		function doCopy(copy, original) {
-			var value,
-				key,
-				undef,
-				nil,
-				same,
-				obj,
-				arr,
-				node;
-
-			for (key in original) {
-				value = original[key];
-				undef = typeof(value) === 'undefined';
-				nil = value === null;
-				same = original === copy[key];
-
-				if (undef || nil || same) {
-					continue;
-				}
-
-				obj = typeof(value) === 'object';
-				arr = value && obj && value.constructor == Array;
-				node = !!value.nodeType;
-
-				if (obj && !arr && !node) {
-					copy[key] = doCopy(typeof copy[key] == 'object' ? copy[key] : {}, value);
-				}
-				else {
-					copy[key] = original[key];
-				}
-			}
-			return copy;
-		}
-
-		var args = arguments, retVal = {};
-
-		for (var i = 0; i < args.length; i++) {
-			retVal = doCopy(retVal, args[i]);
-		}
-
-		return retVal;
-	},*/
-	merge: function() { // the built-in prototype merge function doesn't do deep copy
-		function doCopy(copy, original) {
-			var value;
-
-			for (var key in original) {
-				value = original[key];
-				if (value && typeof value == 'object' && value.constructor != Array &&
-						typeof value.nodeType !== 'number') {
-					copy[key] = doCopy(copy[key] || {}, value); // copy
-
-				} else {
-					copy[key] = original[key];
-				}
-			}
-			return copy;
-		}
-
-		function merge() {
-			var args = arguments,
-				retVal = {};
-
-			for (var i = 0; i < args.length; i++) {
-				retVal = doCopy(retVal, args[i])
-
-			}
-			return retVal;
-		}
-
-		return merge.apply(this, arguments);
-	},
-
-	// extend an object to handle highchart events (highchart objects, not svg elements).
-	// this is a very simple way of handling events but whatever, it works (i think)
-	_extend: function(object){
-		if (!object._highcharts_extended) {
-			Object.extend(object, {
-				_highchart_events: {},
-				_highchart_animation: null,
-				_highcharts_extended: true,
-				_highcharts_observe: function(name, fn){
-					this._highchart_events[name] = [this._highchart_events[name], fn].compact().flatten();
-				},
-				_highcharts_stop_observing: function(name, fn){
-					if (name) {
-						if (fn) {
-							this._highchart_events[name] = [this._highchart_events[name]].compact().flatten().without(fn);
-						} else {
-							delete this._highchart_events[name];
-						}
-					} else {
-						this._highchart_events = {};
-					}
-				},
-				_highcharts_fire: function(name, args){
-					(this._highchart_events[name] || []).each(function(fn){
-						if (args && args.stopped) {
-							return; // "throw $break" wasn't working. i think because of the scope of 'this'.
-						}
-						fn.bind(this)(args);
-					}
-.bind(this));
-				}
-			});
-		}
-	}
-};
-})();
+/** 
+ * @license Highcharts JS v2.1.6 (2011-07-08)
+ * Prototype adapter
+ * 
+ * @author Michael Nelson, Torstein Hønsi.
+ * 
+ * Feel free to use and modify this script.
+ * Highcharts license: www.highcharts.com/license.
+ */
+
+/*
+ * Known issues:
+ *    - Some grid lines land in wrong position - http://jsfiddle.net/highcharts/jaRhY/28
+ */
+
+// JSLint options:
+/*jslint forin: true */
+/*global Effect, Class, Highcharts, Event, $, $A */
+
+// Adapter interface between prototype and the Highcarts charting library
+var HighchartsAdapter = (function() {
+
+var hasEffect = typeof Effect != 'undefined';
+
+return {
+
+	init: function() {
+
+		if (hasEffect) {
+			/**
+			 * Animation for Highcharts SVG element wrappers only
+			 * @param {Object} element
+			 * @param {Object} attribute
+			 * @param {Object} to
+			 * @param {Object} options
+			 */
+			Effect.HighchartsTransition = Class.create(Effect.Base, {
+				initialize: function(element, attr, to, options){
+					var from,
+						opts;
+
+					this.element = element;
+
+					from = element.attr(attr);
+
+					// special treatment for paths
+					if (attr == 'd') {
+						this.paths = Highcharts.pathAnim.init(
+							element,
+							element.d,
+							to
+						);
+						this.toD = to;
+
+
+						// fake values in order to read relative position as a float in update
+						from = 0;
+						to = 1;
+					}
+
+					opts = Object.extend((options || {}), {
+						from: from,
+						to: to,
+						attribute: attr
+					});
+					this.start(opts);
+				},
+				setup: function(){
+					HighchartsAdapter._extend(this.element);
+					this.element._highchart_animation = this;
+				},
+				update: function(position) {
+					var paths = this.paths;
+
+					if (paths) {
+						position = Highcharts.pathAnim.step(paths[0], paths[1], position, this.toD);
+					}
+
+					this.element.attr(this.options.attribute, position);
+				},
+				finish: function(){
+					this.element._highchart_animation = null;
+				}
+			});
+		}
+	},
+
+	// el needs an event to be attached. el is not necessarily a dom element
+	addEvent: function(el, event, fn) {
+		if (el.addEventListener || el.attachEvent) {
+			Event.observe($(el), event, fn);
+
+		} else {
+			HighchartsAdapter._extend(el);
+			el._highcharts_observe(event, fn);
+		}
+	},
+
+	// motion makes things pretty. use it if effects is loaded, if not... still get to the end result.
+	animate: function(el, params, options) {
+		var key,
+			fx;
+
+		// default options
+		options = options || {};
+		options.delay = 0;
+		options.duration = (options.duration || 500) / 1000;
+
+		// animate wrappers and DOM elements
+		if (hasEffect) {
+			for (key in params) {
+				fx = new Effect.HighchartsTransition($(el), key, params[key], options);
+			}
+		} else {
+			for (key in params) {
+				el.attr(key, params[key]);
+			}
+		}
+
+		if (!el.attr) {
+			throw 'Todo: implement animate DOM objects';
+		}
+	},
+
+	// this only occurs in higcharts 2.0+
+	stop: function(el){
+		if (el._highcharts_extended && el._highchart_animation) {
+			el._highchart_animation.cancel();
+		}
+	},
+
+	// um.. each
+	each: function(arr, fn){
+		$A(arr).each(fn);
+	},
+
+	// fire an event based on an event name (event) and an object (el).
+	// again, el may not be a dom element
+	fireEvent: function(el, event, eventArguments, defaultFunction){
+		if (event.preventDefault) {
+			defaultFunction = null;
+		}
+
+		if (el.fire) {
+			el.fire(event, eventArguments);
+		} else if (el._highcharts_extended) {
+			el._highcharts_fire(event, eventArguments);
+		}
+
+		if (defaultFunction) {
+			defaultFunction(eventArguments);
+		}
+	},
+
+	removeEvent: function(el, event, handler){
+		if ($(el).stopObserving) {
+			$(el).stopObserving(event, handler);
+		} else {
+			HighchartsAdapter._extend(el);
+			el._highcharts_stop_observing(event, handler);
+		}
+	},
+
+	// um, grep
+	grep: function(arr, fn){
+		return arr.findAll(fn);
+	},
+	
+	// um, map
+	map: function(arr, fn){
+		return arr.map(fn);
+	},
+	
+	// deep merge. merge({a : 'a', b : {b1 : 'b1', b2 : 'b2'}}, {b : {b2 : 'b2_prime'}, c : 'c'}) => {a : 'a', b : {b1 : 'b1', b2 : 'b2_prime'}, c : 'c'}
+	/*merge: function(){
+		function doCopy(copy, original) {
+			var value,
+				key,
+				undef,
+				nil,
+				same,
+				obj,
+				arr,
+				node;
+
+			for (key in original) {
+				value = original[key];
+				undef = typeof(value) === 'undefined';
+				nil = value === null;
+				same = original === copy[key];
+
+				if (undef || nil || same) {
+					continue;
+				}
+
+				obj = typeof(value) === 'object';
+				arr = value && obj && value.constructor == Array;
+				node = !!value.nodeType;
+
+				if (obj && !arr && !node) {
+					copy[key] = doCopy(typeof copy[key] == 'object' ? copy[key] : {}, value);
+				}
+				else {
+					copy[key] = original[key];
+				}
+			}
+			return copy;
+		}
+
+		var args = arguments, retVal = {};
+
+		for (var i = 0; i < args.length; i++) {
+			retVal = doCopy(retVal, args[i]);
+		}
+
+		return retVal;
+	},*/
+	merge: function() { // the built-in prototype merge function doesn't do deep copy
+		function doCopy(copy, original) {
+			var value;
+
+			for (var key in original) {
+				value = original[key];
+				if (value && typeof value == 'object' && value.constructor != Array &&
+						typeof value.nodeType !== 'number') {
+					copy[key] = doCopy(copy[key] || {}, value); // copy
+
+				} else {
+					copy[key] = original[key];
+				}
+			}
+			return copy;
+		}
+
+		function merge() {
+			var args = arguments,
+				retVal = {};
+
+			for (var i = 0; i < args.length; i++) {
+				retVal = doCopy(retVal, args[i])
+
+			}
+			return retVal;
+		}
+
+		return merge.apply(this, arguments);
+	},
+
+	// extend an object to handle highchart events (highchart objects, not svg elements).
+	// this is a very simple way of handling events but whatever, it works (i think)
+	_extend: function(object){
+		if (!object._highcharts_extended) {
+			Object.extend(object, {
+				_highchart_events: {},
+				_highchart_animation: null,
+				_highcharts_extended: true,
+				_highcharts_observe: function(name, fn){
+					this._highchart_events[name] = [this._highchart_events[name], fn].compact().flatten();
+				},
+				_highcharts_stop_observing: function(name, fn){
+					if (name) {
+						if (fn) {
+							this._highchart_events[name] = [this._highchart_events[name]].compact().flatten().without(fn);
+						} else {
+							delete this._highchart_events[name];
+						}
+					} else {
+						this._highchart_events = {};
+					}
+				},
+				_highcharts_fire: function(name, args){
+					(this._highchart_events[name] || []).each(function(fn){
+						if (args && args.stopped) {
+							return; // "throw $break" wasn't working. i think because of the scope of 'this'.
+						}
+						fn.bind(this)(args);
+					}
+.bind(this));
+				}
+			});
+		}
+	}
+};
+})();