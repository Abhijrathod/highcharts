// ==ClosureCompiler==
// @compilation_level SIMPLE_OPTIMIZATIONS

/**
 * @license Highstock JS v1.1.5 (2012-03-15)
 *
 * (c) 2009-2011 Torstein Hønsi
 *
 * License: www.highcharts.com/license
 */

// JSLint options:
/*global Highcharts, document, window, navigator, setInterval, clearInterval, clearTimeout, setTimeout, location, jQuery, $, console */

(function () {
// encapsulated variables
var UNDEFINED,
	doc = document,
	win = window,
	math = Math,
	mathRound = math.round,
	mathFloor = math.floor,
	mathCeil = math.ceil,
	mathMax = math.max,
	mathMin = math.min,
	mathAbs = math.abs,
	mathCos = math.cos,
	mathSin = math.sin,
	mathPI = math.PI,
	deg2rad = mathPI * 2 / 360,


	// some variables
	userAgent = navigator.userAgent,
	isIE = /msie/i.test(userAgent) && !win.opera,
	docMode8 = doc.documentMode === 8,
	isWebKit = /AppleWebKit/.test(userAgent),
	isFirefox = /Firefox/.test(userAgent),
	SVG_NS = 'http://www.w3.org/2000/svg',
	hasSVG = !!doc.createElementNS && !!doc.createElementNS(SVG_NS, 'svg').createSVGRect,
	hasBidiBug = isFirefox && parseInt(userAgent.split('Firefox/')[1], 10) < 4, // issue #38
	useCanVG = !hasSVG && !isIE && !!doc.createElement('canvas').getContext,
	Renderer,
	hasTouch = doc.documentElement.ontouchstart !== UNDEFINED,
	symbolSizes = {},
	idCounter = 0,
	garbageBin,
	defaultOptions,
	dateFormat, // function
	globalAnimation,
	pathAnim,
	timeUnits,
	noop = function () {},

	// some constants for frequently used strings
	DIV = 'div',
	ABSOLUTE = 'absolute',
	RELATIVE = 'relative',
	HIDDEN = 'hidden',
	PREFIX = 'highcharts-',
	VISIBLE = 'visible',
	PX = 'px',
	NONE = 'none',
	M = 'M',
	L = 'L',
	/*
	 * Empirical lowest possible opacities for TRACKER_FILL
	 * IE6: 0.002
	 * IE7: 0.002
	 * IE8: 0.002
	 * IE9: 0.00000000001 (unlimited)
	 * FF: 0.00000000001 (unlimited)
	 * Chrome: 0.000001
	 * Safari: 0.000001
	 * Opera: 0.00000000001 (unlimited)
	 */
	TRACKER_FILL = 'rgba(192,192,192,' + (hasSVG ? 0.000001 : 0.002) + ')', // invisible but clickable
	//TRACKER_FILL = 'rgba(192,192,192,0.5)',
	NORMAL_STATE = '',
	HOVER_STATE = 'hover',
	SELECT_STATE = 'select',
	MILLISECOND = 'millisecond',
	SECOND = 'second',
	MINUTE = 'minute',
	HOUR = 'hour',
	DAY = 'day',
	WEEK = 'week',
	MONTH = 'month',
	YEAR = 'year',

	// constants for attributes
	FILL = 'fill',
	LINEAR_GRADIENT = 'linearGradient',
	STOPS = 'stops',
	STROKE = 'stroke',
	STROKE_WIDTH = 'stroke-width',

	// time methods, changed based on whether or not UTC is used
	makeTime,
	getMinutes,
	getHours,
	getDay,
	getDate,
	getMonth,
	getFullYear,
	setMinutes,
	setHours,
	setDate,
	setMonth,
	setFullYear,

	// check for a custom HighchartsAdapter defined prior to this file
	globalAdapter = win.HighchartsAdapter,
	adapter = globalAdapter || {},

	// Utility functions. If the HighchartsAdapter is not defined, adapter is an empty object
	// and all the utility functions will be null. In that case they are populated by the
	// default adapters below.
	getScript = adapter.getScript,
	each = adapter.each,
	grep = adapter.grep,
	offset = adapter.offset,
	map = adapter.map,
	merge = adapter.merge,
	addEvent = adapter.addEvent,
	removeEvent = adapter.removeEvent,
	fireEvent = adapter.fireEvent,
	washMouseEvent = adapter.washMouseEvent,
	animate = adapter.animate,
	stop = adapter.stop,

	// lookup over the types and the associated classes
	seriesTypes = {};

// The Highcharts namespace
win.Highcharts = {};

/**
 * Extend an object with the members of another
 * @param {Object} a The object to be extended
 * @param {Object} b The object to add to the first one
 */
function extend(a, b) {
	var n;
	if (!a) {
		a = {};
	}
	for (n in b) {
		a[n] = b[n];
	}
	return a;
}

/**
 * Take an array and turn into a hash with even number arguments as keys and odd numbers as
 * values. Allows creating constants for commonly used style properties, attributes etc.
 * Avoid it in performance critical situations like looping
 */
function hash() {
	var i = 0,
		args = arguments,
		length = args.length,
		obj = {};
	for (; i < length; i++) {
		obj[args[i++]] = args[i];
	}
	return obj;
}

/**
 * Shortcut for parseInt
 * @param {Object} s
 * @param {Number} mag Magnitude
 */
function pInt(s, mag) {
	return parseInt(s, mag || 10);
}

/**
 * Check for string
 * @param {Object} s
 */
function isString(s) {
	return typeof s === 'string';
}

/**
 * Check for object
 * @param {Object} obj
 */
function isObject(obj) {
	return typeof obj === 'object';
}

/**
 * Check for array
 * @param {Object} obj
 */
function isArray(obj) {
	return Object.prototype.toString.call(obj) === '[object Array]';
}

/**
 * Check for number
 * @param {Object} n
 */
function isNumber(n) {
	return typeof n === 'number';
}

function log2lin(num) {
	return math.log(num) / math.LN10;
}
function lin2log(num) {
	return math.pow(10, num);
}

/**
 * Remove last occurence of an item from an array
 * @param {Array} arr
 * @param {Mixed} item
 */
function erase(arr, item) {
	var i = arr.length;
	while (i--) {
		if (arr[i] === item) {
			arr.splice(i, 1);
			break;
		}
	}
	//return arr;
}

/**
 * Returns true if the object is not null or undefined. Like MooTools' $.defined.
 * @param {Object} obj
 */
function defined(obj) {
	return obj !== UNDEFINED && obj !== null;
}

/**
 * Set or get an attribute or an object of attributes. Can't use jQuery attr because
 * it attempts to set expando properties on the SVG element, which is not allowed.
 *
 * @param {Object} elem The DOM element to receive the attribute(s)
 * @param {String|Object} prop The property or an abject of key-value pairs
 * @param {String} value The value if a single property is set
 */
function attr(elem, prop, value) {
	var key,
		setAttribute = 'setAttribute',
		ret;

	// if the prop is a string
	if (isString(prop)) {
		// set the value
		if (defined(value)) {

			elem[setAttribute](prop, value);

		// get the value
		} else if (elem && elem.getAttribute) { // elem not defined when printing pie demo...
			ret = elem.getAttribute(prop);
		}

	// else if prop is defined, it is a hash of key/value pairs
	} else if (defined(prop) && isObject(prop)) {
		for (key in prop) {
			elem[setAttribute](key, prop[key]);
		}
	}
	return ret;
}
/**
 * Check if an element is an array, and if not, make it into an array. Like
 * MooTools' $.splat.
 */
function splat(obj) {
	return isArray(obj) ? obj : [obj];
}


/**
 * Return the first value that is defined. Like MooTools' $.pick.
 */
function pick() {
	var args = arguments,
		i,
		arg,
		length = args.length;
	for (i = 0; i < length; i++) {
		arg = args[i];
		if (typeof arg !== 'undefined' && arg !== null) {
			return arg;
		}
	}
}

/**
 * Set CSS on a given element
 * @param {Object} el
 * @param {Object} styles Style object with camel case property names
 */
function css(el, styles) {
	if (isIE) {
		if (styles && styles.opacity !== UNDEFINED) {
			styles.filter = 'alpha(opacity=' + (styles.opacity * 100) + ')';
		}
	}
	extend(el.style, styles);
}

/**
 * Utility function to create element with attributes and styles
 * @param {Object} tag
 * @param {Object} attribs
 * @param {Object} styles
 * @param {Object} parent
 * @param {Object} nopad
 */
function createElement(tag, attribs, styles, parent, nopad) {
	var el = doc.createElement(tag);
	if (attribs) {
		extend(el, attribs);
	}
	if (nopad) {
		css(el, {padding: 0, border: NONE, margin: 0});
	}
	if (styles) {
		css(el, styles);
	}
	if (parent) {
		parent.appendChild(el);
	}
	return el;
}

/**
 * Extend a prototyped class by new members
 * @param {Object} parent
 * @param {Object} members
 */
function extendClass(parent, members) {
	var object = function () {};
	object.prototype = new parent();
	extend(object.prototype, members);
	return object;
}

/**
 * Format a number and return a string based on input settings
 * @param {Number} number The input number to format
 * @param {Number} decimals The amount of decimals
 * @param {String} decPoint The decimal point, defaults to the one given in the lang options
 * @param {String} thousandsSep The thousands separator, defaults to the one given in the lang options
 */
function numberFormat(number, decimals, decPoint, thousandsSep) {
	var lang = defaultOptions.lang,
		// http://kevin.vanzonneveld.net/techblog/article/javascript_equivalent_for_phps_number_format/
		n = number,
		c = isNaN(decimals = mathAbs(decimals)) ? 2 : decimals,
		d = decPoint === undefined ? lang.decimalPoint : decPoint,
		t = thousandsSep === undefined ? lang.thousandsSep : thousandsSep,
		s = n < 0 ? "-" : "",
		i = String(pInt(n = mathAbs(+n || 0).toFixed(c))),
		j = i.length > 3 ? i.length % 3 : 0;

	return s + (j ? i.substr(0, j) + t : "") + i.substr(j).replace(/(\d{3})(?=\d)/g, "$1" + t) +
		(c ? d + mathAbs(n - i).toFixed(c).slice(2) : "");
}

/**
 * Pad a string to a given length by adding 0 to the beginning
 * @param {Number} number
 * @param {Number} length
 */
function pad(number, length) {
	// Create an array of the remaining length +1 and join it with 0's
	return new Array((length || 2) + 1 - String(number).length).join(0) + number;
}

/**
 * Based on http://www.php.net/manual/en/function.strftime.php
 * @param {String} format
 * @param {Number} timestamp
 * @param {Boolean} capitalize
 */
dateFormat = function (format, timestamp, capitalize) {
	if (!defined(timestamp) || isNaN(timestamp)) {
		return 'Invalid date';
	}
	format = pick(format, '%Y-%m-%d %H:%M:%S');

	var date = new Date(timestamp),
		key, // used in for constuct below
		// get the basic time values
		hours = date[getHours](),
		day = date[getDay](),
		dayOfMonth = date[getDate](),
		month = date[getMonth](),
		fullYear = date[getFullYear](),
		lang = defaultOptions.lang,
		langWeekdays = lang.weekdays,
		/* // uncomment this and the 'W' format key below to enable week numbers
		weekNumber = function () {
			var clone = new Date(date.valueOf()),
				day = clone[getDay]() == 0 ? 7 : clone[getDay](),
				dayNumber;
			clone.setDate(clone[getDate]() + 4 - day);
			dayNumber = mathFloor((clone.getTime() - new Date(clone[getFullYear](), 0, 1, -6)) / 86400000);
			return 1 + mathFloor(dayNumber / 7);
		},
		*/

		// list all format keys
		replacements = {

			// Day
			'a': langWeekdays[day].substr(0, 3), // Short weekday, like 'Mon'
			'A': langWeekdays[day], // Long weekday, like 'Monday'
			'd': pad(dayOfMonth), // Two digit day of the month, 01 to 31
			'e': dayOfMonth, // Day of the month, 1 through 31

			// Week (none implemented)
			//'W': weekNumber(),

			// Month
			'b': lang.shortMonths[month], // Short month, like 'Jan'
			'B': lang.months[month], // Long month, like 'January'
			'm': pad(month + 1), // Two digit month number, 01 through 12

			// Year
			'y': fullYear.toString().substr(2, 2), // Two digits year, like 09 for 2009
			'Y': fullYear, // Four digits year, like 2009

			// Time
			'H': pad(hours), // Two digits hours in 24h format, 00 through 23
			'I': pad((hours % 12) || 12), // Two digits hours in 12h format, 00 through 11
			'l': (hours % 12) || 12, // Hours in 12h format, 1 through 12
			'M': pad(date[getMinutes]()), // Two digits minutes, 00 through 59
			'p': hours < 12 ? 'AM' : 'PM', // Upper case AM or PM
			'P': hours < 12 ? 'am' : 'pm', // Lower case AM or PM
			'S': pad(date.getSeconds()), // Two digits seconds, 00 through  59
			'L': pad(mathRound(timestamp % 1000), 3) // Milliseconds (naming from Ruby)
		};


	// do the replaces
	for (key in replacements) {
		format = format.replace('%' + key, replacements[key]);
	}

	// Optionally capitalize the string and return
	return capitalize ? format.substr(0, 1).toUpperCase() + format.substr(1) : format;
};

/**
 * Take an interval and normalize it to multiples of 1, 2, 2.5 and 5
 * @param {Number} interval
 * @param {Array} multiples
 * @param {Number} magnitude
 * @param {Object} options
 */
function normalizeTickInterval(interval, multiples, magnitude, options) {
	var normalized, i;

	// round to a tenfold of 1, 2, 2.5 or 5
	magnitude = pick(magnitude, 1);
	normalized = interval / magnitude;

	// multiples for a linear scale
	if (!multiples) {
		multiples = [1, 2, 2.5, 5, 10];

		// the allowDecimals option
		if (options && options.allowDecimals === false) {
			if (magnitude === 1) {
				multiples = [1, 2, 5, 10];
			} else if (magnitude <= 0.1) {
				multiples = [1 / magnitude];
			}
		}
	}

	// normalize the interval to the nearest multiple
	for (i = 0; i < multiples.length; i++) {
		interval = multiples[i];
		if (normalized <= (multiples[i] + (multiples[i + 1] || multiples[i])) / 2) {
			break;
		}
	}

	// multiply back to the correct magnitude
	interval *= magnitude;

	return interval;
}

/**
 * Get a normalized tick interval for dates. Returns a configuration object with
 * unit range (interval), count and name. Used to prepare data for getTimeTicks. 
 * Previously this logic was part of getTimeTicks, but as getTimeTicks now runs
 * of segments in stock charts, the normalizing logic was extracted in order to 
 * prevent it for running over again for each segment having the same interval. 
 * #662, #697.
 */
function normalizeTimeTickInterval(tickInterval, unitsOption) {
	var units = unitsOption || [[
				MILLISECOND, // unit name
				[1, 2, 5, 10, 20, 25, 50, 100, 200, 500] // allowed multiples
			], [
				SECOND,
				[1, 2, 5, 10, 15, 30]
			], [
				MINUTE,
				[1, 2, 5, 10, 15, 30]
			], [
				HOUR,
				[1, 2, 3, 4, 6, 8, 12]
			], [
				DAY,
				[1, 2]
			], [
				WEEK,
				[1, 2]
			], [
				MONTH,
				[1, 2, 3, 4, 6]
			], [
				YEAR,
				null
			]],
		unit = units[units.length - 1], // default unit is years
		interval = timeUnits[unit[0]],
		multiples = unit[1],
		count,
		i;
		
	// loop through the units to find the one that best fits the tickInterval
	for (i = 0; i < units.length; i++) {
		unit = units[i];
		interval = timeUnits[unit[0]];
		multiples = unit[1];


		if (units[i + 1]) {
			// lessThan is in the middle between the highest multiple and the next unit.
			var lessThan = (interval * multiples[multiples.length - 1] +
						timeUnits[units[i + 1][0]]) / 2;

			// break and keep the current unit
			if (tickInterval <= lessThan) {
				break;
			}
		}
	}

	// prevent 2.5 years intervals, though 25, 250 etc. are allowed
	if (interval === timeUnits[YEAR] && tickInterval < 5 * interval) {
		multiples = [1, 2, 5];
	}
	
	// prevent 2.5 years intervals, though 25, 250 etc. are allowed
	if (interval === timeUnits[YEAR] && tickInterval < 5 * interval) {
		multiples = [1, 2, 5];
	}

	// get the count
	count = normalizeTickInterval(tickInterval / interval, multiples);
	
	return {
		unitRange: interval,
		count: count,
		unitName: unit[0]
	};
}

/**
 * Set the tick positions to a time unit that makes sense, for example
 * on the first of each month or on every Monday. Return an array
 * with the time positions. Used in datetime axes as well as for grouping
 * data on a datetime axis.
 *
 * @param {Object} normalizedInterval The interval in axis values (ms) and the count
 * @param {Number} min The minimum in axis values
 * @param {Number} max The maximum in axis values
 * @param {Number} startOfWeek
 */
function getTimeTicks(normalizedInterval, min, max, startOfWeek) {
	var tickPositions = [],
		i,
		higherRanks = {},
		useUTC = defaultOptions.global.useUTC,
		minYear, // used in months and years as a basis for Date.UTC()
		minDate = new Date(min),
		interval = normalizedInterval.unitRange,
		count = normalizedInterval.count;

	

	if (interval >= timeUnits[SECOND]) { // second
		minDate.setMilliseconds(0);
		minDate.setSeconds(interval >= timeUnits[MINUTE] ? 0 :
			count * mathFloor(minDate.getSeconds() / count));
	}

	if (interval >= timeUnits[MINUTE]) { // minute
		minDate[setMinutes](interval >= timeUnits[HOUR] ? 0 :
			count * mathFloor(minDate[getMinutes]() / count));
	}

	if (interval >= timeUnits[HOUR]) { // hour
		minDate[setHours](interval >= timeUnits[DAY] ? 0 :
			count * mathFloor(minDate[getHours]() / count));
	}

	if (interval >= timeUnits[DAY]) { // day
		minDate[setDate](interval >= timeUnits[MONTH] ? 1 :
			count * mathFloor(minDate[getDate]() / count));
	}

	if (interval >= timeUnits[MONTH]) { // month
		minDate[setMonth](interval >= timeUnits[YEAR] ? 0 :
			count * mathFloor(minDate[getMonth]() / count));
		minYear = minDate[getFullYear]();
	}

	if (interval >= timeUnits[YEAR]) { // year
		minYear -= minYear % count;
		minDate[setFullYear](minYear);
	}

	// week is a special case that runs outside the hierarchy
	if (interval === timeUnits[WEEK]) {
		// get start of current week, independent of count
		minDate[setDate](minDate[getDate]() - minDate[getDay]() +
			pick(startOfWeek, 1));
	}


	// get tick positions
	i = 1;
	minYear = minDate[getFullYear]();
	var time = minDate.getTime(),
		minMonth = minDate[getMonth](),
		minDateDate = minDate[getDate]();

	// iterate and add tick positions at appropriate values
	while (time < max) {
		tickPositions.push(time);

		// if the interval is years, use Date.UTC to increase years
		if (interval === timeUnits[YEAR]) {
			time = makeTime(minYear + i * count, 0);

		// if the interval is months, use Date.UTC to increase months
		} else if (interval === timeUnits[MONTH]) {
			time = makeTime(minYear, minMonth + i * count);

		// if we're using global time, the interval is not fixed as it jumps
		// one hour at the DST crossover
		} else if (!useUTC && (interval === timeUnits[DAY] || interval === timeUnits[WEEK])) {
			time = makeTime(minYear, minMonth, minDateDate +
				i * count * (interval === timeUnits[DAY] ? 1 : 7));

		// else, the interval is fixed and we use simple addition
		} else {
			time += interval * count;
			
			// mark new days if the time is dividable by day
			if (interval <= timeUnits[HOUR] && time % timeUnits[DAY] === 0) {
				higherRanks[time] = DAY;
			}
		}

		i++;
	}
	
	// push the last time
	tickPositions.push(time);

	// record information on the chosen unit - for dynamic label formatter
	tickPositions.info = extend(normalizedInterval, {
		higherRanks: higherRanks,
		totalRange: interval * count
	});

	return tickPositions;
}

/**
 * Helper class that contains variuos counters that are local to the chart.
 */
function ChartCounters() {
	this.color = 0;
	this.symbol = 0;
}

ChartCounters.prototype =  {
	/**
	 * Wraps the color counter if it reaches the specified length.
	 */
	wrapColor: function (length) {
		if (this.color >= length) {
			this.color = 0;
		}
	},

	/**
	 * Wraps the symbol counter if it reaches the specified length.
	 */
	wrapSymbol: function (length) {
		if (this.symbol >= length) {
			this.symbol = 0;
		}
	}
};


/**
 * Utility method that sorts an object array and keeping the order of equal items.
 * ECMA script standard does not specify the behaviour when items are equal.
 */
function stableSort(arr, sortFunction) {
	var length = arr.length,
		sortValue,
		i;

	// Add index to each item
	for (i = 0; i < length; i++) {
		arr[i].ss_i = i; // stable sort index
	}

	arr.sort(function (a, b) {
		sortValue = sortFunction(a, b);
		return sortValue === 0 ? a.ss_i - b.ss_i : sortValue;
	});

	// Remove index from items
	for (i = 0; i < length; i++) {
		delete arr[i].ss_i; // stable sort index
	}
}

/**
 * Non-recursive method to find the lowest member of an array. Math.min raises a maximum
 * call stack size exceeded error in Chrome when trying to apply more than 150.000 points. This
 * method is slightly slower, but safe.
 */
function arrayMin(data) {
	var i = data.length,
		min = data[0];

	while (i--) {
		if (data[i] < min) {
			min = data[i];
		}
	}
	return min;
}

/**
 * Non-recursive method to find the lowest member of an array. Math.min raises a maximum
 * call stack size exceeded error in Chrome when trying to apply more than 150.000 points. This
 * method is slightly slower, but safe.
 */
function arrayMax(data) {
	var i = data.length,
		max = data[0];

	while (i--) {
		if (data[i] > max) {
			max = data[i];
		}
	}
	return max;
}

/**
 * Utility method that destroys any SVGElement or VMLElement that are properties on the given object.
 * It loops all properties and invokes destroy if there is a destroy method. The property is
 * then delete'ed.
 * @param {Object} The object to destroy properties on
 * @param {Object} Exception, do not destroy this property, only delete it.
 */
function destroyObjectProperties(obj, except) {
	var n;
	for (n in obj) {
		// If the object is non-null and destroy is defined
		if (obj[n] && obj[n] !== except && obj[n].destroy) {
			// Invoke the destroy
			obj[n].destroy();
		}

		// Delete the property from the object.
		delete obj[n];
	}
}


/**
 * Discard an element by moving it to the bin and delete
 * @param {Object} The HTML node to discard
 */
function discardElement(element) {
	// create a garbage bin element, not part of the DOM
	if (!garbageBin) {
		garbageBin = createElement(DIV);
	}

	// move the node and empty bin
	if (element) {
		garbageBin.appendChild(element);
	}
	garbageBin.innerHTML = '';
}

/**
 * Provide error messages for debugging, with links to online explanation 
 */
function error(code, stop) {
	var msg = 'Highcharts error #' + code + ': www.highcharts.com/errors/' + code;
	if (stop) {
		throw msg;
	} else if (win.console) {
		console.log(msg);
	}
}

/**
 * Fix JS round off float errors
 * @param {Number} num
 */
function correctFloat(num) {
	return parseFloat(
		num.toPrecision(14)
	);
}

/**
 * The time unit lookup
 */
/*jslint white: true*/
timeUnits = hash(
	MILLISECOND, 1,
	SECOND, 1000,
	MINUTE, 60000,
	HOUR, 3600000,
	DAY, 24 * 3600000,
	WEEK, 7 * 24 * 3600000,
	MONTH, 30 * 24 * 3600000,
	YEAR, 31556952000
);
/*jslint white: false*/
/**
 * Path interpolation algorithm used across adapters
 */
pathAnim = {
	/**
	 * Prepare start and end values so that the path can be animated one to one
	 */
	init: function (elem, fromD, toD) {
		fromD = fromD || '';
		var shift = elem.shift,
			bezier = fromD.indexOf('C') > -1,
			numParams = bezier ? 7 : 3,
			endLength,
			slice,
			i,
			start = fromD.split(' '),
			end = [].concat(toD), // copy
			startBaseLine,
			endBaseLine,
			sixify = function (arr) { // in splines make move points have six parameters like bezier curves
				i = arr.length;
				while (i--) {
					if (arr[i] === M) {
						arr.splice(i + 1, 0, arr[i + 1], arr[i + 2], arr[i + 1], arr[i + 2]);
					}
				}
			};

		if (bezier) {
			sixify(start);
			sixify(end);
		}

		// pull out the base lines before padding
		if (elem.isArea) {
			startBaseLine = start.splice(start.length - 6, 6);
			endBaseLine = end.splice(end.length - 6, 6);
		}

		// if shifting points, prepend a dummy point to the end path
		if (shift <= end.length / numParams) {
			while (shift--) {
				end = [].concat(end).splice(0, numParams).concat(end);
			}
		}
		elem.shift = 0; // reset for following animations

		// copy and append last point until the length matches the end length
		if (start.length) {
			endLength = end.length;
			while (start.length < endLength) {

				//bezier && sixify(start);
				slice = [].concat(start).splice(start.length - numParams, numParams);
				if (bezier) { // disable first control point
					slice[numParams - 6] = slice[numParams - 2];
					slice[numParams - 5] = slice[numParams - 1];
				}
				start = start.concat(slice);
			}
		}

		if (startBaseLine) { // append the base lines for areas
			start = start.concat(startBaseLine);
			end = end.concat(endBaseLine);
		}
		return [start, end];
	},

	/**
	 * Interpolate each value of the path and return the array
	 */
	step: function (start, end, pos, complete) {
		var ret = [],
			i = start.length,
			startVal;

		if (pos === 1) { // land on the final path without adjustment points appended in the ends
			ret = complete;

		} else if (i === end.length && pos < 1) {
			while (i--) {
				startVal = parseFloat(start[i]);
				ret[i] =
					isNaN(startVal) ? // a letter instruction like M or L
						start[i] :
						pos * (parseFloat(end[i] - startVal)) + startVal;

			}
		} else { // if animation is finished or length not matching, land on right value
			ret = end;
		}
		return ret;
	}
};


/**
 * Set the global animation to either a given value, or fall back to the
 * given chart's animation option
 * @param {Object} animation
 * @param {Object} chart
 */
function setAnimation(animation, chart) {
	globalAnimation = pick(animation, chart.animation);
}

/*
 * Define the adapter for frameworks. If an external adapter is not defined,
 * Highcharts reverts to the built-in jQuery adapter.
 */
if (globalAdapter && globalAdapter.init) {
	// Initialize the adapter with the pathAnim object that takes care
	// of path animations.
	globalAdapter.init(pathAnim);
}
if (!globalAdapter && win.jQuery) {
	var jQ = jQuery;

	/**
	 * Downloads a script and executes a callback when done.
	 * @param {String} scriptLocation
	 * @param {Function} callback
	 */
	getScript = jQ.getScript;

	/**
	 * Utility for iterating over an array. Parameters are reversed compared to jQuery.
	 * @param {Array} arr
	 * @param {Function} fn
	 */
	each = function (arr, fn) {
		var i = 0,
			len = arr.length;
		for (; i < len; i++) {
			if (fn.call(arr[i], arr[i], i, arr) === false) {
				return i;
			}
		}
	};

	/**
	 * Filter an array
	 */
	grep = jQ.grep;

	/**
	 * Map an array
	 * @param {Array} arr
	 * @param {Function} fn
	 */
	map = function (arr, fn) {
		//return jQuery.map(arr, fn);
		var results = [],
			i = 0,
			len = arr.length;
		for (; i < len; i++) {
			results[i] = fn.call(arr[i], arr[i], i, arr);
		}
		return results;

	};

	/**
	 * Deep merge two objects and return a third object
	 */
	merge = function () {
		var args = arguments;
		return jQ.extend(true, null, args[0], args[1], args[2], args[3]);
	};

	/**
	 * Get the position of an element relative to the top left of the page
	 */
	offset = function (el) {
		return jQ(el).offset();
	};

	/**
	 * Add an event listener
	 * @param {Object} el A HTML element or custom object
	 * @param {String} event The event type
	 * @param {Function} fn The event handler
	 */
	addEvent = function (el, event, fn) {
		jQ(el).bind(event, fn);
	};

	/**
	 * Remove event added with addEvent
	 * @param {Object} el The object
	 * @param {String} eventType The event type. Leave blank to remove all events.
	 * @param {Function} handler The function to remove
	 */
	removeEvent = function (el, eventType, handler) {
		// workaround for jQuery issue with unbinding custom events:
		// http://forum.jquery.com/topic/javascript-error-when-unbinding-a-custom-event-using-jquery-1-4-2
		var func = doc.removeEventListener ? 'removeEventListener' : 'detachEvent';
		if (doc[func] && !el[func]) {
			el[func] = function () {};
		}

		jQ(el).unbind(eventType, handler);
	};

	/**
	 * Fire an event on a custom object
	 * @param {Object} el
	 * @param {String} type
	 * @param {Object} eventArguments
	 * @param {Function} defaultFunction
	 */
	fireEvent = function (el, type, eventArguments, defaultFunction) {
		var event = jQ.Event(type),
			detachedType = 'detached' + type,
			defaultPrevented;

		extend(event, eventArguments);

		// Prevent jQuery from triggering the object method that is named the
		// same as the event. For example, if the event is 'select', jQuery
		// attempts calling el.select and it goes into a loop.
		if (el[type]) {
			el[detachedType] = el[type];
			el[type] = null;
		}

		// Wrap preventDefault and stopPropagation in try/catch blocks in
		// order to prevent JS errors when cancelling events on non-DOM
		// objects. #615.
		each(['preventDefault', 'stopPropagation'], function (fn) {
			var base = event[fn];
			event[fn] = function () {
				try {
					base.call(event);
				} catch (e) {
					if (fn === 'preventDefault') {
						defaultPrevented = true;
					}
				}
			};
		});

		// trigger it
		jQ(el).trigger(event);

		// attach the method
		if (el[detachedType]) {
			el[type] = el[detachedType];
			el[detachedType] = null;
		}

		if (defaultFunction && !event.isDefaultPrevented() && !defaultPrevented) {
			defaultFunction(event);
		}
	};
	
	/**
	 * Extension method needed for MooTools
	 */
	washMouseEvent = function (e) {
		return e;
	};

	/**
	 * Animate a HTML element or SVG element wrapper
	 * @param {Object} el
	 * @param {Object} params
	 * @param {Object} options jQuery-like animation options: duration, easing, callback
	 */
	animate = function (el, params, options) {
		var $el = jQ(el);
		if (params.d) {
			el.toD = params.d; // keep the array form for paths, used in jQ.fx.step.d
			params.d = 1; // because in jQuery, animating to an array has a different meaning
		}

		$el.stop();
		$el.animate(params, options);

	};
	/**
	 * Stop running animation
	 */
	stop = function (el) {
		jQ(el).stop();
	};


	//=== Extend jQuery on init

	/*jslint unparam: true*//* allow unused param x in this function */
	jQ.extend(jQ.easing, {
		easeOutQuad: function (x, t, b, c, d) {
			return -c * (t /= d) * (t - 2) + b;
		}
	});
	/*jslint unparam: false*/

	// extend the animate function to allow SVG animations
	var jFx = jQuery.fx,
		jStep = jFx.step;

	// extend some methods to check for elem.attr, which means it is a Highcharts SVG object
	each(['cur', '_default', 'width', 'height'], function (fn, i) {
		var obj = i ? jStep : jFx.prototype, // 'cur', the getter' relates to jFx.prototype
			base = obj[fn],
			elem;

		if (base) { // step.width and step.height don't exist in jQuery < 1.7

			// create the extended function replacement
			obj[fn] = function (fx) {

				// jFx.prototype.cur does not use fx argument
				fx = i ? fx : this;

				// shortcut
				elem = fx.elem;

				// jFX.prototype.cur returns the current value. The other ones are setters
				// and returning a value has no effect.
				return elem.attr ? // is SVG element wrapper
					elem.attr(fx.prop, fx.now) : // apply the SVG wrapper's method
					base.apply(this, arguments); // use jQuery's built-in method
			};
		}
	});

	// animate paths
	jStep.d = function (fx) {
		var elem = fx.elem;


		// Normally start and end should be set in state == 0, but sometimes,
		// for reasons unknown, this doesn't happen. Perhaps state == 0 is skipped
		// in these cases
		if (!fx.started) {
			var ends = pathAnim.init(elem, elem.d, elem.toD);
			fx.start = ends[0];
			fx.end = ends[1];
			fx.started = true;
		}


		// interpolate each value of the path
		elem.attr('d', pathAnim.step(fx.start, fx.end, fx.pos, elem.toD));

	};
}

/* ****************************************************************************
 * Handle the options                                                         *
 *****************************************************************************/
var

defaultLabelOptions = {
	enabled: true,
	// rotation: 0,
	align: 'center',
	x: 0,
	y: 15,
	/*formatter: function () {
		return this.value;
	},*/
	style: {
		color: '#666',
		fontSize: '11px',
		lineHeight: '14px'
	}
};

defaultOptions = {
	colors: ['#4572A7', '#AA4643', '#89A54E', '#80699B', '#3D96AE',
		'#DB843D', '#92A8CD', '#A47D7C', '#B5CA92'],
	symbols: ['circle', 'diamond', 'square', 'triangle', 'triangle-down'],
	lang: {
		loading: 'Loading...',
		months: ['January', 'February', 'March', 'April', 'May', 'June', 'July',
				'August', 'September', 'October', 'November', 'December'],
		shortMonths: ['Jan', 'Feb', 'Mar', 'Apr', 'May', 'Jun', 'Jul', 'Aug', 'Sep', 'Oct', 'Nov', 'Dec'],
		weekdays: ['Sunday', 'Monday', 'Tuesday', 'Wednesday', 'Thursday', 'Friday', 'Saturday'],
		decimalPoint: '.',
		resetZoom: 'Reset zoom',
		resetZoomTitle: 'Reset zoom level 1:1',
		thousandsSep: ','
	},
	global: {
		useUTC: true,
		canvasToolsURL: 'http://code.highcharts.com/stock/1.1.5/modules/canvas-tools.js'
	},
	chart: {
		//animation: true,
		//alignTicks: false,
		//reflow: true,
		//className: null,
		//events: { load, selection },
		//margin: [null],
		//marginTop: null,
		//marginRight: null,
		//marginBottom: null,
		//marginLeft: null,
		borderColor: '#4572A7',
		//borderWidth: 0,
		borderRadius: 5,
		defaultSeriesType: 'line',
		ignoreHiddenSeries: true,
		//inverted: false,
		//shadow: false,
		spacingTop: 10,
		spacingRight: 10,
		spacingBottom: 15,
		spacingLeft: 10,
		style: {
			fontFamily: '"Lucida Grande", "Lucida Sans Unicode", Verdana, Arial, Helvetica, sans-serif', // default font
			fontSize: '12px'
		},
		backgroundColor: '#FFFFFF',
		//plotBackgroundColor: null,
		plotBorderColor: '#C0C0C0',
		//plotBorderWidth: 0,
		//plotShadow: false,
		//zoomType: ''
		resetZoomButton: {
			theme: {
				zIndex: 20
			},
			position: {
				align: 'right',
				x: -10,
				//verticalAlign: 'top',
				y: 10
			}
			// relativeTo: 'plot'
		}
	},
	title: {
		text: 'Chart title',
		align: 'center',
		// floating: false,
		// margin: 15,
		// x: 0,
		// verticalAlign: 'top',
		y: 15,
		style: {
			color: '#3E576F',
			fontSize: '16px'
		}

	},
	subtitle: {
		text: '',
		align: 'center',
		// floating: false
		// x: 0,
		// verticalAlign: 'top',
		y: 30,
		style: {
			color: '#6D869F'
		}
	},

	plotOptions: {
		line: { // base series options
			allowPointSelect: false,
			showCheckbox: false,
			animation: {
				duration: 1000
			},
			//connectNulls: false,
			//cursor: 'default',
			//clip: true,
			//dashStyle: null,
			//enableMouseTracking: true,
			events: {},
			//legendIndex: 0,
			lineWidth: 2,
			shadow: true,
			// stacking: null,
			marker: {
				enabled: true,
				//symbol: null,
				lineWidth: 0,
				radius: 4,
				lineColor: '#FFFFFF',
				//fillColor: null,
				states: { // states for a single point
					hover: {
						//radius: base + 2
					},
					select: {
						fillColor: '#FFFFFF',
						lineColor: '#000000',
						lineWidth: 2
					}
				}
			},
			point: {
				events: {}
			},
			dataLabels: merge(defaultLabelOptions, {
				enabled: false,
				y: -6,
				formatter: function () {
					return this.y;
				}
				// backgroundColor: undefined,
				// borderColor: undefined,
				// borderRadius: undefined,
				// borderWidth: undefined,
				// padding: 3,
				// shadow: false
			}),
			cropThreshold: 300, // draw points outside the plot area when the number of points is less than this
			pointRange: 0,
			//pointStart: 0,
			//pointInterval: 1,
			showInLegend: true,
			states: { // states for the entire series
				hover: {
					//enabled: false,
					//lineWidth: base + 1,
					marker: {
						// lineWidth: base + 1,
						// radius: base + 1
					}
				},
				select: {
					marker: {}
				}
			},
			stickyTracking: true
			//tooltip: {
				//pointFormat: '<span style="color:{series.color}">{series.name}</span>: <b>{point.y}</b>'
				//valueDecimals: null,
				//xDateFormat: '%A, %b %e, %Y',
				//valuePrefix: '',
				//ySuffix: ''				
			//}
			// turboThreshold: 1000
			// zIndex: null
		}
	},
	labels: {
		//items: [],
		style: {
			//font: defaultFont,
			position: ABSOLUTE,
			color: '#3E576F'
		}
	},
	legend: {
		enabled: true,
		align: 'center',
		//floating: false,
		layout: 'horizontal',
		labelFormatter: function () {
			return this.name;
		},
		borderWidth: 1,
		borderColor: '#909090',
		borderRadius: 5,
		// margin: 10,
		// reversed: false,
		shadow: false,
		// backgroundColor: null,
		/*style: {
			padding: '5px'
		},*/
		itemStyle: {
			cursor: 'pointer',
			color: '#3E576F',
			fontSize: '12px'
		},
		itemHoverStyle: {
			//cursor: 'pointer', removed as of #601
			color: '#000000'
		},
		itemHiddenStyle: {
			color: '#C0C0C0'
		},
		itemCheckboxStyle: {
			position: ABSOLUTE,
			width: '13px', // for IE precision
			height: '13px'
		},
		// itemWidth: undefined,
		symbolWidth: 16,
		symbolPadding: 5,
		verticalAlign: 'bottom',
		// width: undefined,
		x: 0,
		y: 0
	},

	loading: {
		// hideDuration: 100,
		labelStyle: {
			fontWeight: 'bold',
			position: RELATIVE,
			top: '1em'
		},
		// showDuration: 0,
		style: {
			position: ABSOLUTE,
			backgroundColor: 'white',
			opacity: 0.5,
			textAlign: 'center'
		}
	},

	tooltip: {
		enabled: true,
		//crosshairs: null,
		backgroundColor: 'rgba(255, 255, 255, .85)',
		borderWidth: 2,
		borderRadius: 5,
		//formatter: defaultFormatter,
		headerFormat: '<span style="font-size: 10px">{point.key}</span><br/>',
		pointFormat: '<span style="color:{series.color}">{series.name}</span>: <b>{point.y}</b><br/>',
		shadow: true,
		shared: useCanVG,
		snap: hasTouch ? 25 : 10,
		style: {
			color: '#333333',
			fontSize: '12px',
			padding: '5px',
			whiteSpace: 'nowrap'
		}
		//xDateFormat: '%A, %b %e, %Y',
		//valueDecimals: null,
		//valuePrefix: '',
		//valueSuffix: ''
	},

	credits: {
		enabled: true,
		text: 'Highcharts.com',
		href: 'http://www.highcharts.com',
		position: {
			align: 'right',
			x: -10,
			verticalAlign: 'bottom',
			y: -5
		},
		style: {
			cursor: 'pointer',
			color: '#909090',
			fontSize: '10px'
		}
	}
};




// Series defaults
var defaultPlotOptions = defaultOptions.plotOptions,
	defaultSeriesOptions = defaultPlotOptions.line;

// set the default time methods
setTimeMethods();



/**
 * Set the time methods globally based on the useUTC option. Time method can be either
 * local time or UTC (default).
 */
function setTimeMethods() {
	var useUTC = defaultOptions.global.useUTC,
		GET = useUTC ? 'getUTC' : 'get',
		SET = useUTC ? 'setUTC' : 'set';

	makeTime = useUTC ? Date.UTC : function (year, month, date, hours, minutes, seconds) {
		return new Date(
			year,
			month,
			pick(date, 1),
			pick(hours, 0),
			pick(minutes, 0),
			pick(seconds, 0)
		).getTime();
	};
	getMinutes =  GET + 'Minutes';
	getHours =    GET + 'Hours';
	getDay =      GET + 'Day';
	getDate =     GET + 'Date';
	getMonth =    GET + 'Month';
	getFullYear = GET + 'FullYear';
	setMinutes =  SET + 'Minutes';
	setHours =    SET + 'Hours';
	setDate =     SET + 'Date';
	setMonth =    SET + 'Month';
	setFullYear = SET + 'FullYear';

}

/**
 * Merge the default options with custom options and return the new options structure
 * @param {Object} options The new custom options
 */
function setOptions(options) {
	
	// Pull out axis options and apply them to the respective default axis options 
	/*defaultXAxisOptions = merge(defaultXAxisOptions, options.xAxis);
	defaultYAxisOptions = merge(defaultYAxisOptions, options.yAxis);
	options.xAxis = options.yAxis = UNDEFINED;*/
	
	// Merge in the default options
	defaultOptions = merge(defaultOptions, options);
	
	// Apply UTC
	setTimeMethods();

	return defaultOptions;
}

/**
 * Get the updated default options. Merely exposing defaultOptions for outside modules
 * isn't enough because the setOptions method creates a new object.
 */
function getOptions() {
	return defaultOptions;
}



/**
 * Handle color operations. The object methods are chainable.
 * @param {String} input The input color in either rbga or hex format
 */
var Color = function (input) {
	// declare variables
	var rgba = [], result;

	/**
	 * Parse the input color to rgba array
	 * @param {String} input
	 */
	function init(input) {

		// rgba
		result = /rgba\(\s*([0-9]{1,3})\s*,\s*([0-9]{1,3})\s*,\s*([0-9]{1,3})\s*,\s*([0-9]?(?:\.[0-9]+)?)\s*\)/.exec(input);
		if (result) {
			rgba = [pInt(result[1]), pInt(result[2]), pInt(result[3]), parseFloat(result[4], 10)];
		} else { // hex
			result = /#([a-fA-F0-9]{2})([a-fA-F0-9]{2})([a-fA-F0-9]{2})/.exec(input);
			if (result) {
				rgba = [pInt(result[1], 16), pInt(result[2], 16), pInt(result[3], 16), 1];
			}
		}

	}
	/**
	 * Return the color a specified format
	 * @param {String} format
	 */
	function get(format) {
		var ret;

		// it's NaN if gradient colors on a column chart
		if (rgba && !isNaN(rgba[0])) {
			if (format === 'rgb') {
				ret = 'rgb(' + rgba[0] + ',' + rgba[1] + ',' + rgba[2] + ')';
			} else if (format === 'a') {
				ret = rgba[3];
			} else {
				ret = 'rgba(' + rgba.join(',') + ')';
			}
		} else {
			ret = input;
		}
		return ret;
	}

	/**
	 * Brighten the color
	 * @param {Number} alpha
	 */
	function brighten(alpha) {
		if (isNumber(alpha) && alpha !== 0) {
			var i;
			for (i = 0; i < 3; i++) {
				rgba[i] += pInt(alpha * 255);

				if (rgba[i] < 0) {
					rgba[i] = 0;
				}
				if (rgba[i] > 255) {
					rgba[i] = 255;
				}
			}
		}
		return this;
	}
	/**
	 * Set the color's opacity to a given alpha value
	 * @param {Number} alpha
	 */
	function setOpacity(alpha) {
		rgba[3] = alpha;
		return this;
	}

	// initialize: parse the input
	init(input);

	// public methods
	return {
		get: get,
		brighten: brighten,
		setOpacity: setOpacity
	};
};


/**
 * A wrapper object for SVG elements
 */
function SVGElement() {}

SVGElement.prototype = {
	/**
	 * Initialize the SVG renderer
	 * @param {Object} renderer
	 * @param {String} nodeName
	 */
	init: function (renderer, nodeName) {
		var wrapper = this;
		wrapper.element = nodeName === 'span' ?
			createElement(nodeName) :
			doc.createElementNS(SVG_NS, nodeName);
		wrapper.renderer = renderer;
		/**
		 * A collection of attribute setters. These methods, if defined, are called right before a certain
		 * attribute is set on an element wrapper. Returning false prevents the default attribute
		 * setter to run. Returning a value causes the default setter to set that value. Used in
		 * Renderer.label.
		 */
		wrapper.attrSetters = {};
	},
	/**
	 * Animate a given attribute
	 * @param {Object} params
	 * @param {Number} options The same options as in jQuery animation
	 * @param {Function} complete Function to perform at the end of animation
	 */
	animate: function (params, options, complete) {
		var animOptions = pick(options, globalAnimation, true);
		stop(this); // stop regardless of animation actually running, or reverting to .attr (#607)
		if (animOptions) {
			animOptions = merge(animOptions);
			if (complete) { // allows using a callback with the global animation without overwriting it
				animOptions.complete = complete;
			}
			animate(this, params, animOptions);
		} else {
			this.attr(params);
			if (complete) {
				complete();
			}
		}
	},
	/**
	 * Set or get a given attribute
	 * @param {Object|String} hash
	 * @param {Mixed|Undefined} val
	 */
	attr: function (hash, val) {
		var wrapper = this,
			key,
			value,
			result,
			i,
			child,
			element = wrapper.element,
			nodeName = element.nodeName,
			renderer = wrapper.renderer,
			skipAttr,
			titleNode,
			attrSetters = wrapper.attrSetters,
			shadows = wrapper.shadows,
			hasSetSymbolSize,
			doTransform,
			ret = wrapper;

		// single key-value pair
		if (isString(hash) && defined(val)) {
			key = hash;
			hash = {};
			hash[key] = val;
		}

		// used as a getter: first argument is a string, second is undefined
		if (isString(hash)) {
			key = hash;
			if (nodeName === 'circle') {
				key = { x: 'cx', y: 'cy' }[key] || key;
			} else if (key === 'strokeWidth') {
				key = 'stroke-width';
			}
			ret = attr(element, key) || wrapper[key] || 0;

			if (key !== 'd' && key !== 'visibility') { // 'd' is string in animation step
				ret = parseFloat(ret);
			}

		// setter
		} else {

			for (key in hash) {
				skipAttr = false; // reset
				value = hash[key];

				// check for a specific attribute setter
				result = attrSetters[key] && attrSetters[key](value, key);

				if (result !== false) {
					if (result !== UNDEFINED) {
						value = result; // the attribute setter has returned a new value to set
					}

					// paths
					if (key === 'd') {
						if (value && value.join) { // join path
							value = value.join(' ');
						}
						if (/(NaN| {2}|^$)/.test(value)) {
							value = 'M 0 0';
						}
						//wrapper.d = value; // shortcut for animations

					// update child tspans x values
					} else if (key === 'x' && nodeName === 'text') {
						for (i = 0; i < element.childNodes.length; i++) {
							child = element.childNodes[i];
							// if the x values are equal, the tspan represents a linebreak
							if (attr(child, 'x') === attr(element, 'x')) {
								//child.setAttribute('x', value);
								attr(child, 'x', value);
							}
						}

						if (wrapper.rotation) {
							attr(element, 'transform', 'rotate(' + wrapper.rotation + ' ' + value + ' ' +
								pInt(hash.y || attr(element, 'y')) + ')');
						}

					// apply gradients
					} else if (key === 'fill') {
						value = renderer.color(value, element, key);

					// circle x and y
					} else if (nodeName === 'circle' && (key === 'x' || key === 'y')) {
						key = { x: 'cx', y: 'cy' }[key] || key;

					// rectangle border radius
					} else if (nodeName === 'rect' && key === 'r') {
						attr(element, {
							rx: value,
							ry: value
						});
						skipAttr = true;

					// translation and text rotation
					} else if (key === 'translateX' || key === 'translateY' || key === 'rotation' || key === 'verticalAlign') {
						doTransform = true;
						skipAttr = true;

					// apply opacity as subnode (required by legacy WebKit and Batik)
					} else if (key === 'stroke') {
						value = renderer.color(value, element, key);

					// emulate VML's dashstyle implementation
					} else if (key === 'dashstyle') {
						key = 'stroke-dasharray';
						value = value && value.toLowerCase();
						if (value === 'solid') {
							value = NONE;
						} else if (value) {
							value = value
								.replace('shortdashdotdot', '3,1,1,1,1,1,')
								.replace('shortdashdot', '3,1,1,1')
								.replace('shortdot', '1,1,')
								.replace('shortdash', '3,1,')
								.replace('longdash', '8,3,')
								.replace(/dot/g, '1,3,')
								.replace('dash', '4,3,')
								.replace(/,$/, '')
								.split(','); // ending comma

							i = value.length;
							while (i--) {
								value[i] = pInt(value[i]) * hash['stroke-width'];
							}
							value = value.join(',');
						}

					// special
					} else if (key === 'isTracker') {
						wrapper[key] = value;

					// IE9/MooTools combo: MooTools returns objects instead of numbers and IE9 Beta 2
					// is unable to cast them. Test again with final IE9.
					} else if (key === 'width') {
						value = pInt(value);

					// Text alignment
					} else if (key === 'align') {
						key = 'text-anchor';
						value = { left: 'start', center: 'middle', right: 'end' }[value];

					// Title requires a subnode, #431
					} else if (key === 'title') {
						titleNode = element.getElementsByTagName('title')[0];
						if (!titleNode) {
							titleNode = doc.createElementNS(SVG_NS, 'title');
							element.appendChild(titleNode);
						}
						titleNode.textContent = value;
					}

					// jQuery animate changes case
					if (key === 'strokeWidth') {
						key = 'stroke-width';
					}

					// Chrome/Win < 6 bug (http://code.google.com/p/chromium/issues/detail?id=15461)
					if (isWebKit && key === 'stroke-width' && value === 0) {
						value = 0.000001;
					}

					// symbols
					if (wrapper.symbolName && /^(x|y|width|height|r|start|end|innerR|anchorX|anchorY)/.test(key)) {


						if (!hasSetSymbolSize) {
							wrapper.symbolAttr(hash);
							hasSetSymbolSize = true;
						}
						skipAttr = true;
					}

					// let the shadow follow the main element
					if (shadows && /^(width|height|visibility|x|y|d|transform)$/.test(key)) {
						i = shadows.length;
						while (i--) {
							attr(shadows[i], key, value);
						}
					}

					// validate heights
					if ((key === 'width' || key === 'height') && nodeName === 'rect' && value < 0) {
						value = 0;
					}

					// Record for animation and quick access without polling the DOM
					wrapper[key] = value;
					
					// Update transform
					if (doTransform) {
						wrapper.updateTransform();
					}


					if (key === 'text') {
						// only one node allowed
						wrapper.textStr = value;
						if (wrapper.added) {
							renderer.buildText(wrapper);
						}
					} else if (!skipAttr) {
						attr(element, key, value);
					}

				}

			}

		}
		
		// Workaround for our #732, WebKit's issue https://bugs.webkit.org/show_bug.cgi?id=78385
		// TODO: If the WebKit team fix this bug before the final release of Chrome 18, remove the workaround.
		if (isWebKit && /Chrome\/(18|19)/.test(userAgent)) {
			if (nodeName === 'text' && (hash.x !== UNDEFINED || hash.y !== UNDEFINED)) {
				var parent = element.parentNode,
					next = element.nextSibling;
			
				if (parent) {
					parent.removeChild(element);
					if (next) {
						parent.insertBefore(element, next);
					} else {
						parent.appendChild(element);
					}
				}
			}
		}
		// End of workaround for #732
		
		return ret;
	},

	/**
	 * If one of the symbol size affecting parameters are changed,
	 * check all the others only once for each call to an element's
	 * .attr() method
	 * @param {Object} hash
	 */
	symbolAttr: function (hash) {
		var wrapper = this;

		each(['x', 'y', 'r', 'start', 'end', 'width', 'height', 'innerR', 'anchorX', 'anchorY'], function (key) {
			wrapper[key] = pick(hash[key], wrapper[key]);
		});

		wrapper.attr({
			d: wrapper.renderer.symbols[wrapper.symbolName](wrapper.x, wrapper.y, wrapper.width, wrapper.height, wrapper)
		});
	},

	/**
	 * Apply a clipping path to this object
	 * @param {String} id
	 */
	clip: function (clipRect) {
		return this.attr('clip-path', 'url(' + this.renderer.url + '#' + clipRect.id + ')');
	},

	/**
	 * Calculate the coordinates needed for drawing a rectangle crisply and return the
	 * calculated attributes
	 * @param {Number} strokeWidth
	 * @param {Number} x
	 * @param {Number} y
	 * @param {Number} width
	 * @param {Number} height
	 */
	crisp: function (strokeWidth, x, y, width, height) {

		var wrapper = this,
			key,
			attribs = {},
			values = {},
			normalizer;

		strokeWidth = strokeWidth || wrapper.strokeWidth || (wrapper.attr && wrapper.attr('stroke-width')) || 0;
		normalizer = mathRound(strokeWidth) % 2 / 2; // mathRound because strokeWidth can sometimes have roundoff errors

		// normalize for crisp edges
		values.x = mathFloor(x || wrapper.x || 0) + normalizer;
		values.y = mathFloor(y || wrapper.y || 0) + normalizer;
		values.width = mathFloor((width || wrapper.width || 0) - 2 * normalizer);
		values.height = mathFloor((height || wrapper.height || 0) - 2 * normalizer);
		values.strokeWidth = strokeWidth;

		for (key in values) {
			if (wrapper[key] !== values[key]) { // only set attribute if changed
				wrapper[key] = attribs[key] = values[key];
			}
		}

		return attribs;
	},

	/**
	 * Set styles for the element
	 * @param {Object} styles
	 */
	css: function (styles) {
		/*jslint unparam: true*//* allow unused param a in the regexp function below */
		var elemWrapper = this,
			elem = elemWrapper.element,
			textWidth = styles && styles.width && elem.nodeName === 'text',
			n,
			serializedCss = '',
			hyphenate = function (a, b) { return '-' + b.toLowerCase(); };
		/*jslint unparam: false*/

		// convert legacy
		if (styles && styles.color) {
			styles.fill = styles.color;
		}

		// Merge the new styles with the old ones
		styles = extend(
			elemWrapper.styles,
			styles
		);

		// store object
		elemWrapper.styles = styles;

		// serialize and set style attribute
		if (isIE && !hasSVG) { // legacy IE doesn't support setting style attribute
			if (textWidth) {
				delete styles.width;
			}
			css(elemWrapper.element, styles);
		} else {
			for (n in styles) {
				serializedCss += n.replace(/([A-Z])/g, hyphenate) + ':' + styles[n] + ';';
			}
			elemWrapper.attr({
				style: serializedCss
			});
		}


		// re-build text
		if (textWidth && elemWrapper.added) {
			elemWrapper.renderer.buildText(elemWrapper);
		}

		return elemWrapper;
	},

	/**
	 * Add an event listener
	 * @param {String} eventType
	 * @param {Function} handler
	 */
	on: function (eventType, handler) {
		var fn = handler;
		// touch
		if (hasTouch && eventType === 'click') {
			eventType = 'touchstart';
			fn = function (e) {
				e.preventDefault();
				handler();
			};
		}
		// simplest possible event model for internal use
		this.element['on' + eventType] = fn;
		return this;
	},
	
	/**
	 * Set the coordinates needed to draw a consistent radial gradient across
	 * pie slices regardless of positioning inside the chart. The format is
	 * [centerX, centerY, diameter] in pixels.
	 */
	setRadialReference: function (coordinates) {
		this.element.radialReference = coordinates;
		return this;
	},

	/**
	 * Move an object and its children by x and y values
	 * @param {Number} x
	 * @param {Number} y
	 */
	translate: function (x, y) {
		return this.attr({
			translateX: x,
			translateY: y
		});
	},

	/**
	 * Invert a group, rotate and flip
	 */
	invert: function () {
		var wrapper = this;
		wrapper.inverted = true;
		wrapper.updateTransform();
		return wrapper;
	},

	/**
	 * Apply CSS to HTML elements. This is used in text within SVG rendering and
	 * by the VML renderer
	 */
	htmlCss: function (styles) {
		var wrapper = this,
			element = wrapper.element,
			textWidth = styles && element.tagName === 'SPAN' && styles.width;

		if (textWidth) {
			delete styles.width;
			wrapper.textWidth = textWidth;
			wrapper.updateTransform();
		}

		wrapper.styles = extend(wrapper.styles, styles);
		css(wrapper.element, styles);

		return wrapper;
	},



	/**
	 * VML and useHTML method for calculating the bounding box based on offsets
	 * @param {Boolean} refresh Whether to force a fresh value from the DOM or to
	 * use the cached value
	 *
	 * @return {Object} A hash containing values for x, y, width and height
	 */

	htmlGetBBox: function (refresh) {
		var wrapper = this,
			element = wrapper.element,
			bBox = wrapper.bBox;

		// faking getBBox in exported SVG in legacy IE
		if (!bBox || refresh) {
			// faking getBBox in exported SVG in legacy IE
			if (element.nodeName === 'text') {
				element.style.position = ABSOLUTE;
			}

			bBox = wrapper.bBox = {
				x: element.offsetLeft,
				y: element.offsetTop,
				width: element.offsetWidth,
				height: element.offsetHeight
			};
		}

		return bBox;
	},

	/**
	 * VML override private method to update elements based on internal
	 * properties based on SVG transform
	 */
	htmlUpdateTransform: function () {
		// aligning non added elements is expensive
		if (!this.added) {
			this.alignOnAdd = true;
			return;
		}

		var wrapper = this,
			renderer = wrapper.renderer,
			elem = wrapper.element,
			translateX = wrapper.translateX || 0,
			translateY = wrapper.translateY || 0,
			x = wrapper.x || 0,
			y = wrapper.y || 0,
			align = wrapper.textAlign || 'left',
			alignCorrection = { left: 0, center: 0.5, right: 1 }[align],
			nonLeft = align && align !== 'left',
			shadows = wrapper.shadows;

		// apply translate
		if (translateX || translateY) {
			css(elem, {
				marginLeft: translateX,
				marginTop: translateY
			});
			if (shadows) { // used in labels/tooltip
				each(shadows, function (shadow) {
					css(shadow, {
						marginLeft: translateX + 1,
						marginTop: translateY + 1
					});
				});
			}
		}

		// apply inversion
		if (wrapper.inverted) { // wrapper is a group
			each(elem.childNodes, function (child) {
				renderer.invertChild(child, elem);
			});
		}

		if (elem.tagName === 'SPAN') {

			var width, height,
				rotation = wrapper.rotation,
				baseline,
				radians = 0,
				costheta = 1,
				sintheta = 0,
				quad,
				textWidth = pInt(wrapper.textWidth),
				xCorr = wrapper.xCorr || 0,
				yCorr = wrapper.yCorr || 0,
				currentTextTransform = [rotation, align, elem.innerHTML, wrapper.textWidth].join(',');

			if (currentTextTransform !== wrapper.cTT) { // do the calculations and DOM access only if properties changed

				if (defined(rotation)) {
					radians = rotation * deg2rad; // deg to rad
					costheta = mathCos(radians);
					sintheta = mathSin(radians);

					// Adjust for alignment and rotation. Rotation of useHTML content is not yet implemented
					// but it can probably be implemented for Firefox 3.5+ on user request. FF3.5+
					// has support for CSS3 transform. The getBBox method also needs to be updated
					// to compensate for the rotation, like it currently does for SVG.
					// Test case: http://highcharts.com/tests/?file=text-rotation
					css(elem, {
						filter: rotation ? ['progid:DXImageTransform.Microsoft.Matrix(M11=', costheta,
							', M12=', -sintheta, ', M21=', sintheta, ', M22=', costheta,
							', sizingMethod=\'auto expand\')'].join('') : NONE
					});
				}

				width = pick(wrapper.elemWidth, elem.offsetWidth);
				height = pick(wrapper.elemHeight, elem.offsetHeight);

				// update textWidth
				if (width > textWidth) {
					css(elem, {
						width: textWidth + PX,
						display: 'block',
						whiteSpace: 'normal'
					});
					width = textWidth;
				}

				// correct x and y
				baseline = renderer.fontMetrics(elem.style.fontSize).b;
				xCorr = costheta < 0 && -width;
				yCorr = sintheta < 0 && -height;

				// correct for baseline and corners spilling out after rotation
				quad = costheta * sintheta < 0;
				xCorr += sintheta * baseline * (quad ? 1 - alignCorrection : alignCorrection);
				yCorr -= costheta * baseline * (rotation ? (quad ? alignCorrection : 1 - alignCorrection) : 1);

				// correct for the length/height of the text
				if (nonLeft) {
					xCorr -= width * alignCorrection * (costheta < 0 ? -1 : 1);
					if (rotation) {
						yCorr -= height * alignCorrection * (sintheta < 0 ? -1 : 1);
					}
					css(elem, {
						textAlign: align
					});
				}

				// record correction
				wrapper.xCorr = xCorr;
				wrapper.yCorr = yCorr;
			}

			// apply position with correction
			css(elem, {
				left: (x + xCorr) + PX,
				top: (y + yCorr) + PX
			});

			// record current text transform
			wrapper.cTT = currentTextTransform;
		}
	},

	/**
	 * Private method to update the transform attribute based on internal
	 * properties
	 */
	updateTransform: function () {
		var wrapper = this,
			translateX = wrapper.translateX || 0,
			translateY = wrapper.translateY || 0,
			inverted = wrapper.inverted,
			rotation = wrapper.rotation,
			transform = [];

		// flipping affects translate as adjustment for flipping around the group's axis
		if (inverted) {
			translateX += wrapper.attr('width');
			translateY += wrapper.attr('height');
		}

		// apply translate
		if (translateX || translateY) {
			transform.push('translate(' + translateX + ',' + translateY + ')');
		}

		// apply rotation
		if (inverted) {
			transform.push('rotate(90) scale(-1,1)');
		} else if (rotation) { // text rotation
			transform.push('rotate(' + rotation + ' ' + (wrapper.x || 0) + ' ' + (wrapper.y || 0) + ')');
		}

		if (transform.length) {
			attr(wrapper.element, 'transform', transform.join(' '));
		}
	},
	/**
	 * Bring the element to the front
	 */
	toFront: function () {
		var element = this.element;
		element.parentNode.appendChild(element);
		return this;
	},


	/**
	 * Break down alignment options like align, verticalAlign, x and y
	 * to x and y relative to the chart.
	 *
	 * @param {Object} alignOptions
	 * @param {Boolean} alignByTranslate
	 * @param {Object} box The box to align to, needs a width and height
	 *
	 */
	align: function (alignOptions, alignByTranslate, box) {
		var elemWrapper = this;

		if (!alignOptions) { // called on resize
			alignOptions = elemWrapper.alignOptions;
			alignByTranslate = elemWrapper.alignByTranslate;
		} else { // first call on instanciate
			elemWrapper.alignOptions = alignOptions;
			elemWrapper.alignByTranslate = alignByTranslate;
			if (!box) { // boxes other than renderer handle this internally
				elemWrapper.renderer.alignedObjects.push(elemWrapper);
			}
		}

		box = pick(box, elemWrapper.renderer);

		var align = alignOptions.align,
			vAlign = alignOptions.verticalAlign,
			x = (box.x || 0) + (alignOptions.x || 0), // default: left align
			y = (box.y || 0) + (alignOptions.y || 0), // default: top align
			attribs = {};


		// align
		if (/^(right|center)$/.test(align)) {
			x += (box.width - (alignOptions.width || 0)) /
					{ right: 1, center: 2 }[align];
		}
		attribs[alignByTranslate ? 'translateX' : 'x'] = mathRound(x);


		// vertical align
		if (/^(bottom|middle)$/.test(vAlign)) {
			y += (box.height - (alignOptions.height || 0)) /
					({ bottom: 1, middle: 2 }[vAlign] || 1);

		}
		attribs[alignByTranslate ? 'translateY' : 'y'] = mathRound(y);

		// animate only if already placed
		elemWrapper[elemWrapper.placed ? 'animate' : 'attr'](attribs);
		elemWrapper.placed = true;
		elemWrapper.alignAttr = attribs;

		return elemWrapper;
	},

	/**
	 * Get the bounding box (width, height, x and y) for the element
	 */
	getBBox: function (refresh) {
		var wrapper = this,
			bBox,
			width,
			height,
			rotation = wrapper.rotation,
			element = wrapper.element,
			rad = rotation * deg2rad;

		// SVG elements
		if (element.namespaceURI === SVG_NS) {
			try { // Fails in Firefox if the container has display: none.
				
				bBox = element.getBBox ?
					// SVG: use extend because IE9 is not allowed to change width and height in case
					// of rotation (below)
					extend({}, element.getBBox()) :
					// Canvas renderer: // TODO: can this be removed now that we're checking for the SVG NS?
					{
						width: element.offsetWidth,
						height: element.offsetHeight
					};
			} catch (e) {}
			
			// If the bBox is not set, the try-catch block above failed. The other condition
			// is for Opera that returns a width of -Infinity on hidden elements.
			if (!bBox || bBox.width < 0) {
				bBox = { width: 0, height: 0 };
			}
			
			width = bBox.width;
			height = bBox.height;

			// adjust for rotated text
			if (rotation) {
				bBox.width = mathAbs(height * mathSin(rad)) + mathAbs(width * mathCos(rad));
				bBox.height = mathAbs(height * mathCos(rad)) + mathAbs(width * mathSin(rad));
			}

		// VML Renderer or useHTML within SVG
		} else {
			bBox = wrapper.htmlGetBBox(refresh);
		}

		return bBox;
	},

	/**
	 * Show the element
	 */
	show: function () {
		return this.attr({ visibility: VISIBLE });
	},

	/**
	 * Hide the element
	 */
	hide: function () {
		return this.attr({ visibility: HIDDEN });
	},

	/**
	 * Add the element
	 * @param {Object|Undefined} parent Can be an element, an element wrapper or undefined
	 *    to append the element to the renderer.box.
	 */
	add: function (parent) {

		var renderer = this.renderer,
			parentWrapper = parent || renderer,
			parentNode = parentWrapper.element || renderer.box,
			childNodes = parentNode.childNodes,
			element = this.element,
			zIndex = attr(element, 'zIndex'),
			otherElement,
			otherZIndex,
			i,
			inserted;

		// mark as inverted
		this.parentInverted = parent && parent.inverted;

		// build formatted text
		if (this.textStr !== undefined) {
			renderer.buildText(this);
		}

		// mark the container as having z indexed children
		if (zIndex) {
			parentWrapper.handleZ = true;
			zIndex = pInt(zIndex);
		}

		// insert according to this and other elements' zIndex
		if (parentWrapper.handleZ) { // this element or any of its siblings has a z index
			for (i = 0; i < childNodes.length; i++) {
				otherElement = childNodes[i];
				otherZIndex = attr(otherElement, 'zIndex');
				if (otherElement !== element && (
						// insert before the first element with a higher zIndex
						pInt(otherZIndex) > zIndex ||
						// if no zIndex given, insert before the first element with a zIndex
						(!defined(zIndex) && defined(otherZIndex))

						)) {
					parentNode.insertBefore(element, otherElement);
					inserted = true;
					break;
				}
			}
		}

		// default: append at the end
		if (!inserted) {
			parentNode.appendChild(element);
		}

		// mark as added
		this.added = true;

		// fire an event for internal hooks
		fireEvent(this, 'add');

		return this;
	},

	/**
	 * Removes a child either by removeChild or move to garbageBin.
	 * Issue 490; in VML removeChild results in Orphaned nodes according to sIEve, discardElement does not.
	 */
	safeRemoveChild: function (element) {
		var parentNode = element.parentNode;
		if (parentNode) {
			parentNode.removeChild(element);
		}
	},

	/**
	 * Destroy the element and element wrapper
	 */
	destroy: function () {
		var wrapper = this,
			element = wrapper.element || {},
			shadows = wrapper.shadows,
			box = wrapper.box,
			key,
			i;

		// remove events
		element.onclick = element.onmouseout = element.onmouseover = element.onmousemove = null;
		stop(wrapper); // stop running animations

		if (wrapper.clipPath) {
			wrapper.clipPath = wrapper.clipPath.destroy();
		}

		// Destroy stops in case this is a gradient object
		if (wrapper.stops) {
			for (i = 0; i < wrapper.stops.length; i++) {
				wrapper.stops[i] = wrapper.stops[i].destroy();
			}
			wrapper.stops = null;
		}

		// remove element
		wrapper.safeRemoveChild(element);

		// destroy shadows
		if (shadows) {
			each(shadows, function (shadow) {
				wrapper.safeRemoveChild(shadow);
			});
		}

		// destroy label box
		if (box) {
			box.destroy();
		}

		// remove from alignObjects
		erase(wrapper.renderer.alignedObjects, wrapper);

		for (key in wrapper) {
			delete wrapper[key];
		}

		return null;
	},

	/**
	 * Empty a group element
	 */
	empty: function () {
		var element = this.element,
			childNodes = element.childNodes,
			i = childNodes.length;

		while (i--) {
			element.removeChild(childNodes[i]);
		}
	},

	/**
	 * Add a shadow to the element. Must be done after the element is added to the DOM
	 * @param {Boolean} apply
	 */
	shadow: function (apply, group) {
		var shadows = [],
			i,
			shadow,
			element = this.element,

			// compensate for inverted plot area
			transform = this.parentInverted ? '(-1,-1)' : '(1,1)';


		if (apply) {
			for (i = 1; i <= 3; i++) {
				shadow = element.cloneNode(0);
				attr(shadow, {
					'isShadow': 'true',
					'stroke': 'rgb(0, 0, 0)',
					'stroke-opacity': 0.05 * i,
					'stroke-width': 7 - 2 * i,
					'transform': 'translate' + transform,
					'fill': NONE
				});

				if (group) {
					group.element.appendChild(shadow);
				} else {
					element.parentNode.insertBefore(shadow, element);
				}

				shadows.push(shadow);
			}

			this.shadows = shadows;
		}
		return this;

	}
};


/**
 * The default SVG renderer
 */
var SVGRenderer = function () {
	this.init.apply(this, arguments);
};
SVGRenderer.prototype = {
	Element: SVGElement,

	/**
	 * Initialize the SVGRenderer
	 * @param {Object} container
	 * @param {Number} width
	 * @param {Number} height
	 * @param {Boolean} forExport
	 */
	init: function (container, width, height, forExport) {
		var renderer = this,
			loc = location,
			boxWrapper;

		boxWrapper = renderer.createElement('svg')
			.attr({
				xmlns: SVG_NS,
				version: '1.1'
			});
		container.appendChild(boxWrapper.element);

		// object properties
		renderer.isSVG = true;
		renderer.box = boxWrapper.element;
		renderer.boxWrapper = boxWrapper;
		renderer.alignedObjects = [];
		renderer.url = isIE ? '' : loc.href.replace(/#.*?$/, '')
			.replace(/([\('\)])/g, '\\$1'); // Page url used for internal references. #24, #672.
		renderer.defs = this.createElement('defs').add();
		renderer.forExport = forExport;
		renderer.gradients = {}; // Object where gradient SvgElements are stored

		renderer.setSize(width, height, false);



		// Issue 110 workaround:
		// In Firefox, if a div is positioned by percentage, its pixel position may land
		// between pixels. The container itself doesn't display this, but an SVG element
		// inside this container will be drawn at subpixel precision. In order to draw
		// sharp lines, this must be compensated for. This doesn't seem to work inside
		// iframes though (like in jsFiddle).
		var subPixelFix, rect;
		if (isFirefox && container.getBoundingClientRect) {
			renderer.subPixelFix = subPixelFix = function () {
				css(container, { left: 0, top: 0 });
				rect = container.getBoundingClientRect();
				css(container, {
					left: (-(rect.left - pInt(rect.left))) + PX,
					top: (-(rect.top - pInt(rect.top))) + PX
				});
			};

			// run the fix now
			subPixelFix();

			// run it on resize
			addEvent(win, 'resize', subPixelFix);
		}
	},

	/**
	 * Destroys the renderer and its allocated members.
	 */
	destroy: function () {
		var renderer = this,
			rendererDefs = renderer.defs;
		renderer.box = null;
		renderer.boxWrapper = renderer.boxWrapper.destroy();

		// Call destroy on all gradient elements
		destroyObjectProperties(renderer.gradients || {});
		renderer.gradients = null;

		// Defs are null in VMLRenderer
		// Otherwise, destroy them here.
		if (rendererDefs) {
			renderer.defs = rendererDefs.destroy();
		}

		// Remove sub pixel fix handler
		removeEvent(win, 'resize', renderer.subPixelFix);

		renderer.alignedObjects = null;

		return null;
	},

	/**
	 * Create a wrapper for an SVG element
	 * @param {Object} nodeName
	 */
	createElement: function (nodeName) {
		var wrapper = new this.Element();
		wrapper.init(this, nodeName);
		return wrapper;
	},

	/**
	 * Dummy function for use in canvas renderer
	 */
	draw: function () {},

	/**
	 * Parse a simple HTML string into SVG tspans
	 *
	 * @param {Object} textNode The parent text SVG node
	 */
	buildText: function (wrapper) {
		var textNode = wrapper.element,
			lines = pick(wrapper.textStr, '').toString()
				.replace(/<(b|strong)>/g, '<span style="font-weight:bold">')
				.replace(/<(i|em)>/g, '<span style="font-style:italic">')
				.replace(/<a/g, '<span')
				.replace(/<\/(b|strong|i|em|a)>/g, '</span>')
				.split(/<br.*?>/g),
			childNodes = textNode.childNodes,
			styleRegex = /style="([^"]+)"/,
			hrefRegex = /href="([^"]+)"/,
			parentX = attr(textNode, 'x'),
			textStyles = wrapper.styles,
			width = textStyles && pInt(textStyles.width),
			textLineHeight = textStyles && textStyles.lineHeight,
			lastLine,
			GET_COMPUTED_STYLE = 'getComputedStyle',
			i = childNodes.length,
			linePositions = [];

		// Needed in IE9 because it doesn't report tspan's offsetHeight (#893)
		function getLineHeightByBBox(lineNo) {
			linePositions[lineNo] = textNode.getBBox().height;
			return mathRound(linePositions[lineNo] - (linePositions[lineNo - 1] || 0));
		}

		// remove old text
		while (i--) {
			textNode.removeChild(childNodes[i]);
		}

		if (width && !wrapper.added) {
			this.box.appendChild(textNode); // attach it to the DOM to read offset width
		}

		// remove empty line at end
		if (lines[lines.length - 1] === '') {
			lines.pop();
		}

		// build the lines
		each(lines, function (line, lineNo) {
			var spans, spanNo = 0, lineHeight;

			line = line.replace(/<span/g, '|||<span').replace(/<\/span>/g, '</span>|||');
			spans = line.split('|||');

			each(spans, function (span) {
				if (span !== '' || spans.length === 1) {
					var attributes = {},
						tspan = doc.createElementNS(SVG_NS, 'tspan');
					if (styleRegex.test(span)) {
						attr(
							tspan,
							'style',
							span.match(styleRegex)[1].replace(/(;| |^)color([ :])/, '$1fill$2')
						);
					}
					if (hrefRegex.test(span)) {
						attr(tspan, 'onclick', 'location.href=\"' + span.match(hrefRegex)[1] + '\"');
						css(tspan, { cursor: 'pointer' });
					}

					span = (span.replace(/<(.|\n)*?>/g, '') || ' ')
						.replace(/&lt;/g, '<')
						.replace(/&gt;/g, '>');

					// issue #38 workaround.
					/*if (reverse) {
						arr = [];
						i = span.length;
						while (i--) {
							arr.push(span.charAt(i));
						}
						span = arr.join('');
					}*/

					// add the text node
					tspan.appendChild(doc.createTextNode(span));

					if (!spanNo) { // first span in a line, align it to the left
						attributes.x = parentX;
					} else {
						// Firefox ignores spaces at the front or end of the tspan
						attributes.dx = 3; // space
					}

					// first span on subsequent line, add the line height
					if (!spanNo) {
						if (lineNo) {

							// allow getting the right offset height in exporting in IE
							if (!hasSVG && wrapper.renderer.forExport) {
								css(tspan, { display: 'block' });
							}

							// Webkit and opera sometimes return 'normal' as the line height. In that
							// case, webkit uses offsetHeight, while Opera falls back to 18
							lineHeight = win[GET_COMPUTED_STYLE] &&
								pInt(win[GET_COMPUTED_STYLE](lastLine, null).getPropertyValue('line-height'));

							if (!lineHeight || isNaN(lineHeight)) {
								lineHeight = textLineHeight || lastLine.offsetHeight || getLineHeightByBBox(lineNo) || 18;
							}
							attr(tspan, 'dy', lineHeight);
						}
						lastLine = tspan; // record for use in next line
					}

					// add attributes
					attr(tspan, attributes);

					// append it
					textNode.appendChild(tspan);

					spanNo++;

					// check width and apply soft breaks
					if (width) {
						var words = span.replace(/-/g, '- ').split(' '),
							tooLong,
							actualWidth,
							rest = [];

						while (words.length || rest.length) {
							actualWidth = wrapper.getBBox().width;
							tooLong = actualWidth > width;
							if (!tooLong || words.length === 1) { // new line needed
								words = rest;
								rest = [];
								if (words.length) {
									tspan = doc.createElementNS(SVG_NS, 'tspan');
									attr(tspan, {
										dy: textLineHeight || 16,
										x: parentX
									});
									textNode.appendChild(tspan);

									if (actualWidth > width) { // a single word is pressing it out
										width = actualWidth;
									}
								}
							} else { // append to existing line tspan
								tspan.removeChild(tspan.firstChild);
								rest.unshift(words.pop());
							}
							if (words.length) {
								tspan.appendChild(doc.createTextNode(words.join(' ').replace(/- /g, '-')));
							}
						}
					}
				}
			});
		});
	},

	/**
	 * Create a button with preset states
	 * @param {String} text
	 * @param {Number} x
	 * @param {Number} y
	 * @param {Function} callback
	 * @param {Object} normalState
	 * @param {Object} hoverState
	 * @param {Object} pressedState
	 */
	button: function (text, x, y, callback, normalState, hoverState, pressedState) {
		var label = this.label(text, x, y),
			curState = 0,
			stateOptions,
			stateStyle,
			normalStyle,
			hoverStyle,
			pressedStyle,
			STYLE = 'style',
			verticalGradient = { x1: 0, y1: 0, x2: 0, y2: 1 };

		// prepare the attributes
		/*jslint white: true*/
		normalState = merge(hash(
			STROKE_WIDTH, 1,
			STROKE, '#999',
			FILL, hash(
				LINEAR_GRADIENT, verticalGradient,
				STOPS, [
					[0, '#FFF'],
					[1, '#DDD']
				]
			),
			'r', 3,
			'padding', 3,
			STYLE, hash(
				'color', 'black'
			)
		), normalState);
		/*jslint white: false*/
		normalStyle = normalState[STYLE];
		delete normalState[STYLE];

		/*jslint white: true*/
		hoverState = merge(normalState, hash(
			STROKE, '#68A',
			FILL, hash(
				LINEAR_GRADIENT, verticalGradient,
				STOPS, [
					[0, '#FFF'],
					[1, '#ACF']
				]
			)
		), hoverState);
		/*jslint white: false*/
		hoverStyle = hoverState[STYLE];
		delete hoverState[STYLE];

		/*jslint white: true*/
		pressedState = merge(normalState, hash(
			STROKE, '#68A',
			FILL, hash(
				LINEAR_GRADIENT, verticalGradient,
				STOPS, [
					[0, '#9BD'],
					[1, '#CDF']
				]
			)
		), pressedState);
		/*jslint white: false*/
		pressedStyle = pressedState[STYLE];
		delete pressedState[STYLE];

		// add the events
		addEvent(label.element, 'mouseenter', function () {
			label.attr(hoverState)
				.css(hoverStyle);
		});
		addEvent(label.element, 'mouseleave', function () {
			stateOptions = [normalState, hoverState, pressedState][curState];
			stateStyle = [normalStyle, hoverStyle, pressedStyle][curState];
			label.attr(stateOptions)
				.css(stateStyle);
		});

		label.setState = function (state) {
			curState = state;
			if (!state) {
				label.attr(normalState)
					.css(normalStyle);
			} else if (state === 2) {
				label.attr(pressedState)
					.css(pressedStyle);
			}
		};

		return label
			.on('click', function () {
				callback.call(label);
			})
			.attr(normalState)
			.css(extend({ cursor: 'default' }, normalStyle));
	},

	/**
	 * Make a straight line crisper by not spilling out to neighbour pixels
	 * @param {Array} points
	 * @param {Number} width
	 */
	crispLine: function (points, width) {
		// points format: [M, 0, 0, L, 100, 0]
		// normalize to a crisp line
		if (points[1] === points[4]) {
			points[1] = points[4] = mathRound(points[1]) + (width % 2 / 2);
		}
		if (points[2] === points[5]) {
			points[2] = points[5] = mathRound(points[2]) + (width % 2 / 2);
		}
		return points;
	},


	/**
	 * Draw a path
	 * @param {Array} path An SVG path in array form
	 */
	path: function (path) {
		var attr = {
			fill: NONE
		};
		if (isArray(path)) {
			attr.d = path;
		} else if (isObject(path)) { // attributes
			extend(attr, path);
		}
		return this.createElement('path').attr(attr);
	},

	/**
	 * Draw and return an SVG circle
	 * @param {Number} x The x position
	 * @param {Number} y The y position
	 * @param {Number} r The radius
	 */
	circle: function (x, y, r) {
		var attr = isObject(x) ?
			x :
			{
				x: x,
				y: y,
				r: r
			};

		return this.createElement('circle').attr(attr);
	},

	/**
	 * Draw and return an arc
	 * @param {Number} x X position
	 * @param {Number} y Y position
	 * @param {Number} r Radius
	 * @param {Number} innerR Inner radius like used in donut charts
	 * @param {Number} start Starting angle
	 * @param {Number} end Ending angle
	 */
	arc: function (x, y, r, innerR, start, end) {
		// arcs are defined as symbols for the ability to set
		// attributes in attr and animate

		if (isObject(x)) {
			y = x.y;
			r = x.r;
			innerR = x.innerR;
			start = x.start;
			end = x.end;
			x = x.x;
		}
		return this.symbol('arc', x || 0, y || 0, r || 0, r || 0, {
			innerR: innerR || 0,
			start: start || 0,
			end: end || 0
		});
	},

	/**
	 * Draw and return a rectangle
	 * @param {Number} x Left position
	 * @param {Number} y Top position
	 * @param {Number} width
	 * @param {Number} height
	 * @param {Number} r Border corner radius
	 * @param {Number} strokeWidth A stroke width can be supplied to allow crisp drawing
	 */
	rect: function (x, y, width, height, r, strokeWidth) {
		if (isObject(x)) {
			y = x.y;
			width = x.width;
			height = x.height;
			r = x.r;
			strokeWidth = x.strokeWidth;
			x = x.x;
		}
		var wrapper = this.createElement('rect').attr({
			rx: r,
			ry: r,
			fill: NONE
		});

		return wrapper.attr(wrapper.crisp(strokeWidth, x, y, mathMax(width, 0), mathMax(height, 0)));
	},

	/**
	 * Resize the box and re-align all aligned elements
	 * @param {Object} width
	 * @param {Object} height
	 * @param {Boolean} animate
	 *
	 */
	setSize: function (width, height, animate) {
		var renderer = this,
			alignedObjects = renderer.alignedObjects,
			i = alignedObjects.length;

		renderer.width = width;
		renderer.height = height;

		renderer.boxWrapper[pick(animate, true) ? 'animate' : 'attr']({
			width: width,
			height: height
		});

		while (i--) {
			alignedObjects[i].align();
		}
	},

	/**
	 * Create a group
	 * @param {String} name The group will be given a class name of 'highcharts-{name}'.
	 *     This can be used for styling and scripting.
	 */
	g: function (name) {
		var elem = this.createElement('g');
		return defined(name) ? elem.attr({ 'class': PREFIX + name }) : elem;
	},

	/**
	 * Display an image
	 * @param {String} src
	 * @param {Number} x
	 * @param {Number} y
	 * @param {Number} width
	 * @param {Number} height
	 */
	image: function (src, x, y, width, height) {
		var attribs = {
				preserveAspectRatio: NONE
			},
			elemWrapper;

		// optional properties
		if (arguments.length > 1) {
			extend(attribs, {
				x: x,
				y: y,
				width: width,
				height: height
			});
		}

		elemWrapper = this.createElement('image').attr(attribs);

		// set the href in the xlink namespace
		if (elemWrapper.element.setAttributeNS) {
			elemWrapper.element.setAttributeNS('http://www.w3.org/1999/xlink',
				'href', src);
		} else {
			// could be exporting in IE
			// using href throws "not supported" in ie7 and under, requries regex shim to fix later
			elemWrapper.element.setAttribute('hc-svg-href', src);
	}

		return elemWrapper;
	},

	/**
	 * Draw a symbol out of pre-defined shape paths from the namespace 'symbol' object.
	 *
	 * @param {Object} symbol
	 * @param {Object} x
	 * @param {Object} y
	 * @param {Object} radius
	 * @param {Object} options
	 */
	symbol: function (symbol, x, y, width, height, options) {

		var obj,

			// get the symbol definition function
			symbolFn = this.symbols[symbol],

			// check if there's a path defined for this symbol
			path = symbolFn && symbolFn(
				mathRound(x),
				mathRound(y),
				width,
				height,
				options
			),

			imageRegex = /^url\((.*?)\)$/,
			imageSrc,
			imageSize,
			centerImage;

		if (path) {

			obj = this.path(path);
			// expando properties for use in animate and attr
			extend(obj, {
				symbolName: symbol,
				x: x,
				y: y,
				width: width,
				height: height
			});
			if (options) {
				extend(obj, options);
			}


		// image symbols
		} else if (imageRegex.test(symbol)) {

			// On image load, set the size and position
			centerImage = function (img, size) {
				img.attr({
					width: size[0],
					height: size[1]
				});

				if (!img.alignByTranslate) { // #185
					img.translate(
						-mathRound(size[0] / 2),
						-mathRound(size[1] / 2)
					);
				}
			};

			imageSrc = symbol.match(imageRegex)[1];
			imageSize = symbolSizes[imageSrc];

			// create the image synchronously, add attribs async
			obj = this.image(imageSrc)
				.attr({
					x: x,
					y: y
				});

			if (imageSize) {
				centerImage(obj, imageSize);
			} else {
				// initialize image to be 0 size so export will still function if there's no cached sizes
				obj.attr({ width: 0, height: 0 });

				// create a dummy JavaScript image to get the width and height
				createElement('img', {
					onload: function () {
						var img = this;

						centerImage(obj, symbolSizes[imageSrc] = [img.width, img.height]);
					},
					src: imageSrc
				});
			}
		}

		return obj;
	},

	/**
	 * An extendable collection of functions for defining symbol paths.
	 */
	symbols: {
		'circle': function (x, y, w, h) {
			var cpw = 0.166 * w;
			return [
				M, x + w / 2, y,
				'C', x + w + cpw, y, x + w + cpw, y + h, x + w / 2, y + h,
				'C', x - cpw, y + h, x - cpw, y, x + w / 2, y,
				'Z'
			];
		},

		'square': function (x, y, w, h) {
			return [
				M, x, y,
				L, x + w, y,
				x + w, y + h,
				x, y + h,
				'Z'
			];
		},

		'triangle': function (x, y, w, h) {
			return [
				M, x + w / 2, y,
				L, x + w, y + h,
				x, y + h,
				'Z'
			];
		},

		'triangle-down': function (x, y, w, h) {
			return [
				M, x, y,
				L, x + w, y,
				x + w / 2, y + h,
				'Z'
			];
		},
		'diamond': function (x, y, w, h) {
			return [
				M, x + w / 2, y,
				L, x + w, y + h / 2,
				x + w / 2, y + h,
				x, y + h / 2,
				'Z'
			];
		},
		'arc': function (x, y, w, h, options) {
			var start = options.start,
				radius = options.r || w || h,
				end = options.end - 0.000001, // to prevent cos and sin of start and end from becoming equal on 360 arcs
				innerRadius = options.innerR,
				cosStart = mathCos(start),
				sinStart = mathSin(start),
				cosEnd = mathCos(end),
				sinEnd = mathSin(end),
				longArc = options.end - start < mathPI ? 0 : 1;

			return [
				M,
				x + radius * cosStart,
				y + radius * sinStart,
				'A', // arcTo
				radius, // x radius
				radius, // y radius
				0, // slanting
				longArc, // long or short arc
				1, // clockwise
				x + radius * cosEnd,
				y + radius * sinEnd,
				options.open ? M : L,
				x + innerRadius * cosEnd,
				y + innerRadius * sinEnd,
				'A', // arcTo
				innerRadius, // x radius
				innerRadius, // y radius
				0, // slanting
				longArc, // long or short arc
				0, // clockwise
				x + innerRadius * cosStart,
				y + innerRadius * sinStart,

				'Z' // close
			];
		}
	},

	/**
	 * Define a clipping rectangle
	 * @param {String} id
	 * @param {Number} x
	 * @param {Number} y
	 * @param {Number} width
	 * @param {Number} height
	 */
	clipRect: function (x, y, width, height) {
		var wrapper,
			id = PREFIX + idCounter++,

			clipPath = this.createElement('clipPath').attr({
				id: id
			}).add(this.defs);

		wrapper = this.rect(x, y, width, height, 0).add(clipPath);
		wrapper.id = id;
		wrapper.clipPath = clipPath;

		return wrapper;
	},


	/**
	 * Take a color and return it if it's a string, make it a gradient if it's a
	 * gradient configuration object. Prior to Highstock, an array was used to define
	 * a linear gradient with pixel positions relative to the SVG. In newer versions
	 * we change the coordinates to apply relative to the shape, using coordinates
	 * 0-1 within the shape. To preserve backwards compatibility, linearGradient
	 * in this definition is an object of x1, y1, x2 and y2.
	 *
	 * @param {Object} color The color or config object
	 */
	color: function (color, elem, prop) {
		var renderer = this,
			colorObject,
			regexRgba = /^rgba/,
			gradName;
		
		// Apply linear or radial gradients
		if (color && color.linearGradient) {
			gradName = 'linearGradient';
		} else if (color && color.radialGradient) {
			gradName = 'radialGradient';
		}
		
		if (gradName) {
			var gradAttr = color[gradName],
				gradientObject,
				stopColor,
				stopOpacity,
				radialReference = elem.radialReference;
			
			// If the gradient with the same setup is already created, gradAttr.id is already
			// set. If else, create it now.
			if (!gradAttr.id) {
				
				// Keep < 2.2 kompatibility
				if (isArray(gradAttr)) {
					color[gradName] = gradAttr = {
						x1: gradAttr[0],
						y1: gradAttr[1],
						x2: gradAttr[2],
						y2: gradAttr[3],
						gradientUnits: 'userSpaceOnUse'
					};				
				}
				
				// Correct the radial gradient for the radial reference system
				if (gradName === 'radialGradient' && radialReference && !defined(gradAttr.gradientUnits)) {
					extend(gradAttr, {
						cx: (radialReference[0] - radialReference[2] / 2) + gradAttr.cx * radialReference[2],
						cy: (radialReference[1] - radialReference[2] / 2) + gradAttr.cy * radialReference[2],
						r: gradAttr.r * radialReference[2],
						gradientUnits: 'userSpaceOnUse'
					});
				}

				// Set the id and create the element
				gradAttr.id = PREFIX + idCounter++;
				gradientObject = renderer.createElement(gradName)
					.attr(gradAttr)
					.add(renderer.defs);
				
				
				// The gradient needs to keep a list of stops to be able to destroy them
				gradientObject.stops = [];
				each(color.stops, function (stop) {
					var stopObject;
					if (regexRgba.test(stop[1])) {
						colorObject = Color(stop[1]);
						stopColor = colorObject.get('rgb');
						stopOpacity = colorObject.get('a');
					} else {
						stopColor = stop[1];
						stopOpacity = 1;
					}
					stopObject = renderer.createElement('stop').attr({
						offset: stop[0],
						'stop-color': stopColor,
						'stop-opacity': stopOpacity
					}).add(gradientObject);

					// Add the stop element to the gradient
					gradientObject.stops.push(stopObject);
				});
			}

			// Return the reference to the gradient object
			return 'url(' + renderer.url + '#' + gradAttr.id + ')';
			
		// Webkit and Batik can't show rgba.
		} else if (regexRgba.test(color)) {
			colorObject = Color(color);
			attr(elem, prop + '-opacity', colorObject.get('a'));

			return colorObject.get('rgb');


		} else {
			// Remove the opacity attribute added above. Does not throw if the attribute is not there.
			elem.removeAttribute(prop + '-opacity');

			return color;
		}

	},


	/**
	 * Add text to the SVG object
	 * @param {String} str
	 * @param {Number} x Left position
	 * @param {Number} y Top position
	 * @param {Boolean} useHTML Use HTML to render the text
	 */
	text: function (str, x, y, useHTML) {

		// declare variables
		var renderer = this,
			defaultChartStyle = defaultOptions.chart.style,
			wrapper;

		if (useHTML && !renderer.forExport) {
			return renderer.html(str, x, y);
		}

		x = mathRound(pick(x, 0));
		y = mathRound(pick(y, 0));

		wrapper = renderer.createElement('text')
			.attr({
				x: x,
				y: y,
				text: str
			})
			.css({
				fontFamily: defaultChartStyle.fontFamily,
				fontSize: defaultChartStyle.fontSize
			});

		wrapper.x = x;
		wrapper.y = y;
		return wrapper;
	},


	/**
	 * Create HTML text node. This is used by the VML renderer as well as the SVG
	 * renderer through the useHTML option.
	 *
	 * @param {String} str
	 * @param {Number} x
	 * @param {Number} y
	 */
	html: function (str, x, y) {
		var defaultChartStyle = defaultOptions.chart.style,
			wrapper = this.createElement('span'),
			attrSetters = wrapper.attrSetters,
			element = wrapper.element,
			renderer = wrapper.renderer;

		// Text setter
		attrSetters.text = function (value) {
			element.innerHTML = value;
			return false;
		};

		// Various setters which rely on update transform
		attrSetters.x = attrSetters.y = attrSetters.align = function (value, key) {
			if (key === 'align') {
				key = 'textAlign'; // Do not overwrite the SVGElement.align method. Same as VML.
			}
			wrapper[key] = value;
			wrapper.htmlUpdateTransform();
			return false;
		};

		// Set the default attributes
		wrapper.attr({
				text: str,
				x: mathRound(x),
				y: mathRound(y)
			})
			.css({
				position: ABSOLUTE,
				whiteSpace: 'nowrap',
				fontFamily: defaultChartStyle.fontFamily,
				fontSize: defaultChartStyle.fontSize
			});

		// Use the HTML specific .css method
		wrapper.css = wrapper.htmlCss;

		// This is specific for HTML within SVG
		if (renderer.isSVG) {
			wrapper.add = function (svgGroupWrapper) {

				var htmlGroup,
					htmlGroupStyle,
					container = renderer.box.parentNode;

				// Create a mock group to hold the HTML elements
				if (svgGroupWrapper) {
					htmlGroup = svgGroupWrapper.div;
					if (!htmlGroup) {
						htmlGroup = svgGroupWrapper.div = createElement(DIV, {
							className: attr(svgGroupWrapper.element, 'class')
						}, {
							position: ABSOLUTE,
							left: svgGroupWrapper.attr('translateX') + PX,
							top: svgGroupWrapper.attr('translateY') + PX
						}, container);

						// Ensure dynamic updating position
						htmlGroupStyle = htmlGroup.style;
						extend(svgGroupWrapper.attrSetters, {
							translateX: function (value) {
								htmlGroupStyle.left = value + PX;
							},
							translateY: function (value) {
								htmlGroupStyle.top = value + PX;
							},
							visibility: function (value, key) {
								htmlGroupStyle[key] = value;
							}
						});

					}
				} else {
					htmlGroup = container;
				}

				htmlGroup.appendChild(element);

				// Shared with VML:
				wrapper.added = true;
				if (wrapper.alignOnAdd) {
					wrapper.htmlUpdateTransform();
				}

				return wrapper;
			};
		}
		return wrapper;
	},

	/**
	 * Utility to return the baseline offset and total line height from the font size
	 */
	fontMetrics: function (fontSize) {
		fontSize = pInt(fontSize || 11);
		
		// Empirical values found by comparing font size and bounding box height.
		// Applies to the default font family. http://jsfiddle.net/highcharts/7xvn7/
		var lineHeight = fontSize < 24 ? fontSize + 4 : mathRound(fontSize * 1.2),
			baseline = mathRound(lineHeight * 0.8);
		
		return {
			h: lineHeight, 
			b: baseline
		};
	},

	/**
	 * Add a label, a text item that can hold a colored or gradient background
	 * as well as a border and shadow.
	 * @param {string} str
	 * @param {Number} x
	 * @param {Number} y
	 * @param {String} shape
	 * @param {Number} anchorX In case the shape has a pointer, like a flag, this is the
	 *    coordinates it should be pinned to
	 * @param {Number} anchorY
	 * @param {Boolean} baseline Whether to position the label relative to the text baseline,
	 *    like renderer.text, or to the upper border of the rectangle. 
	 * @param {String} className Class name for the group 
	 */
	label: function (str, x, y, shape, anchorX, anchorY, useHTML, baseline, className) {

		var renderer = this,
			wrapper = renderer.g(className),
			text = renderer.text('', 0, 0, useHTML)
				.attr({
					zIndex: 1
				})
				.add(wrapper),
			box,
			bBox,
			alignFactor = 0,
			padding = 3,
			width,
			height,
			wrapperX,
			wrapperY,
			crispAdjust = 0,
			deferredAttr = {},
			baselineOffset,
			attrSetters = wrapper.attrSetters;

		/**
		 * This function runs after the label is added to the DOM (when the bounding box is
		 * available), and after the text of the label is updated to detect the new bounding
		 * box and reflect it in the border box.
		 */
		function updateBoxSize() {
			var boxY,
				style = text.element.style;
				
			bBox = (width === undefined || height === undefined || wrapper.styles.textAlign) &&
				text.getBBox(true);
			wrapper.width = (width || bBox.width) + 2 * padding;
			wrapper.height = (height || bBox.height) + 2 * padding;
			
			// update the label-scoped y offset
			baselineOffset = padding + renderer.fontMetrics(style && style.fontSize).b;
			
			
			// create the border box if it is not already present
			if (!box) {
				boxY = baseline ? -baselineOffset : 0;
			
				wrapper.box = box = shape ?
					renderer.symbol(shape, -alignFactor * padding, boxY, wrapper.width, wrapper.height) :
					renderer.rect(-alignFactor * padding, boxY, wrapper.width, wrapper.height, 0, deferredAttr[STROKE_WIDTH]);
				box.add(wrapper);
			}

			// apply the box attributes
			box.attr(merge({
				width: wrapper.width,
				height: wrapper.height
			}, deferredAttr));
			deferredAttr = null;
		}

		/**
		 * This function runs after setting text or padding, but only if padding is changed
		 */
		function updateTextPadding() {
			var styles = wrapper.styles,
				textAlign = styles && styles.textAlign,
				x = padding * (1 - alignFactor),
				y;
			
			// determin y based on the baseline
			y = baseline ? 0 : baselineOffset;

			// compensate for alignment
			if (defined(width) && (textAlign === 'center' || textAlign === 'right')) {
				x += { center: 0.5, right: 1 }[textAlign] * (width - bBox.width);
			}

			// update if anything changed
			if (x !== text.x || y !== text.y) {
				text.attr({
					x: x,
					y: y
				});
			}

			// record current values
			text.x = x;
			text.y = y;
		}

		/**
		 * Set a box attribute, or defer it if the box is not yet created
		 * @param {Object} key
		 * @param {Object} value
		 */
		function boxAttr(key, value) {
			if (box) {
				box.attr(key, value);
			} else {
				deferredAttr[key] = value;
			}
		}

		function getSizeAfterAdd() {
			wrapper.attr({
				text: str, // alignment is available now
				x: x,
				y: y
			});
			if (wrapper.symbolName) {
				wrapper.attr({
					anchorX: anchorX,
					anchorY: anchorY
				});
			}
		}

		/**
		 * After the text element is added, get the desired size of the border box
		 * and add it before the text in the DOM.
		 */
		addEvent(wrapper, 'add', getSizeAfterAdd);

		/*
		 * Add specific attribute setters.
		 */

		// only change local variables
		attrSetters.width = function (value) {
			width = value;
			return false;
		};
		attrSetters.height = function (value) {
			height = value;
			return false;
		};
		attrSetters.padding = function (value) {
			if (defined(value) && value !== padding) {
				padding = value;
				updateTextPadding();
			}

			return false;
		};

		// change local variable and set attribue as well
		attrSetters.align = function (value) {
			alignFactor = { left: 0, center: 0.5, right: 1 }[value];
			return false; // prevent setting text-anchor on the group
		};
		
		// apply these to the box and the text alike
		attrSetters.text = function (value, key) {
			text.attr(key, value);
			updateBoxSize();
			updateTextPadding();
			return false;
		};

		// apply these to the box but not to the text
		attrSetters[STROKE_WIDTH] = function (value, key) {
			crispAdjust = value % 2 / 2;
			boxAttr(key, value);
			return false;
		};
		attrSetters.stroke = attrSetters.fill = attrSetters.r = function (value, key) {
			boxAttr(key, value);
			return false;
		};
		attrSetters.anchorX = function (value, key) {
			anchorX = value;
			boxAttr(key, value + crispAdjust - wrapperX);
			return false;
		};
		attrSetters.anchorY = function (value, key) {
			anchorY = value;
			boxAttr(key, value - wrapperY);
			return false;
		};
		
		// rename attributes
		attrSetters.x = function (value) {
			wrapper.x = value; // for animation getter
			value -= alignFactor * ((width || bBox.width) + padding);
			wrapperX = mathRound(value); 
			
			wrapper.attr('translateX', wrapperX);
			return false;
		};
		attrSetters.y = function (value) {
			wrapperY = wrapper.y = mathRound(value);
			wrapper.attr('translateY', value);
			return false;
		};

		// Redirect certain methods to either the box or the text
		var baseCss = wrapper.css;
		return extend(wrapper, {
			/**
			 * Pick up some properties and apply them to the text instead of the wrapper
			 */
			css: function (styles) {
				if (styles) {
					var textStyles = {};
					styles = merge({}, styles); // create a copy to avoid altering the original object (#537)
					each(['fontSize', 'fontWeight', 'fontFamily', 'color', 'lineHeight', 'width'], function (prop) {
						if (styles[prop] !== UNDEFINED) {
							textStyles[prop] = styles[prop];
							delete styles[prop];
						}
					});
					text.css(textStyles);
				}
				return baseCss.call(wrapper, styles);
			},
			/**
			 * Return the bounding box of the box, not the group
			 */
			getBBox: function () {
				return box.getBBox();
			},
			/**
			 * Apply the shadow to the box
			 */
			shadow: function (b) {
				box.shadow(b);
				return wrapper;
			},
			/**
			 * Destroy and release memory.
			 */
			destroy: function () {
				removeEvent(wrapper, 'add', getSizeAfterAdd);

				// Added by button implementation
				removeEvent(wrapper.element, 'mouseenter');
				removeEvent(wrapper.element, 'mouseleave');

				if (text) {
					// Destroy the text element
					text = text.destroy();
				}
				// Call base implementation to destroy the rest
				SVGElement.prototype.destroy.call(wrapper);
			}
		});
	}
}; // end SVGRenderer


// general renderer
Renderer = SVGRenderer;


/* ****************************************************************************
 *                                                                            *
 * START OF INTERNET EXPLORER <= 8 SPECIFIC CODE                              *
 *                                                                            *
 * For applications and websites that don't need IE support, like platform    *
 * targeted mobile apps and web apps, this code can be removed.               *
 *                                                                            *
 *****************************************************************************/

/**
 * @constructor
 */
var VMLRenderer;
if (!hasSVG && !useCanVG) {

/**
 * The VML element wrapper.
 */
var VMLElement = {

	/**
	 * Initialize a new VML element wrapper. It builds the markup as a string
	 * to minimize DOM traffic.
	 * @param {Object} renderer
	 * @param {Object} nodeName
	 */
	init: function (renderer, nodeName) {
		var wrapper = this,
			markup =  ['<', nodeName, ' filled="f" stroked="f"'],
			style = ['position: ', ABSOLUTE, ';'];

		// divs and shapes need size
		if (nodeName === 'shape' || nodeName === DIV) {
			style.push('left:0;top:0;width:1px;height:1px;');
		}
		if (docMode8) {
			style.push('visibility: ', nodeName === DIV ? HIDDEN : VISIBLE);
		}

		markup.push(' style="', style.join(''), '"/>');

		// create element with default attributes and style
		if (nodeName) {
			markup = nodeName === DIV || nodeName === 'span' || nodeName === 'img' ?
				markup.join('')
				: renderer.prepVML(markup);
			wrapper.element = createElement(markup);
		}

		wrapper.renderer = renderer;
		wrapper.attrSetters = {};
	},

	/**
	 * Add the node to the given parent
	 * @param {Object} parent
	 */
	add: function (parent) {
		var wrapper = this,
			renderer = wrapper.renderer,
			element = wrapper.element,
			box = renderer.box,
			inverted = parent && parent.inverted,

			// get the parent node
			parentNode = parent ?
				parent.element || parent :
				box;


		// if the parent group is inverted, apply inversion on all children
		if (inverted) { // only on groups
			renderer.invertChild(element, parentNode);
		}

		// issue #140 workaround - related to #61 and #74
		if (docMode8 && parentNode.gVis === HIDDEN) {
			css(element, { visibility: HIDDEN });
		}

		// append it
		parentNode.appendChild(element);

		// align text after adding to be able to read offset
		wrapper.added = true;
		if (wrapper.alignOnAdd && !wrapper.deferUpdateTransform) {
			wrapper.updateTransform();
		}

		// fire an event for internal hooks
		fireEvent(wrapper, 'add');

		return wrapper;
	},

	/**
	 * In IE8 documentMode 8, we need to recursively set the visibility down in the DOM
	 * tree for nested groups. Related to #61, #586.
	 */
	toggleChildren: function (element, visibility) {
		var childNodes = element.childNodes,
			i = childNodes.length;
			
		while (i--) {
			
			// apply the visibility
			css(childNodes[i], { visibility: visibility });
			
			// we have a nested group, apply it to its children again
			if (childNodes[i].nodeName === 'DIV') {
				this.toggleChildren(childNodes[i], visibility);
			}
		}
	},

	/**
	 * VML always uses htmlUpdateTransform
	 */
	updateTransform: SVGElement.prototype.htmlUpdateTransform,

	/**
	 * Get or set attributes
	 */
	attr: function (hash, val) {
		var wrapper = this,
			key,
			value,
			i,
			result,
			element = wrapper.element || {},
			elemStyle = element.style,
			nodeName = element.nodeName,
			renderer = wrapper.renderer,
			symbolName = wrapper.symbolName,
			hasSetSymbolSize,
			shadows = wrapper.shadows,
			skipAttr,
			attrSetters = wrapper.attrSetters,
			ret = wrapper;

		// single key-value pair
		if (isString(hash) && defined(val)) {
			key = hash;
			hash = {};
			hash[key] = val;
		}

		// used as a getter, val is undefined
		if (isString(hash)) {
			key = hash;
			if (key === 'strokeWidth' || key === 'stroke-width') {
				ret = wrapper.strokeweight;
			} else {
				ret = wrapper[key];
			}

		// setter
		} else {
			for (key in hash) {
				value = hash[key];
				skipAttr = false;

				// check for a specific attribute setter
				result = attrSetters[key] && attrSetters[key](value, key);

				if (result !== false && value !== null) { // #620

					if (result !== UNDEFINED) {
						value = result; // the attribute setter has returned a new value to set
					}


					// prepare paths
					// symbols
					if (symbolName && /^(x|y|r|start|end|width|height|innerR|anchorX|anchorY)/.test(key)) {
						// if one of the symbol size affecting parameters are changed,
						// check all the others only once for each call to an element's
						// .attr() method
						if (!hasSetSymbolSize) {
							wrapper.symbolAttr(hash);

							hasSetSymbolSize = true;
						}
						skipAttr = true;

					} else if (key === 'd') {
						value = value || [];
						wrapper.d = value.join(' '); // used in getter for animation

						// convert paths
						i = value.length;
						var convertedPath = [];
						while (i--) {

							// Multiply by 10 to allow subpixel precision.
							// Substracting half a pixel seems to make the coordinates
							// align with SVG, but this hasn't been tested thoroughly
							if (isNumber(value[i])) {
								convertedPath[i] = mathRound(value[i] * 10) - 5;
							} else if (value[i] === 'Z') { // close the path
								convertedPath[i] = 'x';
							} else {
								convertedPath[i] = value[i];
							}

						}
						value = convertedPath.join(' ') || 'x';
						element.path = value;

						// update shadows
						if (shadows) {
							i = shadows.length;
							while (i--) {
								shadows[i].path = value;
							}
						}
						skipAttr = true;

					// directly mapped to css
					} else if (key === 'zIndex' || key === 'visibility') {

						// workaround for #61 and #586
						if (docMode8 && key === 'visibility' && nodeName === 'DIV') {
							element.gVis = value;
							wrapper.toggleChildren(element, value);
							if (value === VISIBLE) { // #74
								value = null;
							}
						}

						if (value) {
							elemStyle[key] = value;
						}



						skipAttr = true;

					// width and height
					} else if (key === 'width' || key === 'height') {
						
						value = mathMax(0, value); // don't set width or height below zero (#311)
						
						this[key] = value; // used in getter

						// clipping rectangle special
						if (wrapper.updateClipping) {
							wrapper[key] = value;
							wrapper.updateClipping();
						} else {
							// normal
							elemStyle[key] = value;
						}

						skipAttr = true;

					// x and y
					} else if (key === 'x' || key === 'y') {

						wrapper[key] = value; // used in getter
						elemStyle[{ x: 'left', y: 'top' }[key]] = value;

					// class name
					} else if (key === 'class') {
						// IE8 Standards mode has problems retrieving the className
						element.className = value;

					// stroke
					} else if (key === 'stroke') {

						value = renderer.color(value, element, key);

						key = 'strokecolor';

					// stroke width
					} else if (key === 'stroke-width' || key === 'strokeWidth') {
						element.stroked = value ? true : false;
						key = 'strokeweight';
						wrapper[key] = value; // used in getter, issue #113
						if (isNumber(value)) {
							value += PX;
						}

					// dashStyle
					} else if (key === 'dashstyle') {
						var strokeElem = element.getElementsByTagName('stroke')[0] ||
							createElement(renderer.prepVML(['<stroke/>']), null, null, element);
						strokeElem[key] = value || 'solid';
						wrapper.dashstyle = value; /* because changing stroke-width will change the dash length
							and cause an epileptic effect */
						skipAttr = true;

					// fill
					} else if (key === 'fill') {

						if (nodeName === 'SPAN') { // text color
							elemStyle.color = value;
						} else {
							element.filled = value !== NONE ? true : false;

							value = renderer.color(value, element, key);

							key = 'fillcolor';
						}
						
					// rotation on VML elements
					} else if (nodeName === 'shape' && key === 'rotation') {
						wrapper[key] = value;

					// translation for animation
					} else if (key === 'translateX' || key === 'translateY' || key === 'rotation') {
						wrapper[key] = value;
						wrapper.updateTransform();

						skipAttr = true;

					// text for rotated and non-rotated elements
					} else if (key === 'text') {
						this.bBox = null;
						element.innerHTML = value;
						skipAttr = true;
					}

					// let the shadow follow the main element
					if (shadows && key === 'visibility') {
						i = shadows.length;
						while (i--) {
							shadows[i].style[key] = value;
						}
					}



					if (!skipAttr) {
						if (docMode8) { // IE8 setAttribute bug
							element[key] = value;
						} else {
							attr(element, key, value);
						}
					}

				}
			}
		}
		return ret;
	},

	/**
	 * Set the element's clipping to a predefined rectangle
	 *
	 * @param {String} id The id of the clip rectangle
	 */
	clip: function (clipRect) {
		var wrapper = this,
			clipMembers = clipRect.members,
			element = wrapper.element;

		clipMembers.push(wrapper);
		wrapper.destroyClip = function () {
			erase(clipMembers, wrapper);
		};
		
		// Issue #863 workaround - related to #140, #61, #74
		if (element.parentNode.className === 'highcharts-tracker' && !docMode8) {
			css(element, { visibility: HIDDEN });
		}
		
		return wrapper.css(clipRect.getCSS(wrapper.inverted));
	},

	/**
	 * Set styles for the element
	 * @param {Object} styles
	 */
	css: SVGElement.prototype.htmlCss,

	/**
	 * Removes a child either by removeChild or move to garbageBin.
	 * Issue 490; in VML removeChild results in Orphaned nodes according to sIEve, discardElement does not.
	 */
	safeRemoveChild: function (element) {
		// discardElement will detach the node from its parent before attaching it
		// to the garbage bin. Therefore it is important that the node is attached and have parent.
		var parentNode = element.parentNode;
		if (parentNode) {
			discardElement(element);
		}
	},

	/**
	 * Extend element.destroy by removing it from the clip members array
	 */
	destroy: function () {
		var wrapper = this;

		if (wrapper.destroyClip) {
			wrapper.destroyClip();
		}

		return SVGElement.prototype.destroy.apply(wrapper);
	},

	/**
	 * Remove all child nodes of a group, except the v:group element
	 */
	empty: function () {
		var element = this.element,
			childNodes = element.childNodes,
			i = childNodes.length,
			node;

		while (i--) {
			node = childNodes[i];
			node.parentNode.removeChild(node);
		}
	},

	/**
	 * Add an event listener. VML override for normalizing event parameters.
	 * @param {String} eventType
	 * @param {Function} handler
	 */
	on: function (eventType, handler) {
		// simplest possible event model for internal use
		this.element['on' + eventType] = function () {
			var evt = win.event;
			evt.target = evt.srcElement;
			handler(evt);
		};
		return this;
	},

	/**
	 * Apply a drop shadow by copying elements and giving them different strokes
	 * @param {Boolean} apply
	 */
	shadow: function (apply, group) {
		var shadows = [],
			i,
			element = this.element,
			renderer = this.renderer,
			shadow,
			elemStyle = element.style,
			markup,
			path = element.path;

		// some times empty paths are not strings
		if (path && typeof path.value !== 'string') {
			path = 'x';
		}

		if (apply) {
			for (i = 1; i <= 3; i++) {
				markup = ['<shape isShadow="true" strokeweight="', (7 - 2 * i),
					'" filled="false" path="', path,
					'" coordsize="10 10" style="', element.style.cssText, '" />'];
				shadow = createElement(renderer.prepVML(markup),
					null, {
						left: pInt(elemStyle.left) + 1,
						top: pInt(elemStyle.top) + 1
					}
				);

				// apply the opacity
				markup = ['<stroke color="black" opacity="', (0.05 * i), '"/>'];
				createElement(renderer.prepVML(markup), null, null, shadow);


				// insert it
				if (group) {
					group.element.appendChild(shadow);
				} else {
					element.parentNode.insertBefore(shadow, element);
				}

				// record it
				shadows.push(shadow);

			}

			this.shadows = shadows;
		}
		return this;

	}
};
VMLElement = extendClass(SVGElement, VMLElement);

/**
 * The VML renderer
 */
var VMLRendererExtension = { // inherit SVGRenderer

	Element: VMLElement,
	isIE8: userAgent.indexOf('MSIE 8.0') > -1,


	/**
	 * Initialize the VMLRenderer
	 * @param {Object} container
	 * @param {Number} width
	 * @param {Number} height
	 */
	init: function (container, width, height) {
		var renderer = this,
			boxWrapper,
			box;

		renderer.alignedObjects = [];

		boxWrapper = renderer.createElement(DIV);
		box = boxWrapper.element;
		box.style.position = RELATIVE; // for freeform drawing using renderer directly
		container.appendChild(boxWrapper.element);


		// generate the containing box
		renderer.box = box;
		renderer.boxWrapper = boxWrapper;


		renderer.setSize(width, height, false);

		// The only way to make IE6 and IE7 print is to use a global namespace. However,
		// with IE8 the only way to make the dynamic shapes visible in screen and print mode
		// seems to be to add the xmlns attribute and the behaviour style inline.
		if (!doc.namespaces.hcv) {

			doc.namespaces.add('hcv', 'urn:schemas-microsoft-com:vml');

			// setup default css
			doc.createStyleSheet().cssText =
				'hcv\\:fill, hcv\\:path, hcv\\:shape, hcv\\:stroke' +
				'{ behavior:url(#default#VML); display: inline-block; } ';

		}
	},

	/**
	 * Define a clipping rectangle. In VML it is accomplished by storing the values
	 * for setting the CSS style to all associated members.
	 *
	 * @param {Number} x
	 * @param {Number} y
	 * @param {Number} width
	 * @param {Number} height
	 */
	clipRect: function (x, y, width, height) {

		// create a dummy element
		var clipRect = this.createElement();

		// mimic a rectangle with its style object for automatic updating in attr
		return extend(clipRect, {
			members: [],
			left: x,
			top: y,
			width: width,
			height: height,
			getCSS: function (inverted) {
				var rect = this,//clipRect.element.style,
					top = rect.top,
					left = rect.left,
					right = left + rect.width,
					bottom = top + rect.height,
					ret = {
						clip: 'rect(' +
							mathRound(inverted ? left : top) + 'px,' +
							mathRound(inverted ? bottom : right) + 'px,' +
							mathRound(inverted ? right : bottom) + 'px,' +
							mathRound(inverted ? top : left) + 'px)'
					};

				// issue 74 workaround
				if (!inverted && docMode8) {
					extend(ret, {
						width: right + PX,
						height: bottom + PX
					});
				}
				
				return ret;
			},

			// used in attr and animation to update the clipping of all members
			updateClipping: function () {
				each(clipRect.members, function (member) {
					member.css(clipRect.getCSS(member.inverted));
				});
			}
		});

	},


	/**
	 * Take a color and return it if it's a string, make it a gradient if it's a
	 * gradient configuration object, and apply opacity.
	 *
	 * @param {Object} color The color or config object
	 */
	color: function (color, elem, prop) {
		var colorObject,
			regexRgba = /^rgba/,
			markup,
			fillType;

		// Check for linear or radial gradient
		if (color && color.linearGradient) {
			fillType = 'gradient';
		} else if (color && color.radialGradient) {
			fillType = 'pattern';
		}
		
		
		if (fillType) {

			var stopColor,
				stopOpacity,
				gradient = color.linearGradient || color.radialGradient,
				x1,
				y1, 
				x2,
				y2,
				angle,
				opacity1,
				opacity2,
				fillAttr = '',
				colors = [];
			
			// Handle linear gradient angle
			if (fillType === 'gradient') {
				x1 = gradient.x1 || gradient[0] || 0;
				y1 = gradient.y1 || gradient[1] || 0;
				x2 = gradient.x2 || gradient[2] || 0;
				y2 = gradient.y2 || gradient[3] || 0;
				angle = 90  - math.atan(
					(y2 - y1) / // y vector
					(x2 - x1) // x vector
					) * 180 / mathPI;
				
			} else { // fillType === 'pattern'
				/*fillAttr = 'src="http://midiwebconcept.free.fr/grad1.jpg" ' +
					'size="1,1" ' +
					'origin="100,100" ';*/
					console.log("TODO: implement radial gradient");
			}

			// Compute the stops
			each(color.stops, function (stop, i) {
				if (regexRgba.test(stop[1])) {
					colorObject = Color(stop[1]);
					stopColor = colorObject.get('rgb');
					stopOpacity = colorObject.get('a');
				} else {
					stopColor = stop[1];
					stopOpacity = 1;
				}
				
				// Build the color attribute
				colors.push((stop[0] * 100) + '% ' + stopColor); 

				// Only start and end opacities are allowed, so we use the first and the last
				if (!i) {
					opacity1 = stopOpacity;
				} else {
					opacity2 = stopOpacity;
				}
			});

			// Apply the gradient to fills only.
			if (prop === 'fill') {
				
				// when colors attribute is used, the meanings of opacity and o:opacity2
				// are reversed.
				markup = ['<fill colors="' + colors.join(',') + '" angle="', angle,
					'" opacity="', opacity2, '" o:opacity2="', opacity1,
					'" type="', fillType, '" ', fillAttr, 'focus="100%" method="any" />'];
				createElement(this.prepVML(markup), null, null, elem);
			
			// Gradients are not supported for VML stroke, return the first color. #722.
			} else {
				return stopColor;
			}


		// if the color is an rgba color, split it and add a fill node
		// to hold the opacity component
		} else if (regexRgba.test(color) && elem.tagName !== 'IMG') {

			colorObject = Color(color);

			markup = ['<', prop, ' opacity="', colorObject.get('a'), '"/>'];
			createElement(this.prepVML(markup), null, null, elem);

			return colorObject.get('rgb');


		} else {
			var strokeNodes = elem.getElementsByTagName(prop);
			if (strokeNodes.length) {
				strokeNodes[0].opacity = 1;
			}
			return color;
		}

	},

	/**
	 * Take a VML string and prepare it for either IE8 or IE6/IE7.
	 * @param {Array} markup A string array of the VML markup to prepare
	 */
	prepVML: function (markup) {
		var vmlStyle = 'display:inline-block;behavior:url(#default#VML);',
			isIE8 = this.isIE8;

		markup = markup.join('');

		if (isIE8) { // add xmlns and style inline
			markup = markup.replace('/>', ' xmlns="urn:schemas-microsoft-com:vml" />');
			if (markup.indexOf('style="') === -1) {
				markup = markup.replace('/>', ' style="' + vmlStyle + '" />');
			} else {
				markup = markup.replace('style="', 'style="' + vmlStyle);
			}

		} else { // add namespace
			markup = markup.replace('<', '<hcv:');
		}

		return markup;
	},

	/**
	 * Create rotated and aligned text
	 * @param {String} str
	 * @param {Number} x
	 * @param {Number} y
	 */
	text: SVGRenderer.prototype.html,

	/**
	 * Create and return a path element
	 * @param {Array} path
	 */
	path: function (path) {
		var attr = {
			// subpixel precision down to 0.1 (width and height = 1px)
			coordsize: '10 10'
		};
		if (isArray(path)) {
			attr.d = path;
		} else if (isObject(path)) { // attributes
			extend(attr, path);
		}
		// create the shape
		return this.createElement('shape').attr(attr);
	},

	/**
	 * Create and return a circle element. In VML circles are implemented as
	 * shapes, which is faster than v:oval
	 * @param {Number} x
	 * @param {Number} y
	 * @param {Number} r
	 */
	circle: function (x, y, r) {
		return this.symbol('circle').attr({ x: x - r, y: y - r, width: 2 * r, height: 2 * r });
	},

	/**
	 * Create a group using an outer div and an inner v:group to allow rotating
	 * and flipping. A simple v:group would have problems with positioning
	 * child HTML elements and CSS clip.
	 *
	 * @param {String} name The name of the group
	 */
	g: function (name) {
		var wrapper,
			attribs;

		// set the class name
		if (name) {
			attribs = { 'className': PREFIX + name, 'class': PREFIX + name };
		}

		// the div to hold HTML and clipping
		wrapper = this.createElement(DIV).attr(attribs);

		return wrapper;
	},

	/**
	 * VML override to create a regular HTML image
	 * @param {String} src
	 * @param {Number} x
	 * @param {Number} y
	 * @param {Number} width
	 * @param {Number} height
	 */
	image: function (src, x, y, width, height) {
		var obj = this.createElement('img')
			.attr({ src: src });

		if (arguments.length > 1) {
			obj.css({
				left: x,
				top: y,
				width: width,
				height: height
			});
		}
		return obj;
	},

	/**
	 * VML uses a shape for rect to overcome bugs and rotation problems
	 */
	rect: function (x, y, width, height, r, strokeWidth) {

		if (isObject(x)) {
			y = x.y;
			width = x.width;
			height = x.height;
			strokeWidth = x.strokeWidth;
			x = x.x;
		}
		var wrapper = this.symbol('rect');
		wrapper.r = r;

		return wrapper.attr(wrapper.crisp(strokeWidth, x, y, mathMax(width, 0), mathMax(height, 0)));
	},

	/**
	 * In the VML renderer, each child of an inverted div (group) is inverted
	 * @param {Object} element
	 * @param {Object} parentNode
	 */
	invertChild: function (element, parentNode) {
		var parentStyle = parentNode.style;
		console.log('Warning in VMLRenderer.js: We may have to replace 10 for 1 below after changing the coordsize');
		css(element, {
			flip: 'x',
			left: pInt(parentStyle.width) - 10,
			top: pInt(parentStyle.height) - 10,
			rotation: -90
		});
	},

	/**
	 * Symbol definitions that override the parent SVG renderer's symbols
	 *
	 */
	symbols: {
		// VML specific arc function
		arc: function (x, y, w, h, options) {
			var start = options.start,
				end = options.end,
				radius = options.r || w || h,
				cosStart = mathCos(start),
				sinStart = mathSin(start),
				cosEnd = mathCos(end),
				sinEnd = mathSin(end),
				innerRadius = options.innerR,
				circleCorrection = 0.08 / radius, // #760
				innerCorrection = (innerRadius && 0.1 / innerRadius) || 0,
				ret;

			if (end - start === 0) { // no angle, don't show it.
				return ['x'];

			} else if (2 * mathPI - end + start < circleCorrection) { // full circle
				// empirical correction found by trying out the limits for different radii
				cosEnd = -circleCorrection;
			} else if (end - start < innerCorrection) { // issue #186, another mysterious VML arc problem
				cosEnd = mathCos(start + innerCorrection);
			}

			ret = [
				'wa', // clockwise arc to
				x - radius, // left
				y - radius, // top
				x + radius, // right
				y + radius, // bottom
				x + radius * cosStart, // start x
				y + radius * sinStart, // start y
				x + radius * cosEnd, // end x
				y + radius * sinEnd  // end y
			];

			if (options.open) {
				ret.push(
					M, 
					x - innerRadius, 
					y - innerRadius
				);
			}

			ret.push(
				'at', // anti clockwise arc to
				x - innerRadius, // left
				y - innerRadius, // top
				x + innerRadius, // right
				y + innerRadius, // bottom
				x + innerRadius * cosEnd, // start x
				y + innerRadius * sinEnd, // start y
				x + innerRadius * cosStart, // end x
				y + innerRadius * sinStart, // end y
				'x', // finish path
				'e' // close
			);
			
			return ret;

		},
		// Add circle symbol path. This performs significantly faster than v:oval.
		circle: function (x, y, w, h) {

			return [
				'wa', // clockwisearcto
				x, // left
				y, // top
				x + w, // right
				y + h, // bottom
				x + w, // start x
				y + h / 2,     // start y
				x + w, // end x
				y + h / 2,     // end y
				//'x', // finish path
				'e' // close
			];
		},
		/**
		 * Add rectangle symbol path which eases rotation and omits arcsize problems
		 * compared to the built-in VML roundrect shape
		 *
		 * @param {Number} left Left position
		 * @param {Number} top Top position
		 * @param {Number} r Border radius
		 * @param {Object} options Width and height
		 */

		rect: function (left, top, width, height, options) {
			/*for (var n in r) {
				logTime && console .log(n)
				}*/

			if (!defined(options)) {
				return [];
			}
			var right = left + width,
				bottom = top + height,
				r = mathMin(options.r || 0, width, height);

			return [
				M,
				left + r, top,

				L,
				right - r, top,
				'wa',
				right - 2 * r, top,
				right, top + 2 * r,
				right - r, top,
				right, top + r,

				L,
				right, bottom - r,
				'wa',
				right - 2 * r, bottom - 2 * r,
				right, bottom,
				right, bottom - r,
				right - r, bottom,

				L,
				left + r, bottom,
				'wa',
				left, bottom - 2 * r,
				left + 2 * r, bottom,
				left + r, bottom,
				left, bottom - r,

				L,
				left, top + r,
				'wa',
				left, top,
				left + 2 * r, top + 2 * r,
				left, top + r,
				left + r, top,


				'x',
				'e'
			];

		}
	}
};
VMLRenderer = function () {
	this.init.apply(this, arguments);
};
VMLRenderer.prototype = merge(SVGRenderer.prototype, VMLRendererExtension);

	// general renderer
	Renderer = VMLRenderer;
}

/* ****************************************************************************
 *                                                                            *
 * END OF INTERNET EXPLORER <= 8 SPECIFIC CODE                                *
 *                                                                            *
 *****************************************************************************/
/* ****************************************************************************
 *                                                                            *
 * START OF ANDROID < 3 SPECIFIC CODE. THIS CAN BE REMOVED IF YOU'RE NOT      *
 * TARGETING THAT SYSTEM.                                                     *
 *                                                                            *
 *****************************************************************************/
var CanVGRenderer,
	CanVGController;

if (useCanVG) {
	/**
	 * The CanVGRenderer is empty from start to keep the source footprint small.
	 * When requested, the CanVGController downloads the rest of the source packaged
	 * together with the canvg library.
	 */
	CanVGRenderer = function () {
		// Empty constructor
	};

	/**
	 * Handles on demand download of canvg rendering support.
	 */
	CanVGController = (function () {
		// List of renderering calls
		var deferredRenderCalls = [];

		/**
		 * When downloaded, we are ready to draw deferred charts.
		 */
		function drawDeferred() {
			var callLength = deferredRenderCalls.length,
				callIndex;

			// Draw all pending render calls
			for (callIndex = 0; callIndex < callLength; callIndex++) {
				deferredRenderCalls[callIndex]();
			}
			// Clear the list
			deferredRenderCalls = [];
		}

		return {
			push: function (func, scriptLocation) {
				// Only get the script once
				if (deferredRenderCalls.length === 0) {
					getScript(scriptLocation, drawDeferred);
				}
				// Register render call
				deferredRenderCalls.push(func);
			}
		};
	}());
} // end CanVGRenderer

/* ****************************************************************************
 *                                                                            *
 * END OF ANDROID < 3 SPECIFIC CODE                                           *
 *                                                                            *
 *****************************************************************************/

/**
 * General renderer
 */
Renderer = VMLRenderer || CanVGRenderer || SVGRenderer;
/**
 * The Tick class
 */
function Tick(axis, pos, type) {
	this.axis = axis;
	this.pos = pos;
	this.type = type || '';
	this.isNew = true;

	if (!type) {
		this.addLabel();
	}
}

Tick.prototype = {
	/**
	 * Write the tick label
	 */
	addLabel: function () {
		var tick = this,
			axis = tick.axis,
			options = axis.options,
			chart = axis.chart,
			horiz = axis.horiz,
			categories = axis.categories,
			pos = tick.pos,
			labelOptions = options.labels,
			str,
			width = (categories && horiz && categories.length &&
				!labelOptions.step && !labelOptions.staggerLines &&
				!labelOptions.rotation &&
				chart.plotWidth / categories.length) ||
				(!horiz && chart.plotWidth / 2),
			tickPositions = axis.tickPositions,
			isFirst = pos === tickPositions[0],
			isLast = pos === tickPositions[tickPositions.length - 1],
			css,
			attr,
			value = categories && defined(categories[pos]) ? categories[pos] : pos,
			label = tick.label,
			tickPositionInfo = tickPositions.info,
			dateTimeLabelFormat;

		// Set the datetime label format. If a higher rank is set for this position, use that. If not,
		// use the general format.
		if (axis.isDatetimeAxis && tickPositionInfo) {
			dateTimeLabelFormat = options.dateTimeLabelFormats[tickPositionInfo.higherRanks[pos] || tickPositionInfo.unitName];
		}

		// set properties for access in render method
		tick.isFirst = isFirst;
		tick.isLast = isLast;

		// get the string
		str = axis.labelFormatter.call({
			axis: axis,
			chart: chart,
			isFirst: isFirst,
			isLast: isLast,
			dateTimeLabelFormat: dateTimeLabelFormat,
			value: axis.isLog ? correctFloat(lin2log(value)) : value
		});

		// prepare CSS
		css = width && { width: mathMax(1, mathRound(width - 2 * (labelOptions.padding || 10))) + PX };
		css = extend(css, labelOptions.style);

		// first call
		if (!defined(label)) {
			attr = {
				align: labelOptions.align
			};
			if (isNumber(labelOptions.rotation)) {
				attr.rotation = labelOptions.rotation;
			}			
			tick.label =
				defined(str) && labelOptions.enabled ?
					chart.renderer.text(
							str,
							0,
							0,
							labelOptions.useHTML
						)
						.attr(attr)
						// without position absolute, IE export sometimes is wrong
						.css(css)
						.add(axis.axisGroup) :
					null;

		// update
		} else if (label) {
			label.attr({
					text: str
				})
				.css(css);
		}
	},

	/**
	 * Get the offset height or width of the label
	 */
	getLabelSize: function () {
		var label = this.label,
			axis = this.axis;
		return label ?
			((this.labelBBox = label.getBBox()))[axis.horiz ? 'height' : 'width'] :
			0;
	},

	/**
	 * Find how far the labels extend to the right and left of the tick's x position. Used for anti-collision
	 * detection with overflow logic.
	 */
	getLabelSides: function () {
		var bBox = this.labelBBox, // assume getLabelSize has run at this point
			axis = this.axis,
			options = axis.options,
			labelOptions = options.labels,
			width = bBox.width,
			leftSide = width * { left: 0, center: 0.5, right: 1 }[labelOptions.align] - labelOptions.x;

		return [-leftSide, width - leftSide];
	},

	/**
	 * Handle the label overflow by adjusting the labels to the left and right edge, or
	 * hide them if they collide into the neighbour label.
	 */
	handleOverflow: function (index) {
		var show = true,
			axis = this.axis,
			chart = axis.chart,
			isFirst = this.isFirst,
			isLast = this.isLast,
			label = this.label,
			x = label.x,
			reversed = axis.reversed,
			tickPositions = axis.tickPositions;

		if (isFirst || isLast) {

			var sides = this.getLabelSides(),
				leftSide = sides[0],
				rightSide = sides[1],
				plotLeft = chart.plotLeft,
				plotRight = plotLeft + axis.len,
				neighbour = axis.ticks[tickPositions[index + (isFirst ? 1 : -1)]],
				neighbourEdge = neighbour && neighbour.label.x + neighbour.getLabelSides()[isFirst ? 0 : 1];

			if ((isFirst && !reversed) || (isLast && reversed)) {
				// Is the label spilling out to the left of the plot area?
				if (x + leftSide < plotLeft) {

					// Align it to plot left
					x = plotLeft - leftSide;

					// Hide it if it now overlaps the neighbour label
					if (neighbour && x + rightSide > neighbourEdge) {
						show = false;
					}
				}

			} else {
				// Is the label spilling out to the right of the plot area?
				if (x + rightSide > plotRight) {

					// Align it to plot right
					x = plotRight - rightSide;

					// Hide it if it now overlaps the neighbour label
					if (neighbour && x + leftSide < neighbourEdge) {
						show = false;
					}

				}
			}

			// Set the modified x position of the label
			label.x = x;
		}
		return show;
	},

	/**
	 * Get the x and y position for ticks and labels
	 */
	getPosition: function (horiz, pos, tickmarkOffset, old) {
		var axis = this.axis,
			chart = axis.chart,
			cHeight = (old && chart.oldChartHeight) || chart.chartHeight;
		
		return {
			x: horiz ?
				axis.translate(pos + tickmarkOffset, null, null, old) + axis.transB :
				axis.left + axis.offset + (axis.opposite ? ((old && chart.oldChartWidth) || chart.chartWidth) - axis.right - axis.left : 0),

			y: horiz ?
				cHeight - axis.bottom + axis.offset - (axis.opposite ? axis.height : 0) :
				cHeight - axis.translate(pos + tickmarkOffset, null, null, old) - axis.transB
		};
		
	},
	
	/**
	 * Get the x, y position of the tick label
	 */
	getLabelPosition: function (x, y, label, horiz, labelOptions, tickmarkOffset, index, step) {
		var axis = this.axis,
			transA = axis.transA,
			reversed = axis.reversed,
			staggerLines = axis.staggerLines;
			
		x = x + labelOptions.x - (tickmarkOffset && horiz ?
			tickmarkOffset * transA * (reversed ? -1 : 1) : 0);
		y = y + labelOptions.y - (tickmarkOffset && !horiz ?
			tickmarkOffset * transA * (reversed ? 1 : -1) : 0);
		
		// Vertically centered
		if (!defined(labelOptions.y)) {
			y += pInt(label.styles.lineHeight) * 0.9 - label.getBBox().height / 2;
		}
		
		// Correct for staggered labels
		if (staggerLines) {
			y += (index / (step || 1) % staggerLines) * 16;
		}
		
		return {
			x: x,
			y: y
		};
	},
	
	/**
	 * Extendible method to return the path of the marker
	 */
	getMarkPath: function (x, y, tickLength, tickWidth, horiz, renderer) {
		return renderer.crispLine([
				M,
				x,
				y,
				L,
				x + (horiz ? 0 : -tickLength),
				y + (horiz ? tickLength : 0)
			], tickWidth);
	},

	/**
	 * Put everything in place
	 *
	 * @param index {Number}
	 * @param old {Boolean} Use old coordinates to prepare an animation into new position
	 */
	render: function (index, old) {
		var tick = this,
			axis = tick.axis,
			options = axis.options,
			chart = axis.chart,
			renderer = chart.renderer,
			horiz = axis.horiz,
			type = tick.type,
			label = tick.label,
			pos = tick.pos,
			labelOptions = options.labels,
			gridLine = tick.gridLine,
			gridPrefix = type ? type + 'Grid' : 'grid',
			tickPrefix = type ? type + 'Tick' : 'tick',
			gridLineWidth = options[gridPrefix + 'LineWidth'],
			gridLineColor = options[gridPrefix + 'LineColor'],
			dashStyle = options[gridPrefix + 'LineDashStyle'],
			tickLength = options[tickPrefix + 'Length'],
			tickWidth = options[tickPrefix + 'Width'] || 0,
			tickColor = options[tickPrefix + 'Color'],
			tickPosition = options[tickPrefix + 'Position'],
			gridLinePath,
			mark = tick.mark,
			markPath,
			step = labelOptions.step,
			attribs,
			show = true,
			tickmarkOffset = (options.categories && options.tickmarkPlacement === 'between') ? 0.5 : 0,
			xy = tick.getPosition(horiz, pos, tickmarkOffset, old),
			x = xy.x,
			y = xy.y,
			staggerLines = axis.staggerLines;
		
		// create the grid line
		if (gridLineWidth) {
			gridLinePath = axis.getPlotLinePath(pos + tickmarkOffset, gridLineWidth, old);

			if (gridLine === UNDEFINED) {
				attribs = {
					stroke: gridLineColor,
					'stroke-width': gridLineWidth
				};
				if (dashStyle) {
					attribs.dashstyle = dashStyle;
				}
				if (!type) {
					attribs.zIndex = 1;
				}
				tick.gridLine = gridLine =
					gridLineWidth ?
						renderer.path(gridLinePath)
							.attr(attribs).add(axis.gridGroup) :
						null;
			}

			// If the parameter 'old' is set, the current call will be followed
			// by another call, therefore do not do any animations this time
			if (!old && gridLine && gridLinePath) {
				gridLine[tick.isNew ? 'attr' : 'animate']({
					d: gridLinePath
				});
			}
		}

		// create the tick mark
		if (tickWidth) {

			// negate the length
			if (tickPosition === 'inside') {
				tickLength = -tickLength;
			}
			if (axis.opposite) {
				tickLength = -tickLength;
			}

			markPath = tick.getMarkPath(x, y, tickLength, tickWidth, horiz, renderer);

			if (mark) { // updating
				mark.animate({
					d: markPath
				});
			} else { // first time
				tick.mark = renderer.path(
					markPath
				).attr({
					stroke: tickColor,
					'stroke-width': tickWidth
				}).add(axis.axisGroup);
			}
		}

		// the label is created on init - now move it into place
		if (label && !isNaN(x)) {
			xy = tick.getLabelPosition(x, y, label, horiz, labelOptions, tickmarkOffset, index, step);

			// Cache x and y to be able to read final position before animation
			label.x = x;
			label.y = y;

			// apply show first and show last
			if ((tick.isFirst && !pick(options.showFirstLabel, 1)) ||
					(tick.isLast && !pick(options.showLastLabel, 1))) {
				show = false;

				// Handle label overflow and show or hide accordingly
			} else if (!staggerLines && horiz && labelOptions.overflow === 'justify' && !tick.handleOverflow(index)) {
				show = false;
			}

			// apply step
			if (step && index % step) {
				// show those indices dividable by step
				show = false;
			}

			// Set the new position, and show or hide
			if (show) {
				label[tick.isNew ? 'attr' : 'animate'](xy);
				label.show();
				tick.isNew = false;
			} else {
				label.hide();
			}
		}
	},

	/**
	 * Destructor for the tick prototype
	 */
	destroy: function () {
		destroyObjectProperties(this, this.axis);
	}
};

/**
 * The object wrapper for plot lines and plot bands
 * @param {Object} options
 */
function PlotLineOrBand(axis, options) {
	this.axis = axis;

	if (options) {
		this.options = options;
		this.id = options.id;
	}

	//plotLine.render()
	return this;
}

PlotLineOrBand.prototype = {
	
	/**
	 * Render the plot line or plot band. If it is already existing,
	 * move it.
	 */
	render: function () {
		var plotLine = this,
			axis = plotLine.axis,
			halfPointRange = (axis.pointRange || 0) / 2,
			options = plotLine.options,
			optionsLabel = options.label,
			label = plotLine.label,
			width = options.width,
			to = options.to,
			from = options.from,
			value = options.value,
			toPath, // bands only
			dashStyle = options.dashStyle,
			svgElem = plotLine.svgElem,
			path = [],
			addEvent,
			eventType,
			xs,
			ys,
			x,
			y,
			color = options.color,
			zIndex = options.zIndex,
			events = options.events,
			attribs,
			renderer = axis.chart.renderer;

		// logarithmic conversion
		if (axis.isLog) {
			from = log2lin(from);
			to = log2lin(to);
			value = log2lin(value);
		}

		// plot line
		if (width) {
			path = axis.getPlotLinePath(value, width);
			attribs = {
				stroke: color,
				'stroke-width': width
			};
			if (dashStyle) {
				attribs.dashstyle = dashStyle;
			}
		} else if (defined(from) && defined(to)) { // plot band
			
			// keep within plot area
			from = mathMax(from, axis.min - halfPointRange);
			to = mathMin(to, axis.max + halfPointRange);
			
			path = axis.getPlotBandPath(from, to, options);
			attribs = {
				fill: color
			};
			if (options.borderWidth) {
				attribs.stroke = options.borderColor;
				attribs['stroke-width'] = options.borderWidth;
			}
		} else {
			return;
		}
		// zIndex
		if (defined(zIndex)) {
			attribs.zIndex = zIndex;
		}

		// common for lines and bands
		if (svgElem) {
			if (path) {
				svgElem.animate({
					d: path
				}, null, svgElem.onGetPath);
			} else {
				svgElem.hide();
				svgElem.onGetPath = function () {
					svgElem.show();
				};
			}
		} else if (path && path.length) {
			plotLine.svgElem = svgElem = renderer.path(path)
				.attr(attribs).add();

			// events
			if (events) {
				addEvent = function (eventType) {
					svgElem.on(eventType, function (e) {
						events[eventType].apply(plotLine, [e]);
					});
				};
				for (eventType in events) {
					addEvent(eventType);
				}
			}
		}

		// the plot band/line label
		if (optionsLabel && defined(optionsLabel.text) && path && path.length && axis.width > 0 && axis.height > 0) {
			// apply defaults
			var horiz = axis.horiz;
			optionsLabel = merge({
				align: horiz && toPath && 'center',
				x: horiz ? !toPath && 4 : 10,
				verticalAlign : !horiz && toPath && 'middle',
				y: horiz ? toPath ? 16 : 10 : toPath ? 6 : -4,
				rotation: horiz && !toPath && 90
			}, optionsLabel);

			// add the SVG element
			if (!label) {
				plotLine.label = label = renderer.text(
						optionsLabel.text,
						0,
						0
					)
					.attr({
						align: optionsLabel.textAlign || optionsLabel.align,
						rotation: optionsLabel.rotation,
						zIndex: zIndex
					})
					.css(optionsLabel.style)
					.add();
			}

			// get the bounding box and align the label
			xs = [path[1], path[4], pick(path[6], path[1])];
			ys = [path[2], path[5], pick(path[7], path[2])];
			x = arrayMin(xs);
			y = arrayMin(ys);

			label.align(optionsLabel, false, {
				x: x,
				y: y,
				width: arrayMax(xs) - x,
				height: arrayMax(ys) - y
			});
			label.show();

		} else if (label) { // move out of sight
			label.hide();
		}

		// chainable
		return plotLine;
	},

	/**
	 * Remove the plot line or band
	 */
	destroy: function () {
		var plotLine = this,
			axis = plotLine.axis;

		// remove it from the lookup
		erase(axis.plotLinesAndBands, plotLine);

		destroyObjectProperties(plotLine, this.axis);
	}
};
/**
 * The class for stack items
 */
function StackItem(axis, options, isNegative, x, stackOption) {
	var inverted = axis.chart.inverted;

	this.axis = axis;

	// Tells if the stack is negative
	this.isNegative = isNegative;

	// Save the options to be able to style the label
	this.options = options;

	// Save the x value to be able to position the label later
	this.x = x;

	// Save the stack option on the series configuration object
	this.stack = stackOption;

	// The align options and text align varies on whether the stack is negative and
	// if the chart is inverted or not.
	// First test the user supplied value, then use the dynamic.
	this.alignOptions = {
		align: options.align || (inverted ? (isNegative ? 'left' : 'right') : 'center'),
		verticalAlign: options.verticalAlign || (inverted ? 'middle' : (isNegative ? 'bottom' : 'top')),
		y: pick(options.y, inverted ? 4 : (isNegative ? 14 : -6)),
		x: pick(options.x, inverted ? (isNegative ? -6 : 6) : 0)
	};

	this.textAlign = options.textAlign || (inverted ? (isNegative ? 'right' : 'left') : 'center');
}

StackItem.prototype = {
	destroy: function () {
		destroyObjectProperties(this, this.axis);
	},

	/**
	 * Sets the total of this stack. Should be called when a serie is hidden or shown
	 * since that will affect the total of other stacks.
	 */
	setTotal: function (total) {
		this.total = total;
		this.cum = total;
	},

	/**
	 * Renders the stack total label and adds it to the stack label group.
	 */
	render: function (group) {
		var str = this.options.formatter.call(this);  // format the text in the label

		// Change the text to reflect the new total and set visibility to hidden in case the serie is hidden
		if (this.label) {
			this.label.attr({text: str, visibility: HIDDEN});
		// Create new label
		} else {
			this.label =
				this.axis.chart.renderer.text(str, 0, 0)		// dummy positions, actual position updated with setOffset method in columnseries
					.css(this.options.style)				// apply style
					.attr({align: this.textAlign,			// fix the text-anchor
						rotation: this.options.rotation,	// rotation
						visibility: HIDDEN })				// hidden until setOffset is called
					.add(group);							// add to the labels-group
		}
	},

	/**
	 * Sets the offset that the stack has from the x value and repositions the label.
	 */
	setOffset: function (xOffset, xWidth) {
		var stackItem = this,
			axis = stackItem.axis,
			chart = axis.chart,
			inverted = chart.inverted,
			neg = this.isNegative,							// special treatment is needed for negative stacks
			y = axis.translate(this.total, 0, 0, 0, 1),		// stack value translated mapped to chart coordinates
			yZero = axis.translate(0),						// stack origin
			h = mathAbs(y - yZero),							// stack height
			x = chart.xAxis[0].translate(this.x) + xOffset,	// stack x position
			plotHeight = chart.plotHeight,
			stackBox = {	// this is the box for the complete stack
					x: inverted ? (neg ? y : y - h) : x,
					y: inverted ? plotHeight - x - xWidth : (neg ? (plotHeight - y - h) : plotHeight - y),
					width: inverted ? h : xWidth,
					height: inverted ? xWidth : h
			};

		if (this.label) {
			this.label
				.align(this.alignOptions, null, stackBox)	// align the label to the box
				.attr({visibility: VISIBLE});				// set visibility
		}
	}
};
/**
 * Create a new axis object
 * @param {Object} chart
 * @param {Object} options
 */
function Axis() {
	this.init.apply(this, arguments);
}

Axis.prototype = {
	
	/**
	 * Default options for the X axis - the Y axis has extended defaults 
	 */
	defaultOptions: {
		// allowDecimals: null,
		// alternateGridColor: null,
		// categories: [],
		dateTimeLabelFormats: {
			millisecond: '%H:%M:%S.%L',
			second: '%H:%M:%S',
			minute: '%H:%M',
			hour: '%H:%M',
			day: '%e. %b',
			week: '%e. %b',
			month: '%b \'%y',
			year: '%Y'
		},
		endOnTick: false,
		gridLineColor: '#C0C0C0',
		// gridLineDashStyle: 'solid',
		// gridLineWidth: 0,
		// reversed: false,
	
		labels: defaultLabelOptions,
			// { step: null },
		lineColor: '#C0D0E0',
		lineWidth: 1,
		//linkedTo: null,
		max: null,
		min: null,
		minPadding: 0.01,
		maxPadding: 0.01,
		//minRange: null,
		minorGridLineColor: '#E0E0E0',
		// minorGridLineDashStyle: null,
		minorGridLineWidth: 1,
		minorTickColor: '#A0A0A0',
		//minorTickInterval: null,
		minorTickLength: 2,
		minorTickPosition: 'outside', // inside or outside
		//minorTickWidth: 0,
		//opposite: false,
		//offset: 0,
		//plotBands: [{
		//	events: {},
		//	zIndex: 1,
		//	labels: { align, x, verticalAlign, y, style, rotation, textAlign }
		//}],
		//plotLines: [{
		//	events: {}
		//  dashStyle: {}
		//	zIndex:
		//	labels: { align, x, verticalAlign, y, style, rotation, textAlign }
		//}],
		//reversed: false,
		// showFirstLabel: true,
		// showLastLabel: true,
		startOfWeek: 1,
		startOnTick: false,
		tickColor: '#C0D0E0',
		//tickInterval: null,
		tickLength: 5,
		tickmarkPlacement: 'between', // on or between
		tickPixelInterval: 100,
		tickPosition: 'outside',
		tickWidth: 1,
		title: {
			//text: null,
			align: 'middle', // low, middle or high
			//margin: 0 for horizontal, 10 for vertical axes,
			//rotation: 0,
			//side: 'outside',
			style: {
				color: '#6D869F',
				//font: defaultFont.replace('normal', 'bold')
				fontWeight: 'bold'
			}
			//x: 0,
			//y: 0
		},
		type: 'linear' // linear, logarithmic or datetime
	},
	
	/**
	 * This options set extends the defaultOptions for Y axes
	 */
	defaultYAxisOptions: {
		endOnTick: true,
		gridLineWidth: 1,
		tickPixelInterval: 72,
		showLastLabel: true,
		labels: {
			align: 'right',
			x: -8,
			y: 3
		},
		lineWidth: 0,
		maxPadding: 0.05,
		minPadding: 0.05,
		startOnTick: true,
		tickWidth: 0,
		title: {
			rotation: 270,
			text: 'Y-values'
		},
		stackLabels: {
			enabled: false,
			//align: dynamic,
			//y: dynamic,
			//x: dynamic,
			//verticalAlign: dynamic,
			//textAlign: dynamic,
			//rotation: 0,
			formatter: function () {
				return this.total;
			},
			style: defaultLabelOptions.style
		}
	},
	
	/**
	 * These options extend the defaultOptions for left axes
	 */
	defaultLeftAxisOptions: {
		labels: {
			align: 'right',
			x: -8,
			y: null
		},
		title: {
			rotation: 270
		}
	},
	
	/**
	 * These options extend the defaultOptions for right axes
	 */
	defaultRightAxisOptions: {
		labels: {
			align: 'left',
			x: 8,
			y: null
		},
		title: {
			rotation: 90
		}
	},
	
	/**
	 * These options extend the defaultOptions for bottom axes
	 */
	defaultBottomAxisOptions: {
		labels: {
			align: 'center',
			x: 0,
			y: 14
			// overflow: undefined // docs - can be 'justify'
			// staggerLines: null
		},
		title: {
			rotation: 0
		}
	},
	/**
	 * These options extend the defaultOptions for left axes
	 */
	defaultTopAxisOptions: {
		labels: {
			align: 'center',
			x: 0,
			y: -5,
			overflow: 'justify'
			// staggerLines: null
		},
		title: {
			rotation: 0
		}
	},
	
	/**
	 * Initialize the axis
	 */
	init: function (chart, userOptions) {
			
		
		var isXAxis = userOptions.isX,
			axis = this;
	
		// Flag, is the axis horizontal
		axis.horiz = chart.inverted ? !isXAxis : isXAxis;
		
		// Flag, isXAxis
		axis.isXAxis = isXAxis;
		axis.xOrY = isXAxis ? 'x' : 'y';
	
	
		axis.opposite = userOptions.opposite; // needed in setOptions
		axis.side = axis.horiz ?
				(axis.opposite ? 0 : 2) : // top : bottom
				(axis.opposite ? 1 : 3);  // right : left
	
		axis.setOptions(userOptions);
		
	
		var options = this.options,
			type = options.type,
			isDatetimeAxis = type === 'datetime';
	
		axis.labelFormatter = options.labels.formatter ||  // can be overwritten by dynamic format
				function () {
					var value = this.value,
						dateTimeLabelFormat = this.dateTimeLabelFormat,
						ret;
	
					if (dateTimeLabelFormat) { // datetime axis
						ret = dateFormat(dateTimeLabelFormat, value);
	
					} else if (axis.tickInterval % 1000000 === 0) { // use M abbreviation
						ret = (value / 1000000) + 'M';
	
					} else if (axis.tickInterval % 1000 === 0) { // use k abbreviation
						ret = (value / 1000) + 'k';
	
					} else if (!axis.categories && value >= 1000) { // add thousands separators
						ret = numberFormat(value, 0);
	
					} else { // strings (categories) and small numbers
						ret = value;
					}
					return ret;
				};
	
		// Flag, stagger lines or not
		axis.staggerLines = axis.horiz && options.labels.staggerLines;
		axis.userOptions = userOptions;
	
		//axis.axisTitleMargin = UNDEFINED,// = options.title.margin,
		axis.minPixelPadding = 0;
		//axis.ignoreMinPadding = UNDEFINED; // can be set to true by a column or bar series
		//axis.ignoreMaxPadding = UNDEFINED;
	
		axis.chart = chart;
		axis.reversed = options.reversed;
	
		// Initial categories
		axis.categories = options.categories;
	
		// Elements
		//axis.axisGroup = UNDEFINED;
		//axis.gridGroup = UNDEFINED;
		//axis.axisTitle = UNDEFINED;
		//axis.axisLine = UNDEFINED;
	
		// Flag if type === logarithmic
		axis.isLog = type === 'logarithmic';
	
		// Flag, if axis is linked to another axis
		axis.isLinked = defined(options.linkedTo);
		// Linked axis.
		//axis.linkedParent = UNDEFINED;
	
		// Flag if type === datetime
		axis.isDatetimeAxis = isDatetimeAxis;
	
		// Flag if percentage mode
		//axis.usePercentage = UNDEFINED;
	
		
		// Tick positions
		//axis.tickPositions = UNDEFINED; // array containing predefined positions
		// Tick intervals
		//axis.tickInterval = UNDEFINED;
		//axis.minorTickInterval = UNDEFINED;
	
		// Major ticks
		axis.ticks = {};
		// Minor ticks
		axis.minorTicks = {};
		//axis.tickAmount = UNDEFINED;
	
		// List of plotLines/Bands
		axis.plotLinesAndBands = [];
	
		// Alternate bands
		axis.alternateBands = {};
	
		// Axis metrics
		//axis.left = UNDEFINED;
		//axis.top = UNDEFINED;
		//axis.width = UNDEFINED;
		//axis.height = UNDEFINED;
		//axis.bottom = UNDEFINED;
		//axis.right = UNDEFINED;
		//axis.transA = UNDEFINED;
		//axis.transB = UNDEFINED;
		//axis.oldTransA = UNDEFINED;
		axis.len = 0;
		//axis.oldMin = UNDEFINED;
		//axis.oldMax = UNDEFINED;
		//axis.oldUserMin = UNDEFINED;
		//axis.oldUserMax = UNDEFINED;
		//axis.oldAxisLength = UNDEFINED;
		axis.minRange = options.minRange || options.maxZoom;
		axis.range = options.range;
		axis.offset = options.offset || 0;
	
	
		// Dictionary for stacks
		axis.stacks = {};
	
		// Min and max in the data
		//axis.dataMin = UNDEFINED,
		//axis.dataMax = UNDEFINED,
	
		// The axis range
		axis.max = null;
		axis.min = null;
	
		// User set min and max
		//axis.userMin = UNDEFINED,
		//axis.userMax = UNDEFINED,

		// Run Axis
		
		var eventType,
			events = axis.options.events;

		// Register
		chart.axes.push(axis);
		chart[isXAxis ? 'xAxis' : 'yAxis'].push(axis);

		axis.series = []; // populated by Series

		// inverted charts have reversed xAxes as default
		if (chart.inverted && isXAxis && axis.reversed === UNDEFINED) {
			axis.reversed = true;
		}

		axis.removePlotBand = axis.removePlotBandOrLine;
		axis.removePlotLine = axis.removePlotBandOrLine;
		axis.addPlotBand = axis.addPlotBandOrLine;
		axis.addPlotLine = axis.addPlotBandOrLine;


		// register event listeners
		for (eventType in events) {
			addEvent(axis, eventType, events[eventType]);
		}

		// extend logarithmic axis
		if (axis.isLog) {
			axis.val2lin = log2lin;
			axis.lin2val = lin2log;
		}
	},
	
	/**
	 * Merge and set options
	 */
	setOptions: function (userOptions) {
		this.options = merge(
			this.defaultOptions,
			this.isXAxis ? {} : this.defaultYAxisOptions,
			[this.defaultTopAxisOptions, this.defaultRightAxisOptions,
				this.defaultBottomAxisOptions, this.defaultLeftAxisOptions][this.side],
			userOptions
		);
	},
	
	/**
	 * Get the minimum and maximum for the series of each axis
	 */
	getSeriesExtremes: function () {
		var axis = this,
			chart = axis.chart,
			stacks = axis.stacks,
			posStack = [],
			negStack = [],
			i;

		// reset dataMin and dataMax in case we're redrawing
		axis.dataMin = axis.dataMax = null;

		// loop through this axis' series
		each(axis.series, function (series) {

			if (series.visible || !chart.options.chart.ignoreHiddenSeries) {

				var seriesOptions = series.options,
					stacking,
					posPointStack,
					negPointStack,
					stackKey,
					stackOption,
					negKey,
					xData,
					yData,
					x,
					y,
					threshold = seriesOptions.threshold,
					yDataLength,
					activeYData = [],
					activeCounter = 0;
					
				// Validate threshold in logarithmic axes
				if (axis.isLog && threshold <= 0) {
					threshold = seriesOptions.threshold = null;
				}

				// Get dataMin and dataMax for X axes
				if (axis.isXAxis) {
					xData = series.xData;
					if (xData.length) {
						axis.dataMin = mathMin(pick(axis.dataMin, xData[0]), arrayMin(xData));
						axis.dataMax = mathMax(pick(axis.dataMax, xData[0]), arrayMax(xData));
					}

				// Get dataMin and dataMax for Y axes, as well as handle stacking and processed data
				} else {
					var isNegative,
						pointStack,
						key,
						cropped = series.cropped,
						xExtremes = series.xAxis.getExtremes(),
						//findPointRange,
						//pointRange,
						j,
						hasModifyValue = !!series.modifyValue;


					// Handle stacking
					stacking = seriesOptions.stacking;
					axis.usePercentage = stacking === 'percent';

					// create a stack for this particular series type
					if (stacking) {
						stackOption = seriesOptions.stack;
						stackKey = series.type + pick(stackOption, '');
						negKey = '-' + stackKey;
						series.stackKey = stackKey; // used in translate

						posPointStack = posStack[stackKey] || []; // contains the total values for each x
						posStack[stackKey] = posPointStack;

						negPointStack = negStack[negKey] || [];
						negStack[negKey] = negPointStack;
					}
					if (axis.usePercentage) {
						axis.dataMin = 0;
						axis.dataMax = 99;
					}

					// processData can alter series.pointRange, so this goes after
					//findPointRange = series.pointRange === null;

					xData = series.processedXData;
					yData = series.processedYData;
					yDataLength = yData.length;

					// loop over the non-null y values and read them into a local array
					for (i = 0; i < yDataLength; i++) {
						x = xData[i];
						y = yData[i];
						if (y !== null && y !== UNDEFINED) {

							// read stacked values into a stack based on the x value,
							// the sign of y and the stack key
							if (stacking) {
								isNegative = y < threshold;
								pointStack = isNegative ? negPointStack : posPointStack;
								key = isNegative ? negKey : stackKey;

								y = pointStack[x] =
									defined(pointStack[x]) ?
									pointStack[x] + y : y;


								// add the series
								if (!stacks[key]) {
									stacks[key] = {};
								}

								// If the StackItem is there, just update the values,
								// if not, create one first
								if (!stacks[key][x]) {
									stacks[key][x] = new StackItem(axis, axis.options.stackLabels, isNegative, x, stackOption);
								}
								stacks[key][x].setTotal(y);


							// general hook, used for Highstock compare values feature
							} else if (hasModifyValue) {
								y = series.modifyValue(y);
							}

							// get the smallest distance between points
							/*if (i) {
								distance = mathAbs(xData[i] - xData[i - 1]);
								pointRange = pointRange === UNDEFINED ? distance : mathMin(distance, pointRange);
							}*/

							// for points within the visible range, including the first point outside the
							// visible range, consider y extremes
							if (cropped || ((xData[i + 1] || x) >= xExtremes.min && (xData[i - 1] || x) <= xExtremes.max)) {

								j = y.length;
								if (j) { // array, like ohlc or range data
									while (j--) {
										if (y[j] !== null) {
											activeYData[activeCounter++] = y[j];
										}
									}
								} else {
									activeYData[activeCounter++] = y;
								}
							}
						}
					}

					// record the least unit distance
					/*if (findPointRange) {
						series.pointRange = pointRange || 1;
					}
					series.closestPointRange = pointRange;*/

					// Get the dataMin and dataMax so far. If percentage is used, the min and max are
					// always 0 and 100. If the length of activeYData is 0, continue with null values.
					if (!axis.usePercentage && activeYData.length) {
						axis.dataMin = mathMin(pick(axis.dataMin, activeYData[0]), arrayMin(activeYData));
						axis.dataMax = mathMax(pick(axis.dataMax, activeYData[0]), arrayMax(activeYData));
					}

					// Adjust to threshold
					if (defined(threshold)) {
						if (axis.dataMin >= threshold) {
							axis.dataMin = threshold;
							axis.ignoreMinPadding = true;
						} else if (axis.dataMax < threshold) {
							axis.dataMax = threshold;
							axis.ignoreMaxPadding = true;
						}
					}
				}
			}
		});
	},

	/**
	 * Translate from axis value to pixel position on the chart, or back
	 *
	 */
	translate: function (val, backwards, cvsCoord, old, handleLog) {
		var axis = this,
			axisLength = axis.len,
			sign = 1,
			cvsOffset = 0,
			localA = old ? axis.oldTransA : axis.transA,
			localMin = old ? axis.oldMin : axis.min,
			returnValue,
			postTranslate = axis.options.ordinal || (axis.isLog && handleLog);

		if (!localA) {
			localA = axis.transA;
		}

		if (cvsCoord) {
			sign *= -1; // canvas coordinates inverts the value
			cvsOffset = axisLength;
		}
		if (axis.reversed) { // reversed axis
			sign *= -1;
			cvsOffset -= sign * axisLength;
		}

		if (backwards) { // reverse translation
			if (axis.reversed) {
				val = axisLength - val;
			}
			returnValue = val / localA + localMin; // from chart pixel to value
			if (postTranslate) { // log and ordinal axes
				returnValue = axis.lin2val(returnValue);
			}

		} else { // normal translation, from axis value to pixel, relative to plot
			if (postTranslate) { // log and ordinal axes
				val = axis.val2lin(val);
			}

			returnValue = sign * (val - localMin) * localA + cvsOffset + (sign * axis.minPixelPadding);
		}

		return returnValue;
	},

	/**
	 * Create the path for a plot line that goes from the given value on
	 * this axis, across the plot to the opposite side
	 * @param {Number} value
	 * @param {Number} lineWidth Used for calculation crisp line
	 * @param {Number] old Use old coordinates (for resizing and rescaling)
	 */
	getPlotLinePath: function (value, lineWidth, old) {
		var axis = this,
			chart = axis.chart,
			axisLeft = axis.left,
			axisTop = axis.top,
			x1,
			y1,
			x2,
			y2,
			translatedValue = axis.translate(value, null, null, old),
			cHeight = (old && chart.oldChartHeight) || chart.chartHeight,
			cWidth = (old && chart.oldChartWidth) || chart.chartWidth,
			skip,
			transB = axis.transB;

		x1 = x2 = mathRound(translatedValue + transB);
		y1 = y2 = mathRound(cHeight - translatedValue - transB);

		if (isNaN(translatedValue)) { // no min or max
			skip = true;

		} else if (axis.horiz) {
			y1 = axisTop;
			y2 = cHeight - axis.bottom;
			if (x1 < axisLeft || x1 > axisLeft + axis.width) {
				skip = true;
			}
		} else {
			x1 = axisLeft;
			x2 = cWidth - axis.right;

			if (y1 < axisTop || y1 > axisTop + axis.height) {
				skip = true;
			}
		}
		return skip ?
			null :
			chart.renderer.crispLine([M, x1, y1, L, x2, y2], lineWidth || 0);
	},
	
	/**
	 * Create the path for a plot band
	 */
	getPlotBandPath: function (from, to) {

		var toPath = this.getPlotLinePath(to),
			path = this.getPlotLinePath(from);
			
		if (path && toPath) {
			path.push(
				toPath[4],
				toPath[5],
				toPath[1],
				toPath[2]
			);
		} else { // outside the axis area
			path = null;
		}
		
		return path;
	},
	
	/**
	 * Set the tick positions of a linear axis to round values like whole tens or every five.
	 */
	getLinearTickPositions: function (tickInterval, min, max) {
		var pos,
			lastPos,
			roundedMin = correctFloat(mathFloor(min / tickInterval) * tickInterval),
			roundedMax = correctFloat(mathCeil(max / tickInterval) * tickInterval),
			tickPositions = [];

		// Populate the intermediate values
		pos = roundedMin;
		while (pos <= roundedMax) {

			// Place the tick on the rounded value
			tickPositions.push(pos);

			// Always add the raw tickInterval, not the corrected one.
			pos = correctFloat(pos + tickInterval);

			// If the interval is not big enough in the current min - max range to actually increase
			// the loop variable, we need to break out to prevent endless loop. Issue #619
			if (pos === lastPos) {
				break;
			}

			// Record the last value
			lastPos = pos;
		}
		return tickPositions;
	},
	
	/**
	 * Set the tick positions of a logarithmic axis
	 */
	getLogTickPositions: function (interval, min, max, minor) {
		var axis = this,
			options = axis.options,
			axisLength = axis.len;

		// Since we use this method for both major and minor ticks,
		// use a local variable and return the result
		var positions = []; 
		
		// Reset
		if (!minor) {
			axis._minorAutoInterval = null;
		}
		
		// First case: All ticks fall on whole logarithms: 1, 10, 100 etc.
		if (interval >= 0.5) {
			interval = mathRound(interval);
			positions = axis.getLinearTickPositions(interval, min, max);
			
		// Second case: We need intermediary ticks. For example 
		// 1, 2, 4, 6, 8, 10, 20, 40 etc. 
		} else if (interval >= 0.08) {
			var roundedMin = mathFloor(min),
				intermediate,
				i,
				j,
				len,
				pos,
				lastPos,
				break2;
				
			if (interval > 0.3) {
				intermediate = [1, 2, 4];
			} else if (interval > 0.15) { // 0.2 equals five minor ticks per 1, 10, 100 etc
				intermediate = [1, 2, 4, 6, 8];
			} else { // 0.1 equals ten minor ticks per 1, 10, 100 etc
				intermediate = [1, 2, 3, 4, 5, 6, 7, 8, 9];
			}
			
			for (i = roundedMin; i < max + 1 && !break2; i++) {
				len = intermediate.length;
				for (j = 0; j < len && !break2; j++) {
					pos = log2lin(lin2log(i) * intermediate[j]);
					
					if (pos > min) {
						positions.push(lastPos);
					}
					
					if (lastPos > max) {
						break2 = true;
					}
					lastPos = pos;
				}
			}
			
		// Third case: We are so deep in between whole logarithmic values that
		// we might as well handle the tick positions like a linear axis. For
		// example 1.01, 1.02, 1.03, 1.04.
		} else {
			var realMin = lin2log(min),
				realMax = lin2log(max),
				tickIntervalOption = options[minor ? 'minorTickInterval' : 'tickInterval'],
				filteredTickIntervalOption = tickIntervalOption === 'auto' ? null : tickIntervalOption,
				tickPixelIntervalOption = options.tickPixelInterval / (minor ? 5 : 1),
				totalPixelLength = minor ? axisLength / axis.tickPositions.length : axisLength;
			
			interval = pick(
				filteredTickIntervalOption,
				axis._minorAutoInterval,
				(realMax - realMin) * tickPixelIntervalOption / (totalPixelLength || 1)
			);
			
			interval = normalizeTickInterval(
				interval, 
				null, 
				math.pow(10, mathFloor(math.log(interval) / math.LN10))
			);
			
			positions = map(axis.getLinearTickPositions(
				interval, 
				realMin,
				realMax	
			), log2lin);
			
			if (!minor) {
				axis._minorAutoInterval = interval / 5;
			}
		}
		
		// Set the axis-level tickInterval variable 
		if (!minor) {
			axis.tickInterval = interval;
		}
		return positions;
	},

	/**
	 * Return the minor tick positions. For logarithmic axes, reuse the same logic
	 * as for major ticks.
	 */
	getMinorTickPositions: function () {
		var axis = this,
			tickPositions = axis.tickPositions,
			minorTickInterval = axis.minorTickInterval;

		var minorTickPositions = [],
			pos,
			i,
			len;
		
		if (axis.isLog) {
			len = tickPositions.length;
			for (i = 1; i < len; i++) {
				minorTickPositions = minorTickPositions.concat(
					axis.getLogTickPositions(minorTickInterval, tickPositions[i - 1], tickPositions[i], true)
				);	
			}
		
		} else {			
			for (pos = axis.min + (tickPositions[0] - axis.min) % minorTickInterval; pos <= axis.max; pos += minorTickInterval) {
				minorTickPositions.push(pos);	
			}
		}
		
		return minorTickPositions;
	},

	/**
	 * Adjust the min and max for the minimum range. Keep in mind that the series data is 
	 * not yet processed, so we don't have information on data cropping and grouping, or 
	 * updated axis.pointRange or series.pointRange. The data can't be processed until
	 * we have finally established min and max.
	 */
	adjustForMinRange: function () {
		var axis = this,
			options = axis.options,
			min = axis.min,
			max = axis.max,
			zoomOffset,
			spaceAvailable = axis.dataMax - axis.dataMin >= axis.minRange,
			closestDataRange,
			i,
			distance,
			xData,
			loopLength,
			minArgs,
			maxArgs;

		// Set the automatic minimum range based on the closest point distance
		if (axis.isXAxis && axis.minRange === UNDEFINED && !axis.isLog) {

			if (defined(options.min) || defined(options.max)) {
				axis.minRange = null; // don't do this again

			} else {

				// Find the closest distance between raw data points, as opposed to
				// closestPointRange that applies to processed points (cropped and grouped)
				each(axis.series, function (series) {
					xData = series.xData;
					loopLength = series.xIncrement ? 1 : xData.length - 1;
					for (i = loopLength; i > 0; i--) {
						distance = xData[i] - xData[i - 1];
						if (closestDataRange === UNDEFINED || distance < closestDataRange) {
							closestDataRange = distance;
						}
					}
				});
				axis.minRange = mathMin(closestDataRange * 5, axis.dataMax - axis.dataMin);
			}
		}

		// if minRange is exceeded, adjust
		if (max - min < axis.minRange) {
			var minRange = axis.minRange;
			zoomOffset = (minRange - max + min) / 2;

			// if min and max options have been set, don't go beyond it
			minArgs = [min - zoomOffset, pick(options.min, min - zoomOffset)];
			if (spaceAvailable) { // if space is available, stay within the data range
				minArgs[2] = axis.dataMin;
			}
			axis.min = min = arrayMax(minArgs);

			maxArgs = [min + minRange, pick(options.max, min + minRange)];
			if (spaceAvailable) { // if space is availabe, stay within the data range
				maxArgs[2] = axis.dataMax;
			}

			axis.max = max = arrayMin(maxArgs);

			// now if the max is adjusted, adjust the min back
			if (max - min < minRange) {
				minArgs[0] = max - minRange;
				minArgs[1] = pick(options.min, max - minRange);
				axis.min = arrayMax(minArgs);
			}
		}
	},

	/**
	 * Update translation information
	 */
	setAxisTranslation: function () {
		var axis = this,
			range = axis.max - axis.min,
			pointRange = 0,
			closestPointRange,
			seriesClosestPointRange,
			transA = axis.transA;

		// adjust translation for padding
		if (axis.isXAxis) {
			if (axis.isLinked) {
				pointRange = axis.linkedParent.pointRange;
			} else {
				each(axis.series, function (series) {
					pointRange = mathMax(pointRange, series.pointRange);
					seriesClosestPointRange = series.closestPointRange;
					if (!series.noSharedTooltip && defined(seriesClosestPointRange)) {
						closestPointRange = defined(closestPointRange) ?
							mathMin(closestPointRange, seriesClosestPointRange) :
							seriesClosestPointRange;
					}
				});
			}

			// pointRange means the width reserved for each point, like in a column chart
			axis.pointRange = pointRange;

			// closestPointRange means the closest distance between points. In columns
			// it is mostly equal to pointRange, but in lines pointRange is 0 while closestPointRange
			// is some other value
			axis.closestPointRange = closestPointRange;
		}

		// secondary values
		axis.oldTransA = transA;
		axis.translationSlope = axis.transA = transA = axis.len / ((range + pointRange) || 1);
		axis.transB = axis.horiz ? axis.left : axis.bottom; // translation addend
		axis.minPixelPadding = transA * (pointRange / 2);
	},

	/**
	 * Set the tick positions to round values and optionally extend the extremes
	 * to the nearest tick
	 */
	setTickPositions: function (secondPass) {
		var axis = this,
			chart = axis.chart,
			options = axis.options,
			isLog = axis.isLog,
			isDatetimeAxis = axis.isDatetimeAxis,
			isXAxis = axis.isXAxis,
			isLinked = axis.isLinked,
			xOrY = axis.xOrY,
			tickPositioner = axis.options.tickPositioner,
			magnitude,
			maxPadding = options.maxPadding,
			minPadding = options.minPadding,
			length,
			linkedParentExtremes,
			tickIntervalOption = options.tickInterval,
			tickPixelIntervalOption = options.tickPixelInterval,
			tickPositions,
			categories = axis.categories,
			min,
			max;

		// linked axis gets the extremes from the parent axis
		if (isLinked) {
			axis.linkedParent = chart[isXAxis ? 'xAxis' : 'yAxis'][options.linkedTo];
			linkedParentExtremes = axis.linkedParent.getExtremes();
			axis.min = pick(linkedParentExtremes.min, linkedParentExtremes.dataMin);
			axis.max = pick(linkedParentExtremes.max, linkedParentExtremes.dataMax);
			if (options.type !== axis.linkedParent.options.type) {
				error(11, 1); // Can't link axes of different type
			}
		} else { // initial min and max from the extreme data values
			axis.min = pick(axis.userMin, options.min, axis.dataMin);
			axis.max = pick(axis.userMax, options.max, axis.dataMax);
		}

		min = axis.min;
		max = axis.max;

		if (isLog) {
			if (!secondPass && mathMin(min, axis.dataMin) <= 0) {
				error(10, 1); // Can't plot negative values on log axis
			}
			axis.min = min = log2lin(min);
			axis.max = max = log2lin(max);
		}

		// handle zoomed range
		if (axis.range) {
			axis.userMin = axis.min = min = mathMax(min, max - axis.range); // #618
			axis.userMax = max;
			if (secondPass) {
				axis.range = null;  // don't use it when running setExtremes
			}
		}

		// adjust min and max for the minimum range
		axis.adjustForMinRange();

		// pad the values to get clear of the chart's edges
		if (!categories && !axis.usePercentage && !isLinked && defined(min) && defined(max)) {
			length = (max - min) || 1;
			if (!defined(options.min) && !defined(axis.userMin) && minPadding && (axis.dataMin < 0 || !axis.ignoreMinPadding)) {
				min = axis.min -= length * minPadding;
			}
			if (!defined(options.max) && !defined(axis.userMax)  && maxPadding && (axis.dataMax > 0 || !axis.ignoreMaxPadding)) {
				max = axis.max += length * maxPadding;
			}
		}

		// get tickInterval
		if (min === max || min === undefined || max === undefined) {
			axis.tickInterval = 1;
		} else if (isLinked && !tickIntervalOption &&
				tickPixelIntervalOption === axis.linkedParent.options.tickPixelInterval) {
			axis.tickInterval = axis.linkedParent.tickInterval;
		} else {
			axis.tickInterval = pick(
				tickIntervalOption,
				categories ? // for categoried axis, 1 is default, for linear axis use tickPix
					1 :
					(max - min) * tickPixelIntervalOption / (axis.len || 1)
			);
		}

		// Now we're finished detecting min and max, crop and group series data. This
		// is in turn needed in order to find tick positions in ordinal axes. 
		if (isXAxis && !secondPass) {
			each(axis.series, function (series) {
				series.processData(min !== axis.oldMin || max !== axis.oldMax);
			});
		}

		// set the translation factor used in translate function
		axis.setAxisTranslation();

		// hook for ordinal axes. To do: merge with below
		if (axis.beforeSetTickPositions) {
			axis.beforeSetTickPositions();
		}
		
		// hook for extensions, used in Highstock ordinal axes
		if (axis.postProcessTickInterval) {
			axis.tickInterval = axis.postProcessTickInterval(axis.tickInterval);
		}

		// for linear axes, get magnitude and normalize the interval
		if (!isDatetimeAxis && !isLog) { // linear
			magnitude = math.pow(10, mathFloor(math.log(axis.tickInterval) / math.LN10));
			if (!defined(options.tickInterval)) {
				axis.tickInterval = normalizeTickInterval(axis.tickInterval, null, magnitude, options);
			}
		}

		// get minorTickInterval
		axis.minorTickInterval = options.minorTickInterval === 'auto' && axis.tickInterval ?
				axis.tickInterval / 5 : options.minorTickInterval;

		// find the tick positions
		axis.tickPositions = tickPositions = options.tickPositions || (tickPositioner && tickPositioner.apply(axis, [min, max]));
		if (!tickPositions) {
			if (isDatetimeAxis) {
				tickPositions = (axis.getNonLinearTimeTicks || getTimeTicks)(
					normalizeTimeTickInterval(axis.tickInterval, options.units),
					min,
					max,
					options.startOfWeek,
					axis.ordinalPositions,
					axis.closestPointRange,
					true
				);
			} else if (isLog) {
				tickPositions = axis.getLogTickPositions(axis.tickInterval, min, max);
			} else {
				tickPositions = axis.getLinearTickPositions(axis.tickInterval, min, max);
			}
			axis.tickPositions = tickPositions;
		}

		if (!isLinked) {

			// reset min/max or remove extremes based on start/end on tick
			var roundedMin = tickPositions[0],
				roundedMax = tickPositions[tickPositions.length - 1];

			if (options.startOnTick) {
				axis.min = roundedMin;
			} else if (axis.min > roundedMin) {
				tickPositions.shift();
			}

			if (options.endOnTick) {
				axis.max = max = roundedMax;
			} else if (max < roundedMax) {
				tickPositions.pop();
			}

			// record the greatest number of ticks for multi axis
			var maxTicks = chart.maxTicks;
			if (!maxTicks) { // first call, or maxTicks have been reset after a zoom operation
				maxTicks = {
					x: 0,
					y: 0
				};
			}

			if (!isDatetimeAxis && tickPositions.length > maxTicks[xOrY] && options.alignTicks !== false) {
				maxTicks[xOrY] = tickPositions.length;
			}
			chart.maxTicks = maxTicks;
		}
	},

	/**
	 * When using multiple axes, adjust the number of ticks to match the highest
	 * number of ticks in that group
	 */
	adjustTickAmount: function () {
		var axis = this,
			chart = axis.chart,
			xOrY = axis.xOrY,
			tickPositions = axis.tickPositions,
			maxTicks = chart.maxTicks;

		if (maxTicks && maxTicks[xOrY] && !axis.isDatetimeAxis && !axis.categories && !axis.isLinked && axis.options.alignTicks !== false) { // only apply to linear scale
			var oldTickAmount = axis.tickAmount,
				calculatedTickAmount = tickPositions.length,
				tickAmount;

			// set the axis-level tickAmount to use below
			axis.tickAmount = tickAmount = maxTicks[xOrY];

			if (calculatedTickAmount < tickAmount) {
				while (tickPositions.length < tickAmount) {
					tickPositions.push(correctFloat(
						tickPositions[tickPositions.length - 1] + axis.tickInterval
					));
				}
				axis.transA *= (calculatedTickAmount - 1) / (tickAmount - 1);
				axis.max = tickPositions[tickPositions.length - 1];

			}
			if (defined(oldTickAmount) && tickAmount !== oldTickAmount) {
				axis.isDirty = true;
			}
		}
	},

	/**
	 * Set the scale based on data min and max, user set min and max or options
	 *
	 */
	setScale: function () {
		var axis = this,
			stacks = axis.stacks,
			type,
			i,
			isDirtyData,
			isDirtyAxisLength;

		axis.oldMin = axis.min;
		axis.oldMax = axis.max;
		axis.oldAxisLength = axis.len;

		// set the new axisLength
		axis.setAxisSize();
		isDirtyAxisLength = axis.len !== axis.oldAxisLength;

		// is there new data?
		each(axis.series, function (series) {
			if (series.isDirtyData || series.isDirty ||
					series.xAxis.isDirty) { // when x axis is dirty, we need new data extremes for y as well
				isDirtyData = true;
			}
		});

		// do we really need to go through all this?
		if (isDirtyAxisLength || isDirtyData || axis.isLinked ||
			axis.userMin !== axis.oldUserMin || axis.userMax !== axis.oldUserMax) {

			// get data extremes if needed
			axis.getSeriesExtremes();

			// get fixed positions based on tickInterval
			axis.setTickPositions();

			// record old values to decide whether a rescale is necessary later on (#540)
			axis.oldUserMin = axis.userMin;
			axis.oldUserMax = axis.userMax;

			// reset stacks
			if (!axis.isXAxis) {
				for (type in stacks) {
					for (i in stacks[type]) {
						stacks[type][i].cum = stacks[type][i].total;
					}
				}
			}

			// Mark as dirty if it is not already set to dirty and extremes have changed. #595.
			if (!axis.isDirty) {
				axis.isDirty = isDirtyAxisLength || axis.min !== axis.oldMin || axis.max !== axis.oldMax;
			}
		}
	},

	/**
	 * Set the extremes and optionally redraw
	 * @param {Number} newMin
	 * @param {Number} newMax
	 * @param {Boolean} redraw
	 * @param {Boolean|Object} animation Whether to apply animation, and optionally animation
	 *    configuration
	 * @param {Object} eventArguments 
	 *
	 */
	setExtremes: function (newMin, newMax, redraw, animation, eventArguments) {
		var axis = this,
			chart = axis.chart;

		redraw = pick(redraw, true); // defaults to true

		// Extend the arguments with min and max
		eventArguments = extend(eventArguments, {
			min: newMin,
			max: newMax
		});

		// Fire the event
		fireEvent(axis, 'setExtremes', eventArguments, function () { // the default event handler

			axis.userMin = newMin;
			axis.userMax = newMax;

			// Mark for running afterSetExtremes
			axis.isDirtyExtremes = true;

			// redraw
			if (redraw) {
				chart.redraw(animation);
			}
		});
	},
	
	/**
	 * Update the axis metrics
	 */
	setAxisSize: function () {
		var axis = this,
			chart = axis.chart,
			options = axis.options;

		var offsetLeft = options.offsetLeft || 0,
			offsetRight = options.offsetRight || 0;

		// basic values
		// expose to use in Series object and navigator
		axis.left = pick(options.left, chart.plotLeft + offsetLeft);
		axis.top = pick(options.top, chart.plotTop);
		axis.width = pick(options.width, chart.plotWidth - offsetLeft + offsetRight);
		axis.height = pick(options.height, chart.plotHeight);
		axis.bottom = chart.chartHeight - axis.height - axis.top;
		axis.right = chart.chartWidth - axis.width - axis.left;
		axis.len = axis.horiz ? axis.width : axis.height;
		axis.length = mathMax(axis.horiz ? axis.width : axis.height, 0); // mathMax fixes #905
	},

	/**
	 * Get the actual axis extremes
	 */
	getExtremes: function () {
		var axis = this,
			isLog = axis.isLog;

		return {
			min: isLog ? correctFloat(lin2log(axis.min)) : axis.min,
			max: isLog ? correctFloat(lin2log(axis.max)) : axis.max,
			dataMin: axis.dataMin,
			dataMax: axis.dataMax,
			userMin: axis.userMin,
			userMax: axis.userMax
		};
	},

	/**
	 * Get the zero plane either based on zero or on the min or max value.
	 * Used in bar and area plots
	 */
	getThreshold: function (threshold) {
		var axis = this,
			isLog = axis.isLog;

		var realMin = isLog ? lin2log(axis.min) : axis.min,
			realMax = isLog ? lin2log(axis.max) : axis.max;
		
		if (realMin > threshold || threshold === null) {
			threshold = realMin;
		} else if (realMax < threshold) {
			threshold = realMax;
		}

		return axis.translate(threshold, 0, 1, 0, 1);
	},

	/**
	 * Add a plot band or plot line after render time
	 *
	 * @param options {Object} The plotBand or plotLine configuration object
	 */
	addPlotBandOrLine: function (options) {
		var obj = new PlotLineOrBand(this, options).render();
		this.plotLinesAndBands.push(obj);
		return obj;
	},

	/**
	 * Render the tick labels to a preliminary position to get their sizes
	 */
	getOffset: function () {
		var axis = this,
			chart = axis.chart,
			renderer = chart.renderer,
			options = axis.options,
			tickPositions = axis.tickPositions,
			ticks = axis.ticks,
			horiz = axis.horiz,
			side = axis.side,
			hasData = axis.series.length && defined(axis.min) && defined(axis.max),
			showAxis = hasData || pick(options.showEmpty, true),
			titleOffset = 0,
			titleOffsetOption,
			titleMargin = 0,
			axisTitleOptions = options.title,
			labelOptions = options.labels,
			labelOffset = 0, // reset
			axisOffset = chart.axisOffset,
			directionFactor = [-1, 1, 1, -1][side],
			n;

		if (!axis.axisGroup) {
			axis.axisGroup = renderer.g('axis')
				.attr({ zIndex: options.zIndex || 7 })
				.add();
			axis.gridGroup = renderer.g('grid')
				.attr({ zIndex: options.gridZIndex || 1 })
				.add();
		}


		if (hasData || axis.isLinked) {
			each(tickPositions, function (pos) {
				if (!ticks[pos]) {
					ticks[pos] = new Tick(axis, pos);
				} else {
					ticks[pos].addLabel(); // update labels depending on tick interval
				}

			});

			each(tickPositions, function (pos) {
				// left side must be align: right and right side must have align: left for labels
				if (side === 0 || side === 2 || { 1: 'left', 3: 'right' }[side] === labelOptions.align) {

					// get the highest offset
					labelOffset = mathMax(
						ticks[pos].getLabelSize(),
						labelOffset
					);
				}

			});

			if (axis.staggerLines) {
				labelOffset += (axis.staggerLines - 1) * 16;
			}

		} else { // doesn't have data
			for (n in ticks) {
				ticks[n].destroy();
				delete ticks[n];
			}
		}

		if (axisTitleOptions && axisTitleOptions.text) {
			if (!axis.axisTitle) {
				axis.axisTitle = renderer.text(
					axisTitleOptions.text,
					0,
					0,
					axisTitleOptions.useHTML
				)
				.attr({
					zIndex: 7,
					rotation: axisTitleOptions.rotation || 0,
					align:
						axisTitleOptions.textAlign ||
						{ low: 'left', middle: 'center', high: 'right' }[axisTitleOptions.align]
				})
				.css(axisTitleOptions.style)
				.add(axis.axisGroup);
				axis.axisTitle.isNew = true;
			}

			if (showAxis) {
				titleOffset = axis.axisTitle.getBBox()[horiz ? 'height' : 'width'];
				titleMargin = pick(axisTitleOptions.margin, horiz ? 5 : 10);
				titleOffsetOption = axisTitleOptions.offset;
			}

			// hide or show the title depending on whether showEmpty is set
			axis.axisTitle[showAxis ? 'show' : 'hide']();
		}

		// handle automatic or user set offset
		axis.offset = directionFactor * pick(options.offset, axisOffset[side]);

		axis.axisTitleMargin =
			pick(titleOffsetOption,
				labelOffset + titleMargin +
				(side !== 2 && labelOffset && directionFactor * options.labels[horiz ? 'y' : 'x'])
			);

		axisOffset[side] = mathMax(
			axisOffset[side],
			axis.axisTitleMargin + titleOffset + directionFactor * axis.offset
		);

	},
	
	/**
	 * Get the path for the axis line
	 */
	getLinePath: function (lineWidth) {
		var chart = this.chart,
			opposite = this.opposite,
			offset = this.offset,
			horiz = this.horiz,
			lineLeft = this.left + (opposite ? this.width : 0) + offset,
			lineTop = chart.chartHeight - this.bottom - (opposite ? this.height : 0) + offset;

		return chart.renderer.crispLine([
				M,
				horiz ?
					this.left :
					lineLeft,
				horiz ?
					lineTop :
					this.top,
				L,
				horiz ?
					chart.chartWidth - this.right :
					lineLeft,
				horiz ?
					lineTop :
					chart.chartHeight - this.bottom
			], lineWidth);
	},
	
	/**
	 * Position the title
	 */
	getTitlePosition: function () {
		// compute anchor points for each of the title align options
		var horiz = this.horiz,
			axisLeft = this.left,
			axisTop = this.top,
			axisLength = this.len,
			axisTitleOptions = this.options.title,			
			margin = horiz ? axisLeft : axisTop,
			opposite = this.opposite,
			offset = this.offset,
			fontSize = pInt(axisTitleOptions.style.fontSize || 12),
			
			// the position in the length direction of the axis
			alongAxis = {
				low: margin + (horiz ? 0 : axisLength),
				middle: margin + axisLength / 2,
				high: margin + (horiz ? axisLength : 0)
			}[axisTitleOptions.align],
	
			// the position in the perpendicular direction of the axis
			offAxis = (horiz ? axisTop + this.height : axisLeft) +
				(horiz ? 1 : -1) * // horizontal axis reverses the margin
				(opposite ? -1 : 1) * // so does opposite axes
				this.axisTitleMargin +
				(this.side === 2 ? fontSize : 0);

		return {
			x: horiz ?
				alongAxis :
				offAxis + (opposite ? this.width : 0) + offset +
					(axisTitleOptions.x || 0), // x
			y: horiz ?
				offAxis - (opposite ? this.height : 0) + offset :
				alongAxis + (axisTitleOptions.y || 0) // y
		};
	},
	
	/**
	 * Render the axis
	 */
	render: function () {
		var axis = this,
			chart = axis.chart,
			renderer = chart.renderer,
			options = axis.options,
			isLog = axis.isLog,
			isLinked = axis.isLinked,
			tickPositions = axis.tickPositions,
			axisTitle = axis.axisTitle,
			stacks = axis.stacks,
			ticks = axis.ticks,
			minorTicks = axis.minorTicks,
			alternateBands = axis.alternateBands,
			stackLabelOptions = options.stackLabels,
			alternateGridColor = options.alternateGridColor,
			lineWidth = options.lineWidth,
			linePath,
			hasRendered = chart.hasRendered,
			slideInTicks = hasRendered && defined(axis.oldMin) && !isNaN(axis.oldMin),
			hasData = axis.series.length && defined(axis.min) && defined(axis.max),
			showAxis = hasData || pick(options.showEmpty, true),
			from,
			to;

		// If the series has data draw the ticks. Else only the line and title
		if (hasData || isLinked) {

			// minor ticks
			if (axis.minorTickInterval && !axis.categories) {
				each(axis.getMinorTickPositions(), function (pos) {
					if (!minorTicks[pos]) {
						minorTicks[pos] = new Tick(axis, pos, 'minor');
					}

					// render new ticks in old position
					if (slideInTicks && minorTicks[pos].isNew) {
						minorTicks[pos].render(null, true);
					}


					minorTicks[pos].isActive = true;
					minorTicks[pos].render();
				});
			}

			// Major ticks. Pull out the first item and render it last so that
			// we can get the position of the neighbour label. #808.
			each(tickPositions.slice(1).concat([tickPositions[0]]), function (pos, i) {

				// Reorganize the indices
				i = (i === tickPositions.length - 1) ? 0 : i + 1;

				// linked axes need an extra check to find out if
				if (!isLinked || (pos >= axis.min && pos <= axis.max)) {

					if (!ticks[pos]) {
						ticks[pos] = new Tick(axis, pos);
					}

					// render new ticks in old position
					if (slideInTicks && ticks[pos].isNew) {
						ticks[pos].render(i, true);
					}

					ticks[pos].isActive = true;
					ticks[pos].render(i);
				}

			});

			// alternate grid color
			if (alternateGridColor) {
				each(tickPositions, function (pos, i) {
					if (i % 2 === 0 && pos < axis.max) {
						if (!alternateBands[pos]) {
							alternateBands[pos] = new PlotLineOrBand(axis);
						}
						from = pos;
						to = tickPositions[i + 1] !== UNDEFINED ? tickPositions[i + 1] : axis.max;
						alternateBands[pos].options = {
							from: isLog ? lin2log(from) : from,
							to: isLog ? lin2log(to) : to,
							color: alternateGridColor
						};
						alternateBands[pos].render();
						alternateBands[pos].isActive = true;
					}
				});
			}

			// custom plot lines and bands
			if (!axis._addedPlotLB) { // only first time
				each((options.plotLines || []).concat(options.plotBands || []), function (plotLineOptions) {
					//plotLinesAndBands.push(new PlotLineOrBand(plotLineOptions).render());
					axis.addPlotBandOrLine(plotLineOptions);
				});
				axis._addedPlotLB = true;
			}

		} // end if hasData

		// remove inactive ticks
		each([ticks, minorTicks, alternateBands], function (coll) {
			var pos;
			for (pos in coll) {
				if (!coll[pos].isActive) {
					coll[pos].destroy();
					delete coll[pos];
				} else {
					coll[pos].isActive = false; // reset
				}
			}
		});

		// Static items. As the axis group is cleared on subsequent calls
		// to render, these items are added outside the group.
		// axis line
		if (lineWidth) {
			linePath = axis.getLinePath(lineWidth);
			if (!axis.axisLine) {
				axis.axisLine = renderer.path(linePath)
					.attr({
						stroke: options.lineColor,
						'stroke-width': lineWidth,
						zIndex: 7
					})
					.add();
			} else {
				axis.axisLine.animate({ d: linePath });
			}

			// show or hide the line depending on options.showEmpty
			axis.axisLine[showAxis ? 'show' : 'hide']();

		}

		if (axisTitle && showAxis) {
			
			axisTitle[axisTitle.isNew ? 'attr' : 'animate'](
				axis.getTitlePosition()
			);
			axisTitle.isNew = false;
		}

		// Stacked totals:
		if (stackLabelOptions && stackLabelOptions.enabled) {
			var stackKey, oneStack, stackCategory,
				stackTotalGroup = axis.stackTotalGroup;

			// Create a separate group for the stack total labels
			if (!stackTotalGroup) {
				axis.stackTotalGroup = stackTotalGroup =
					renderer.g('stack-labels')
						.attr({
							visibility: VISIBLE,
							zIndex: 6
						})
						.add();
			}

			// plotLeft/Top will change when y axis gets wider so we need to translate the
			// stackTotalGroup at every render call. See bug #506 and #516
			stackTotalGroup.translate(chart.plotLeft, chart.plotTop);

			// Render each stack total
			for (stackKey in stacks) {
				oneStack = stacks[stackKey];
				for (stackCategory in oneStack) {
					oneStack[stackCategory].render(stackTotalGroup);
				}
			}
		}
		// End stacked totals

		axis.isDirty = false;
	},

	/**
	 * Remove a plot band or plot line from the chart by id
	 * @param {Object} id
	 */
	removePlotBandOrLine: function (id) {
		var plotLinesAndBands = this.plotLinesAndBands,
			i = plotLinesAndBands.length;
		while (i--) {
			if (plotLinesAndBands[i].id === id) {
				plotLinesAndBands[i].destroy();
			}
		}
	},

	/**
	 * Update the axis title by options
	 */
	setTitle: function (newTitleOptions, redraw) {
		var axis = this,
			chart = axis.chart,
			options = axis.options;

		options.title = merge(options.title, newTitleOptions);

		axis.axisTitle = axis.axisTitle.destroy();
		axis.isDirty = true;

		if (pick(redraw, true)) {
			chart.redraw();
		}
	},

	/**
	 * Redraw the axis to reflect changes in the data or axis extremes
	 */
	redraw: function () {
		var axis = this,
			chart = axis.chart;

		// hide tooltip and hover states
		if (chart.tracker.resetTracker) {
			chart.tracker.resetTracker(true);
		}

		// render the axis
		axis.render();

		// move plot lines and bands
		each(axis.plotLinesAndBands, function (plotLine) {
			plotLine.render();
		});

		// mark associated series as dirty and ready for redraw
		each(axis.series, function (series) {
			series.isDirty = true;
		});

	},

	/**
	 * Set new axis categories and optionally redraw
	 * @param {Array} newCategories
	 * @param {Boolean} doRedraw
	 */
	setCategories: function (newCategories, doRedraw) {
		var axis = this,
			chart = axis.chart;

		// set the categories
		axis.categories = axis.userOptions.categories = newCategories;

		// force reindexing tooltips
		each(axis.series, function (series) {
			series.translate();
			series.setTooltipPoints(true);
		});


		// optionally redraw
		axis.isDirty = true;

		if (pick(doRedraw, true)) {
			chart.redraw();
		}
	},

	/**
	 * Destroys an Axis instance.
	 */
	destroy: function () {
		var axis = this,
			stacks = axis.stacks,
			stackKey;

		// Remove the events
		removeEvent(axis);

		// Destroy each stack total
		for (stackKey in stacks) {
			destroyObjectProperties(stacks[stackKey]);

			stacks[stackKey] = null;
		}

		// Destroy collections
		each([axis.ticks, axis.minorTicks, axis.alternateBands, axis.plotLinesAndBands], function (coll) {
			destroyObjectProperties(coll);
		});

		// Destroy local variables
		each(['stackTotalGroup', 'axisLine', 'axisGroup', 'gridGroup', 'axisTitle'], function (prop) {
			if (axis[prop]) {
				axis[prop] = axis[prop].destroy();
			}
		});
	}

	
}; // end Axis

/**
 * The tooltip object
 * @param {Object} chart The chart instance
 * @param {Object} options Tooltip options
 */
function Tooltip(chart, options) {
	var borderWidth = options.borderWidth,
		style = options.style,
		shared = options.shared,
		padding = pInt(style.padding);

	// Save the chart and options
	this.chart = chart;
	this.options = options;

	// remove padding CSS and apply padding on box instead
	style.padding = 0;

	// Keep track of the current series
	//this.currentSeries = UNDEFINED;

	// List of crosshairs
	this.crosshairs = [];

	// Current values of x and y when animating
	this.currentX = 0;
	this.currentY = 0;

	// The tooltipTick function, initialized to nothing
	//this.tooltipTick = UNDEFINED;

	// The tooltip is initially hidden
	this.tooltipIsHidden = true;

	// create the label
	this.label = chart.renderer.label('', 0, 0, null, null, null, options.useHTML, null, 'tooltip')
		.attr({
			padding: padding,
			fill: options.backgroundColor,
			'stroke-width': borderWidth,
			r: options.borderRadius,
			zIndex: 8
		})
		.css(style)
		.hide()
		.add();

	// When using canVG the shadow shows up as a gray circle
	// even if the tooltip is hidden.
	if (!useCanVG) {
		this.label.shadow(options.shadow);
	}

	// Public property for getting the shared state.
	this.shared = shared;
}

Tooltip.prototype = {
	/**
	 * Destroy the tooltip and its elements.
	 */
	destroy: function () {
		each(this.crosshairs, function (crosshair) {
			if (crosshair) {
				crosshair.destroy();
			}
		});

		// Destroy and clear local variables
		if (this.label) {
			this.label = this.label.destroy();
		}
	},

	/**
	 * Provide a soft movement for the tooltip
	 *
	 * @param {Number} finalX
	 * @param {Number} finalY
	 * @private
	 */
	move: function (finalX, finalY) {
		var tooltip = this;

		// get intermediate values for animation
		tooltip.currentX = tooltip.tooltipIsHidden ? finalX : (2 * tooltip.currentX + finalX) / 3;
		tooltip.currentY = tooltip.tooltipIsHidden ? finalY : (tooltip.currentY + finalY) / 2;

		// move to the intermediate value
		tooltip.label.attr({ x: tooltip.currentX, y: tooltip.currentY });

		// run on next tick of the mouse tracker
		if (mathAbs(finalX - tooltip.currentX) > 1 || mathAbs(finalY - tooltip.currentY) > 1) {
			tooltip.tooltipTick = function () {
				tooltip.move(finalX, finalY);
			};
		} else {
			tooltip.tooltipTick = null;
		}
	},

	/**
	 * Hide the tooltip
	 */
	hide: function () {
		if (!this.tooltipIsHidden) {
			var hoverPoints = this.chart.hoverPoints;

			this.label.hide();

			// hide previous hoverPoints and set new
			if (hoverPoints) {
				each(hoverPoints, function (point) {
					point.setState();
				});
			}

			this.chart.hoverPoints = null;
			this.tooltipIsHidden = true;
		}
	},

	/**
	 * Hide the crosshairs
	 */
	hideCrosshairs: function () {
		each(this.crosshairs, function (crosshair) {
			if (crosshair) {
				crosshair.hide();
			}
		});
	},
	
	/** 
	 * Extendable method to get the anchor position of the tooltip
	 * from a point or set of points
	 */
	getAnchor: function (points) {
		var ret,
			chart = this.chart,
			inverted = chart.inverted,
			plotX = 0,
			plotY = 0;
		
		points = splat(points);
		
		// Pie uses a special tooltipPos
		ret = points[0].tooltipPos;
		
		// When shared, use the average position
		if (!ret) {
			each(points, function (point) {
				plotX += point.plotX;
				plotY += point.plotLow ? (point.plotLow + point.plotHigh) / 2 : point.plotY;
			});
			
			plotX /= points.length;
			plotY /= points.length;
			
			ret = [
				inverted ? chart.plotWidth - plotY : plotX,
				inverted ? chart.plotHeight - plotX : plotY
			];
		}

		return map(ret, mathRound);
	},
	
	/**
	 * Place the tooltip in a chart without spilling over
	 * and not covering the point it self.
	 */
	getPosition: function (boxWidth, boxHeight, point) {
		
		// Set up the variables
		var chart = this.chart,
			plotLeft = chart.plotLeft,
			plotTop = chart.plotTop,
			plotWidth = chart.plotWidth,
			plotHeight = chart.plotHeight,
			distance = pick(this.options.distance, 12),
			pointX = point.plotX,
			pointY = point.plotY,
			x = pointX + plotLeft + (chart.inverted ? distance : -boxWidth - distance),
			y = pointY - boxHeight + plotTop + 15, // 15 means the point is 15 pixels up from the bottom of the tooltip
			alignedRight;
	
		// It is too far to the left, adjust it
		if (x < 7) {
			x = plotLeft + pointX + distance;
		}
	
		// Test to see if the tooltip is too far to the right,
		// if it is, move it back to be inside and then up to not cover the point.
		if ((x + boxWidth) > (plotLeft + plotWidth)) {
			x -= (x + boxWidth) - (plotLeft + plotWidth);
			y = pointY - boxHeight + plotTop - distance;
			alignedRight = true;
		}
	
		// If it is now above the plot area, align it to the top of the plot area
		if (y < plotTop + 5) {
			y = plotTop + 5;
	
			// If the tooltip is still covering the point, move it below instead
			if (alignedRight && pointY >= y && pointY <= (y + boxHeight)) {
				y = pointY + plotTop + distance; // below
			}
		} 
	
		// Now if the tooltip is below the chart, move it up. It's better to cover the
		// point than to disappear outside the chart. #834.
		if (y + boxHeight > plotTop + plotHeight) {
			y = plotTop + plotHeight - boxHeight - distance; // below
		}
		
	
		return {x: x, y: y};
	},

	/**
	 * Refresh the tooltip's text and position.
	 * @param {Object} point
	 */
	refresh: function (point) {
		var tooltip = this,
			chart = tooltip.chart,
			label = tooltip.label,
			options = tooltip.options;

		/**
		 * In case no user defined formatter is given, this will be used
		 */
		function defaultFormatter() {
			var pThis = this,
				items = pThis.points || splat(pThis),
				series = items[0].series,
				s;

			// build the header
			s = [series.tooltipHeaderFormatter(items[0].key)];

			// build the values
			each(items, function (item) {
				series = item.series;
				s.push((series.tooltipFormatter && series.tooltipFormatter(item)) ||
					item.point.tooltipFormatter(series.tooltipOptions.pointFormat));
			});

			// footer
			s.push(options.footerFormat || '');

			return s.join('');
		}

		var x,
			y,
			show,
			anchor,
			textConfig = {},
			text,
			pointConfig = [],
			formatter = options.formatter || defaultFormatter,
			hoverPoints = chart.hoverPoints,
			placedTooltipPoint,
			borderColor,
			crosshairsOptions = options.crosshairs;
			
		// get the reference point coordinates (pie charts use tooltipPos)
		anchor = tooltip.getAnchor(point);
		x = anchor[0];
		y = anchor[1];

		// shared tooltip, array is sent over
		if (tooltip.shared && !(point.series && point.series.noSharedTooltip)) {
			
			// hide previous hoverPoints and set new
			if (hoverPoints) {
				each(hoverPoints, function (point) {
					point.setState();
				});
			}
			chart.hoverPoints = point;

			each(point, function (item) {
				item.setState(HOVER_STATE);

				pointConfig.push(item.getLabelConfig());
			});

			textConfig = {
				x: point[0].category
			};
			textConfig.points = pointConfig;
			point = point[0];

		// single point tooltip
		} else {
			textConfig = point.getLabelConfig();
		}
		text = formatter.call(textConfig);

		// register the current series
		tooltip.currentSeries = point.series;


		// For line type series, hide tooltip if the point falls outside the plot
		show = tooltip.shared || !tooltip.currentSeries.isCartesian || tooltip.currentSeries.tooltipOutsidePlot || chart.isInsidePlot(x, y);

		// update the inner HTML
		if (text === false || !show) {
			this.hide();
		} else {

			// show it
			if (tooltip.tooltipIsHidden) {
				label.show();
			}

			// update text
			label.attr({
				text: text
			});

			// set the stroke color of the box
			borderColor = options.borderColor || point.color || tooltip.currentSeries.color || '#606060';
			label.attr({
				stroke: borderColor
			});

			placedTooltipPoint = (options.positioner || tooltip.getPosition).call( // docs
				tooltip,
				label.width,
				label.height,
				{ plotX: x, plotY: y }
			);

			// do the move
			tooltip.move(mathRound(placedTooltipPoint.x), mathRound(placedTooltipPoint.y));
			
			
			tooltip.tooltipIsHidden = false;
		}

		// crosshairs
		if (crosshairsOptions) {
			crosshairsOptions = splat(crosshairsOptions); // [x, y]

			var path,
				i = crosshairsOptions.length,
				attribs,
				axis;

			while (i--) {
				axis = point.series[i ? 'yAxis' : 'xAxis'];
				if (crosshairsOptions[i] && axis) {

					path = axis.getPlotLinePath(
						i ? pick(point.stackY, point.y) : point.x, // #814
						1
					);

					if (tooltip.crosshairs[i]) {
						tooltip.crosshairs[i].attr({ d: path, visibility: VISIBLE });
					} else {
						attribs = {
							'stroke-width': crosshairsOptions[i].width || 1,
							stroke: crosshairsOptions[i].color || '#C0C0C0',
							zIndex: crosshairsOptions[i].zIndex || 2
						};
						if (crosshairsOptions[i].dashStyle) {
							attribs.dashstyle = crosshairsOptions[i].dashStyle;
						}
						tooltip.crosshairs[i] = chart.renderer.path(path)
							.attr(attribs)
							.add();
					}
				}
			}
		}
		fireEvent(chart, 'tooltipRefresh', {
				text: text,
				x: x + chart.plotLeft,
				y: y + chart.plotTop,
				borderColor: borderColor
			});
	},

	/**
	 * Runs the tooltip animation one tick.
	 */
	tick: function () {
		if (this.tooltipTick) {
			this.tooltipTick();
		}
	}
};
/**
 * The mouse tracker object
 * @param {Object} chart The Chart instance
 * @param {Object} options The root options object
 */
function MouseTracker(chart, options) {
	var zoomType = useCanVG ? '' : options.chart.zoomType;

	// Zoom status
	this.zoomX = /x/.test(zoomType);
	this.zoomY = /y/.test(zoomType);

	// Store reference to options
	this.options = options;

	// Reference to the chart
	this.chart = chart;

	// The interval id
	//this.tooltipInterval = UNDEFINED;

	// The cached x hover position
	//this.hoverX = UNDEFINED;

	// The chart position
	//this.chartPosition = UNDEFINED;

	// The selection marker element
	//this.selectionMarker = UNDEFINED;

	// False or a value > 0 if a dragging operation
	//this.mouseDownX = UNDEFINED;
	//this.mouseDownY = UNDEFINED;
	this.init(chart, options.tooltip);
}

MouseTracker.prototype = {
	/**
	 * Add crossbrowser support for chartX and chartY
	 * @param {Object} e The event object in standard browsers
	 */
	normalizeMouseEvent: function (e) {
		var chartPosition,
			chartX,
			chartY,
			ePos;

		// common IE normalizing
		e = e || win.event;
		if (!e.target) {
			e.target = e.srcElement;
		}

		// jQuery only copies over some properties. IE needs e.x and iOS needs touches.
		if (e.originalEvent) {
			e = e.originalEvent;
		}

		// The same for MooTools. It renames e.pageX to e.page.x. #445.
		if (e.event) {
			e = e.event;
		}

		// iOS
		ePos = e.touches ? e.touches.item(0) : e;

		// get mouse position
		this.chartPosition = chartPosition = offset(this.chart.container);

		// chartX and chartY
		if (ePos.pageX === UNDEFINED) { // IE < 9. #886.
			chartX = e.x;
			chartY = e.y;
		} else {
			chartX = ePos.pageX - chartPosition.left;
			chartY = ePos.pageY - chartPosition.top;
		}

		return extend(e, {
			chartX: mathRound(chartX),
			chartY: mathRound(chartY)
		});
	},

	/**
	 * Get the click position in terms of axis values.
	 *
	 * @param {Object} e A mouse event
	 */
	getMouseCoordinates: function (e) {
		var coordinates = {
				xAxis: [],
				yAxis: []
			},
			chart = this.chart;

		each(chart.axes, function (axis) {
			var isXAxis = axis.isXAxis,
				isHorizontal = chart.inverted ? !isXAxis : isXAxis;

			coordinates[isXAxis ? 'xAxis' : 'yAxis'].push({
				axis: axis,
				value: axis.translate(
					isHorizontal ?
						e.chartX - chart.plotLeft :
						chart.plotHeight - e.chartY + chart.plotTop,
					true
				)
			});
		});
		return coordinates;
	},

	/**
	 * With line type charts with a single tracker, get the point closest to the mouse
	 */
	onmousemove: function (e) {
		var mouseTracker = this,
			chart = mouseTracker.chart,
			series = chart.series,
			point,
			points,
			hoverPoint = chart.hoverPoint,
			hoverSeries = chart.hoverSeries,
			i,
			j,
			distance = chart.chartWidth,
			// the index in the tooltipPoints array, corresponding to pixel position in plot area
			index = chart.inverted ? chart.plotHeight + chart.plotTop - e.chartY : e.chartX - chart.plotLeft;

		// shared tooltip
		if (chart.tooltip && mouseTracker.options.tooltip.shared && !(hoverSeries && hoverSeries.noSharedTooltip)) {
			points = [];

			// loop over all series and find the ones with points closest to the mouse
			i = series.length;
			for (j = 0; j < i; j++) {
				if (series[j].visible &&
						series[j].options.enableMouseTracking !== false &&
						!series[j].noSharedTooltip && series[j].tooltipPoints.length) {
					point = series[j].tooltipPoints[index];
					point._dist = mathAbs(index - point.plotX);
					distance = mathMin(distance, point._dist);
					points.push(point);
				}
			}
			// remove furthest points
			i = points.length;
			while (i--) {
				if (points[i]._dist > distance) {
					points.splice(i, 1);
				}
			}
			// refresh the tooltip if necessary
			if (points.length && (points[0].plotX !== mouseTracker.hoverX)) {
				chart.tooltip.refresh(points);
				mouseTracker.hoverX = points[0].plotX;
			}
		}

		// separate tooltip and general mouse events
		if (hoverSeries && hoverSeries.tracker) { // only use for line-type series with common tracker

			// get the point
			point = hoverSeries.tooltipPoints[index];

			// a new point is hovered, refresh the tooltip
			if (point && point !== hoverPoint) {

				// trigger the events
				point.onMouseOver();

			}
		}
	},



	/**
	 * Reset the tracking by hiding the tooltip, the hover series state and the hover point
	 */
	resetTracker: function (allowMove) {
		var mouseTracker = this,
			chart = mouseTracker.chart,
			hoverSeries = chart.hoverSeries,
			hoverPoint = chart.hoverPoint,
			tooltipPoints = chart.hoverPoints || hoverPoint,
			tooltip = chart.tooltip;

		// Just move the tooltip, #349
		if (allowMove && tooltip && tooltipPoints) {
			tooltip.refresh(tooltipPoints);

		// Full reset
		} else {

			if (hoverPoint) {
				hoverPoint.onMouseOut();
			}

			if (hoverSeries) {
				hoverSeries.onMouseOut();
			}

			if (tooltip) {
				tooltip.hide();
				tooltip.hideCrosshairs();
			}

			mouseTracker.hoverX = null;

		}
	},

	/**
	 * Set the JS events on the container element
	 */
	setDOMEvents: function () {
		var lastWasOutsidePlot = true,
			mouseTracker = this,
			chart = mouseTracker.chart,
			container = chart.container,
			hasDragged,
			zoomHor = (mouseTracker.zoomX && !chart.inverted) || (mouseTracker.zoomY && chart.inverted),
			zoomVert = (mouseTracker.zoomY && !chart.inverted) || (mouseTracker.zoomX && chart.inverted);

		/**
		 * Mouse up or outside the plot area
		 */
		function drop() {
			if (mouseTracker.selectionMarker) {
				var selectionData = {
						xAxis: [],
						yAxis: []
					},
					selectionBox = mouseTracker.selectionMarker.getBBox(),
					selectionLeft = selectionBox.x - chart.plotLeft,
					selectionTop = selectionBox.y - chart.plotTop,
					runZoom;

				// a selection has been made
				if (hasDragged) {

					// record each axis' min and max
					each(chart.axes, function (axis) {
						if (axis.options.zoomEnabled !== false) {
							var isXAxis = axis.isXAxis,
								isHorizontal = chart.inverted ? !isXAxis : isXAxis,
								selectionMin = axis.translate(
									isHorizontal ?
										selectionLeft :
										chart.plotHeight - selectionTop - selectionBox.height,
									true,
									0,
									0,
									1
								),
								selectionMax = axis.translate(
									isHorizontal ?
										selectionLeft + selectionBox.width :
										chart.plotHeight - selectionTop,
									true,
									0,
									0,
									1
								);

								if (!isNaN(selectionMin) && !isNaN(selectionMax)) { // #859
									selectionData[isXAxis ? 'xAxis' : 'yAxis'].push({
										axis: axis,
										min: mathMin(selectionMin, selectionMax), // for reversed axes,
										max: mathMax(selectionMin, selectionMax)
									});
									runZoom = true;
								}
						}
					});
					if (runZoom) {
						fireEvent(chart, 'selection', selectionData, function (args) { chart.zoom(args); });
					}

				}
				mouseTracker.selectionMarker = mouseTracker.selectionMarker.destroy();
			}

			if (chart) { // it may be destroyed on mouse up - #877
				css(container, { cursor: 'auto' });
				chart.cancelClick = hasDragged; // #370
				chart.mouseIsDown = hasDragged = false;
			}

			removeEvent(doc, hasTouch ? 'touchend' : 'mouseup', drop);
		}

		/**
		 * Special handler for mouse move that will hide the tooltip when the mouse leaves the plotarea.
		 */
		mouseTracker.hideTooltipOnMouseMove = function (e) {

			// Get e.pageX and e.pageY back in MooTools
			washMouseEvent(e);

			// If we're outside, hide the tooltip
			if (mouseTracker.chartPosition &&
				!chart.isInsidePlot(e.pageX - mouseTracker.chartPosition.left - chart.plotLeft,
				e.pageY - mouseTracker.chartPosition.top - chart.plotTop)) {
					mouseTracker.resetTracker();
			}
		};

		/**
		 * When mouse leaves the container, hide the tooltip.
		 */
		mouseTracker.hideTooltipOnMouseLeave = function () {
			mouseTracker.resetTracker();
			mouseTracker.chartPosition = null; // also reset the chart position, used in #149 fix
		};


		/*
		 * Record the starting position of a dragoperation
		 */
		container.onmousedown = function (e) {
			e = mouseTracker.normalizeMouseEvent(e);

			// issue #295, dragging not always working in Firefox
			if (!hasTouch && e.preventDefault) {
				e.preventDefault();
			}

			// record the start position
			chart.mouseIsDown = true;
			chart.cancelClick = false;
			chart.mouseDownX = mouseTracker.mouseDownX = e.chartX;
			mouseTracker.mouseDownY = e.chartY;

			addEvent(doc, hasTouch ? 'touchend' : 'mouseup', drop);
		};

		// The mousemove, touchmove and touchstart event handler
		var mouseMove = function (e) {
			// let the system handle multitouch operations like two finger scroll
			// and pinching
			if (e && e.touches && e.touches.length > 1) {
				return;
			}

			// normalize
			e = mouseTracker.normalizeMouseEvent(e);
			if (!hasTouch) { // not for touch devices
				e.returnValue = false;
			}

			var chartX = e.chartX,
				chartY = e.chartY,
				isOutsidePlot = !chart.isInsidePlot(chartX - chart.plotLeft, chartY - chart.plotTop);

			// on touch devices, only trigger click if a handler is defined
			if (hasTouch && e.type === 'touchstart') {
				if (attr(e.target, 'isTracker')) {
					if (!chart.runTrackerClick) {
						e.preventDefault();
					}
				} else if (!chart.runChartClick && !isOutsidePlot) {
					e.preventDefault();
				}
			}

			// cancel on mouse outside
			if (isOutsidePlot) {

				/*if (!lastWasOutsidePlot) {
					// reset the tracker
					resetTracker();
				}*/

				// drop the selection if any and reset mouseIsDown and hasDragged
				//drop();
				if (chartX < chart.plotLeft) {
					chartX = chart.plotLeft;
				} else if (chartX > chart.plotLeft + chart.plotWidth) {
					chartX = chart.plotLeft + chart.plotWidth;
				}

				if (chartY < chart.plotTop) {
					chartY = chart.plotTop;
				} else if (chartY > chart.plotTop + chart.plotHeight) {
					chartY = chart.plotTop + chart.plotHeight;
				}
			}

			if (chart.mouseIsDown && e.type !== 'touchstart') { // make selection

				// determine if the mouse has moved more than 10px
				hasDragged = Math.sqrt(
					Math.pow(mouseTracker.mouseDownX - chartX, 2) +
					Math.pow(mouseTracker.mouseDownY - chartY, 2)
				);
				if (hasDragged > 10) {
					var clickedInside = chart.isInsidePlot(mouseTracker.mouseDownX - chart.plotLeft, mouseTracker.mouseDownY - chart.plotTop);

					// make a selection
					if (chart.hasCartesianSeries && (mouseTracker.zoomX || mouseTracker.zoomY) && clickedInside) {
						if (!mouseTracker.selectionMarker) {
							mouseTracker.selectionMarker = chart.renderer.rect(
								chart.plotLeft,
								chart.plotTop,
								zoomHor ? 1 : chart.plotWidth,
								zoomVert ? 1 : chart.plotHeight,
								0
							)
							.attr({
								fill: mouseTracker.options.chart.selectionMarkerFill || 'rgba(69,114,167,0.25)',
								zIndex: 7
							})
							.add();
						}
					}

					// adjust the width of the selection marker
					if (mouseTracker.selectionMarker && zoomHor) {
						var xSize = chartX - mouseTracker.mouseDownX;
						mouseTracker.selectionMarker.attr({
							width: mathAbs(xSize),
							x: (xSize > 0 ? 0 : xSize) + mouseTracker.mouseDownX
						});
					}
					// adjust the height of the selection marker
					if (mouseTracker.selectionMarker && zoomVert) {
						var ySize = chartY - mouseTracker.mouseDownY;
						mouseTracker.selectionMarker.attr({
							height: mathAbs(ySize),
							y: (ySize > 0 ? 0 : ySize) + mouseTracker.mouseDownY
						});
					}

					// panning
					if (clickedInside && !mouseTracker.selectionMarker && mouseTracker.options.chart.panning) {
						chart.pan(chartX);
					}
				}

			} else if (!isOutsidePlot) {
				// show the tooltip
				mouseTracker.onmousemove(e);
			}

			lastWasOutsidePlot = isOutsidePlot;

			// when outside plot, allow touch-drag by returning true
			return isOutsidePlot || !chart.hasCartesianSeries;
		};

		/*
		 * When the mouse enters the container, run mouseMove
		 */
		container.onmousemove = mouseMove;

		/*
		 * When the mouse leaves the container, hide the tracking (tooltip).
		 */
		addEvent(container, 'mouseleave', mouseTracker.hideTooltipOnMouseLeave);

		// issue #149 workaround
		// The mouseleave event above does not always fire. Whenever the mouse is moving
		// outside the plotarea, hide the tooltip
		addEvent(doc, 'mousemove', mouseTracker.hideTooltipOnMouseMove);

		container.ontouchstart = function (e) {
			// For touch devices, use touchmove to zoom
			if (mouseTracker.zoomX || mouseTracker.zoomY) {
				container.onmousedown(e);
			}
			// Show tooltip and prevent the lower mouse pseudo event
			mouseMove(e);
		};

		/*
		 * Allow dragging the finger over the chart to read the values on touch
		 * devices
		 */
		container.ontouchmove = mouseMove;

		/*
		 * Allow dragging the finger over the chart to read the values on touch
		 * devices
		 */
		container.ontouchend = function () {
			if (hasDragged) {
				mouseTracker.resetTracker();
			}
		};


		// MooTools 1.2.3 doesn't fire this in IE when using addEvent
		container.onclick = function (e) {
			var hoverPoint = chart.hoverPoint;
			e = mouseTracker.normalizeMouseEvent(e);

			e.cancelBubble = true; // IE specific


			if (!chart.cancelClick) {
				// Detect clicks on trackers or tracker groups, #783
				if (hoverPoint && (attr(e.target, 'isTracker') || attr(e.target.parentNode, 'isTracker'))) {
					var plotX = hoverPoint.plotX,
						plotY = hoverPoint.plotY;

					// add page position info
					extend(hoverPoint, {
						pageX: mouseTracker.chartPosition.left + chart.plotLeft +
							(chart.inverted ? chart.plotWidth - plotY : plotX),
						pageY: mouseTracker.chartPosition.top + chart.plotTop +
							(chart.inverted ? chart.plotHeight - plotX : plotY)
					});

					// the series click event
					fireEvent(hoverPoint.series, 'click', extend(e, {
						point: hoverPoint
					}));

					// the point click event
					hoverPoint.firePointEvent('click', e);

				} else {
					extend(e, mouseTracker.getMouseCoordinates(e));

					// fire a click event in the chart
					if (chart.isInsidePlot(e.chartX - chart.plotLeft, e.chartY - chart.plotTop)) {
						fireEvent(chart, 'click', e);
					}
				}


			}
		};

	},

	/**
	 * Destroys the MouseTracker object and disconnects DOM events.
	 */
	destroy: function () {
		var mouseTracker = this,
			chart = mouseTracker.chart,
			container = chart.container;

		// Destroy the tracker group element
		if (chart.trackerGroup) {
			chart.trackerGroup = chart.trackerGroup.destroy();
		}

		removeEvent(container, 'mouseleave', mouseTracker.hideTooltipOnMouseLeave);
		removeEvent(doc, 'mousemove', mouseTracker.hideTooltipOnMouseMove);
		container.onclick = container.onmousedown = container.onmousemove = container.ontouchstart = container.ontouchend = container.ontouchmove = null;

		// memory and CPU leak
		clearInterval(this.tooltipInterval);
	},

	// Run MouseTracker
	init: function (chart, options) {
		if (!chart.trackerGroup) {
			chart.trackerGroup = chart.renderer.g('tracker')
				.attr({ zIndex: 9 })
				.add();
		}

		if (options.enabled) {
			chart.tooltip = new Tooltip(chart, options);

			// set the fixed interval ticking for the smooth tooltip
			this.tooltipInterval = setInterval(function () { chart.tooltip.tick(); }, 32);
		}

		this.setDOMEvents();
	}
};
/**
 * The overview of the chart's series
 */
function Legend(chart) {

	this.init(chart);
}

Legend.prototype = {
	
	/**
	 * Initialize the legend
	 */
	init: function (chart) {
		var legend = this,
			options = legend.options = chart.options.legend;
	
		if (!options.enabled) {
			return;
		}
	
		var //style = options.style || {}, // deprecated
			itemStyle = options.itemStyle,
			padding = pick(options.padding, 8), // docs
			itemMarginTop = options.itemMarginTop || 0;
	
		legend.baseline = pInt(itemStyle.fontSize) + 3 + itemMarginTop; // used in Series prototype
		legend.itemStyle = itemStyle;
		legend.itemHiddenStyle = merge(itemStyle, options.itemHiddenStyle);
		legend.itemMarginTop = itemMarginTop;
		legend.padding = padding;
		legend.initialItemX = padding;
		legend.initialItemY = padding - 5; // 5 is the number of pixels above the text
		legend.maxItemWidth = 0;
		legend.chart = chart;
		//legend.allItems = UNDEFINED;
		//legend.legendWidth = UNDEFINED;
		//legend.legendHeight = UNDEFINED;
		//legend.offsetWidth = UNDEFINED;
		legend.itemHeight = 0;
		//legend.itemX = UNDEFINED;
		//legend.itemY = UNDEFINED;
		//legend.lastItemY = UNDEFINED;
	
		// Elements
		//legend.group = UNDEFINED;
		//legend.box = UNDEFINED;

		// run legend
		legend.renderLegend();

		// move checkboxes
		addEvent(legend.chart, 'endResize', function () { legend.positionCheckboxes(); });

/*		// expose
		return {
			colorizeItem: colorizeItem,
			destroyItem: destroyItem,
			renderLegend: renderLegend,
			destroy: destroy,
			getLegendWidth: getLegendWidth,
			getLegendHeight: getLegendHeight
		};*/
	},

	/**
	 * Set the colors for the legend item
	 * @param {Object} item A Series or Point instance
	 * @param {Object} visible Dimmed or colored
	 */
	colorizeItem: function (item, visible) {
		var legend = this,
			options = legend.options,
			legendItem = item.legendItem,
			legendLine = item.legendLine,
			legendSymbol = item.legendSymbol,
			hiddenColor = legend.itemHiddenStyle.color,
			textColor = visible ? options.itemStyle.color : hiddenColor,
			symbolColor = visible ? item.color : hiddenColor;

		if (legendItem) {
			legendItem.css({ fill: textColor });
		}
		if (legendLine) {
			legendLine.attr({ stroke: symbolColor });
		}
		if (legendSymbol) {
			legendSymbol.attr({
				stroke: symbolColor,
				fill: symbolColor
			});
		}
	},

	/**
	 * Position the legend item
	 * @param {Object} item A Series or Point instance
	 */
	positionItem: function (item) {
		var legend = this,
			options = legend.options,
			symbolPadding = options.symbolPadding,
			ltr = !options.rtl,
			legendItemPos = item._legendItemPos,
			itemX = legendItemPos[0],
			itemY = legendItemPos[1],
			checkbox = item.checkbox;

		if (item.legendGroup) {
			item.legendGroup.translate(
				ltr ? itemX : legend.legendWidth - itemX - 2 * symbolPadding - 4,
				itemY
			);
		}

		if (checkbox) {
			checkbox.x = itemX;
			checkbox.y = itemY;
		}
	},

	/**
	 * Destroy a single legend item
	 * @param {Object} item The series or point
	 */
	destroyItem: function (item) {
		var checkbox = item.checkbox;

		// destroy SVG elements
		each(['legendItem', 'legendLine', 'legendSymbol', 'legendGroup'], function (key) {
			if (item[key]) {
				item[key].destroy();
			}
		});

		if (checkbox) {
			discardElement(item.checkbox);
		}
	},

	/**
	 * Destroys the legend.
	 */
	destroy: function () {
		var legend = this,
			legendGroup = legend.group,
			box = legend.box;

		if (box) {
			legend.box = box.destroy();
		}

		if (legendGroup) {
			legend.group = legendGroup.destroy();
		}
	},

	/**
	 * Position the checkboxes after the width is determined
	 */
	positionCheckboxes: function () {
		var legend = this;

		each(legend.allItems, function (item) {
			var checkbox = item.checkbox,
				alignAttr = legend.group.alignAttr;
			if (checkbox) {
				css(checkbox, {
					left: (alignAttr.translateX + item.legendItemWidth + checkbox.x - 20) + PX,
					top: (alignAttr.translateY + checkbox.y + 3) + PX
				});
			}
		});
	},

	/**
	 * Render a single specific legend item
	 * @param {Object} item A series or point
	 */
	renderItem: function (item) {
		var legend = this,
			chart = legend.chart,
			renderer = chart.renderer,
			options = legend.options,
			horizontal = options.layout === 'horizontal',
			symbolWidth = options.symbolWidth,
			symbolPadding = options.symbolPadding,
			itemStyle = legend.itemStyle,
			itemHiddenStyle = legend.itemHiddenStyle,
			padding = legend.padding,
			ltr = !options.rtl,
			itemHeight,
			widthOption = options.width,
			itemMarginBottom = options.itemMarginBottom || 0,
			itemMarginTop = legend.itemMarginTop,
			initialItemX = legend.initialItemX,
			bBox,
			itemWidth,
			li = item.legendItem,
			series = item.series || item,
			itemOptions = series.options,
			showCheckbox = itemOptions.showCheckbox,
			optionsChart = chart.options.chart,
			spacingTop = optionsChart.spacingTop,
			spacingBottom = optionsChart.spacingBottom;

		if (!li) { // generate it once, later move it

			// Generate the group box
			// A group to hold the symbol and text. Text is to be appended in Legend class.
			item.legendGroup = renderer.g('legend-item')
				.attr({ zIndex: 1 })
				.add(legend.group);

			// Draw the legend symbol inside the group box
			series.drawLegendSymbol(legend, item);

			// Generate the list item text and add it to the group
			item.legendItem = li = renderer.text(
					options.labelFormatter.call(item),
					ltr ? symbolWidth + symbolPadding : -symbolPadding,
					legend.baseline,
					options.useHTML
				)
				.css(item.visible ? itemStyle : itemHiddenStyle)
				.attr({
					align: ltr ? 'left' : 'right',
					zIndex: 2
				})
				.add(item.legendGroup);

			// Set the events on the item group
			item.legendGroup.on('mouseover', function () {
					item.setState(HOVER_STATE);
					li.css(legend.options.itemHoverStyle);
				})
				.on('mouseout', function () {
					li.css(item.visible ? itemStyle : itemHiddenStyle);
					item.setState();
				})
				.on('click', function () {
					var strLegendItemClick = 'legendItemClick',
						fnLegendItemClick = function () {
							item.setVisible();
						};

					// click the name or symbol
					if (item.firePointEvent) { // point
						item.firePointEvent(strLegendItemClick, null, fnLegendItemClick);
					} else {
						fireEvent(item, strLegendItemClick, null, fnLegendItemClick);
					}
				});

			// Colorize the items
			legend.colorizeItem(item, item.visible);

			// add the HTML checkbox on top
			if (itemOptions && showCheckbox) {
				item.checkbox = createElement('input', {
					type: 'checkbox',
					checked: item.selected,
					defaultChecked: item.selected // required by IE7
				}, options.itemCheckboxStyle, chart.container);

				addEvent(item.checkbox, 'click', function (event) {
					var target = event.target;
					fireEvent(item, 'checkboxClick', {
							checked: target.checked
						},
						function () {
							item.select();
						}
					);
				});
			}
		}

		// calculate the positions for the next line
		bBox = li.getBBox();

		itemWidth = item.legendItemWidth =
			options.itemWidth || symbolWidth + symbolPadding + bBox.width + padding +
			(showCheckbox ? 20 : 0);
		legend.itemHeight = itemHeight = bBox.height;

		// if the item exceeds the width, start a new line
		if (horizontal && legend.itemX - initialItemX + itemWidth >
				(widthOption || (chart.chartWidth - 2 * padding - initialItemX))) {
			legend.itemX = initialItemX;
			legend.itemY += itemMarginTop + itemHeight + itemMarginBottom;
		}

		// If the item exceeds the height, start a new column
		if (!horizontal && legend.itemY + options.y + itemHeight > chart.chartHeight - spacingTop - spacingBottom) {
			legend.itemY = legend.initialItemY;
			legend.itemX += legend.maxItemWidth;
			legend.maxItemWidth = 0;
		}

		// Set the edge positions
		legend.maxItemWidth = mathMax(legend.maxItemWidth, itemWidth);
		legend.lastItemY = itemMarginTop + legend.itemY + itemMarginBottom;

		// cache the position of the newly generated or reordered items
		item._legendItemPos = [legend.itemX, legend.itemY];

		// advance
		if (horizontal) {
			legend.itemX += itemWidth;
		} else {
			legend.itemY += itemMarginTop + itemHeight + itemMarginBottom;
		}

		// the width of the widest item
		legend.offsetWidth = widthOption || mathMax(
			horizontal ? legend.itemX - initialItemX : itemWidth,
			legend.offsetWidth
		);
	},

	/**
	 * Render the legend. This method can be called both before and after
	 * chart.render. If called after, it will only rearrange items instead
	 * of creating new ones.
	 */
	renderLegend: function () {
		var legend = this,
			chart = legend.chart,
			renderer = chart.renderer,
			legendGroup = legend.group,
			allItems,
			legendWidth,
			legendHeight,
			box = legend.box,
			options = legend.options,
			padding = legend.padding,
			widthOption = options.width,
			legendBorderWidth = options.borderWidth,
			legendBackgroundColor = options.backgroundColor;

		legend.itemX = legend.initialItemX;
		legend.itemY = legend.initialItemY;
		legend.offsetWidth = 0;
		legend.lastItemY = 0;

		if (!legendGroup) {
			legend.group = legendGroup = renderer.g('legend')
				// #414, #759. Trackers will be drawn above the legend, but we have 
				// to sacrifice that because tooltips need to be above the legend
				// and trackers above tooltips
				.attr({ zIndex: 7 }) 
				.add();
		}

		// add each series or point
		allItems = [];
		each(chart.series, function (serie) {
			var seriesOptions = serie.options;

			if (!seriesOptions.showInLegend) {
				return;
			}

			// use points or series for the legend item depending on legendType
			allItems = allItems.concat(
					serie.legendItems ||
					(seriesOptions.legendType === 'point' ?
							serie.data :
							serie)
			);
		});

		// sort by legendIndex
		stableSort(allItems, function (a, b) {
			return (a.options.legendIndex || 0) - (b.options.legendIndex || 0);
		});

		// reversed legend
		if (options.reversed) {
			allItems.reverse();
		}

		legend.allItems = allItems;

		// render the items
		each(allItems, function (item) {
			legend.renderItem(item); 
		});

		// Draw the border
		legend.legendWidth = legendWidth = widthOption || legend.offsetWidth;
		legend.legendHeight = legendHeight = legend.lastItemY + legend.itemHeight;

		if (legendBorderWidth || legendBackgroundColor) {
			legend.legendWidth = legendWidth += padding;
			legend.legendHeight = legendHeight += padding;

			if (!box) {
				legend.box = box = renderer.rect(
					0,
					0,
					legendWidth,
					legendHeight,
					options.borderRadius,
					legendBorderWidth || 0
				).attr({
					stroke: options.borderColor,
					'stroke-width': legendBorderWidth || 0,
					fill: legendBackgroundColor || NONE
				})
				.add(legendGroup)
				.shadow(options.shadow);
				box.isNew = true;

			} else if (legendWidth > 0 && legendHeight > 0) {
				box[box.isNew ? 'attr' : 'animate'](
					box.crisp(null, null, null, legendWidth, legendHeight)
				);
				box.isNew = false;
			}

			// hide the border if no items
			box[allItems.length ? 'show' : 'hide']();
		}

		// Now that the legend width and height are extablished, put the items in the 
		// final position
		each(allItems, function (item) {
			legend.positionItem(item);
		});

		// 1.x compatibility: positioning based on style
		/*var props = ['left', 'right', 'top', 'bottom'],
			prop,
			i = 4;
		while (i--) {
			prop = props[i];
			if (style[prop] && style[prop] !== 'auto') {
				options[i < 2 ? 'align' : 'verticalAlign'] = prop;
				options[i < 2 ? 'x' : 'y'] = pInt(style[prop]) * (i % 2 ? -1 : 1);
			}
		}*/

		if (allItems.length) {
			legendGroup.align(extend(options, {
				width: legendWidth,
				height: legendHeight
			}), true, chart.spacingBox);
		}

		if (!chart.isResizing) {
			this.positionCheckboxes();
		}
	}
	
};


/**
 * The chart class
 * @param {Object} options
 * @param {Function} callback Function to run when the chart has loaded
 */
function Chart(userOptions, callback) {
	// Handle regular options
	var options,
		seriesOptions = userOptions.series; // skip merging data points to increase performance
	userOptions.series = null;
	options = merge(defaultOptions, userOptions); // do the merge
	options.series = userOptions.series = seriesOptions; // set back the series data

	var optionsChart = options.chart,
		optionsMargin = optionsChart.margin,
		margin = isObject(optionsMargin) ?
			optionsMargin :
			[optionsMargin, optionsMargin, optionsMargin, optionsMargin];

	this.optionsMarginTop = pick(optionsChart.marginTop, margin[0]);
	this.optionsMarginRight = pick(optionsChart.marginRight, margin[1]);
	this.optionsMarginBottom = pick(optionsChart.marginBottom, margin[2]);
	this.optionsMarginLeft = pick(optionsChart.marginLeft, margin[3]);

	var chartEvents = optionsChart.events;

	this.runChartClick = chartEvents && !!chartEvents.click;
	this.callback = callback;
	this.isResizing = 0;
	this.options = options;
	//chartTitleOptions = UNDEFINED;
	//chartSubtitleOptions = UNDEFINED;

	this.axes = [];
	this.series = [];
	this.hasCartesianSeries = optionsChart.showAxes;
	//this.axisOffset = UNDEFINED;
	//this.maxTicks = UNDEFINED; // handle the greatest amount of ticks on grouped axes
	//this.inverted = UNDEFINED;
	//this.loadingShown = UNDEFINED;
	//this.container = UNDEFINED;
	//this.chartWidth = UNDEFINED;
	//this.chartHeight = UNDEFINED;
	//this.marginRight = UNDEFINED;
	//this.marginBottom = UNDEFINED;
	//this.containerWidth = UNDEFINED;
	//this.containerHeight = UNDEFINED;
	//this.oldChartWidth = UNDEFINED;
	//this.oldChartHeight = UNDEFINED;

	//this.renderTo = UNDEFINED;
	//this.renderToClone = UNDEFINED;
	//this.tracker = UNDEFINED;

	//this.spacingBox = UNDEFINED

	//this.legend = UNDEFINED;

	// Elements
	//this.chartBackground = UNDEFINED;
	//this.plotBackground = UNDEFINED;
	//this.plotBGImage = UNDEFINED;
	//this.plotBorder = UNDEFINED;
	//this.loadingDiv = UNDEFINED;
	//this.loadingSpan = UNDEFINED;

	this.init(chartEvents);
}

Chart.prototype = {

	/**
	 * Initialize an individual series, called internally before render time
	 */
	initSeries: function (options) {
		var chart = this,
			optionsChart = chart.options.chart,
			type = options.type || optionsChart.type || optionsChart.defaultSeriesType;		

		return new seriesTypes[type]().init(this, options);
	},

	/**
	 * Add a series dynamically after  time
	 *
	 * @param {Object} options The config options
	 * @param {Boolean} redraw Whether to redraw the chart after adding. Defaults to true.
	 * @param {Boolean|Object} animation Whether to apply animation, and optionally animation
	 *    configuration
	 *
	 * @return {Object} series The newly created series object
	 */
	addSeries: function (options, redraw, animation) {
		var series,
			chart = this;

		if (options) {
			setAnimation(animation, chart);
			redraw = pick(redraw, true); // defaults to true

			fireEvent(chart, 'addSeries', { options: options }, function () {
				series = chart.initSeries(options);
				series.isDirty = true;

				chart.isDirtyLegend = true; // the series array is out of sync with the display
				if (redraw) {
					chart.redraw();
				}
			});
		}

		return series;
	},

	/**
	 * Check whether a given point is within the plot area
	 *
	 * @param {Number} x Pixel x relative to the plot area
	 * @param {Number} y Pixel y relative to the plot area
	 */
	isInsidePlot: function (x, y) {
		return x >= 0 &&
			x <= this.plotWidth &&
			y >= 0 &&
			y <= this.plotHeight;
	},

	/**
	 * Adjust all axes tick amounts
	 */
	adjustTickAmounts: function () {
		if (this.options.chart.alignTicks !== false) {
			each(this.axes, function (axis) {
				axis.adjustTickAmount();
			});
		}
		this.maxTicks = null;
	},

	/**
	 * Redraw legend, axes or series based on updated data
	 *
	 * @param {Boolean|Object} animation Whether to apply animation, and optionally animation
	 *    configuration
	 */
	redraw: function (animation) {
		var chart = this,
			axes = chart.axes,
			series = chart.series,
			tracker = chart.tracker,
			legend = chart.legend;

		var redrawLegend = chart.isDirtyLegend,
			hasStackedSeries,
			isDirtyBox = chart.isDirtyBox, // todo: check if it has actually changed?
			seriesLength = series.length,
			i = seriesLength,
			clipRect = chart.clipRect,
			serie;

		setAnimation(animation, chart);

		// link stacked series
		while (i--) {
			serie = series[i];
			if (serie.isDirty && serie.options.stacking) {
				hasStackedSeries = true;
				break;
			}
		}
		if (hasStackedSeries) { // mark others as dirty
			i = seriesLength;
			while (i--) {
				serie = series[i];
				if (serie.options.stacking) {
					serie.isDirty = true;
				}
			}
		}

		// handle updated data in the series
		each(series, function (serie) {
			if (serie.isDirty) { // prepare the data so axis can read it
				if (serie.options.legendType === 'point') {
					redrawLegend = true;
				}
			}
		});

		// handle added or removed series
		if (redrawLegend && legend.options.enabled) { // series or pie points are added or removed
			// draw legend graphics
			legend.renderLegend();

			chart.isDirtyLegend = false;
		}


		if (chart.hasCartesianSeries) {
			if (!chart.isResizing) {

				// reset maxTicks
				chart.maxTicks = null;

				// set axes scales
				each(axes, function (axis) {
					axis.setScale();
				});
			}
			chart.adjustTickAmounts();
			chart.getMargins();

			// redraw axes
			each(axes, function (axis) {
				
				// Fire 'afterSetExtremes' only if extremes are set
				if (axis.isDirtyExtremes) { // #821
					axis.isDirtyExtremes = false;
					fireEvent(axis, 'afterSetExtremes', axis.getExtremes()); // #747, #751
				}
								
				if (axis.isDirty || isDirtyBox || hasStackedSeries) {
					axis.redraw();
					isDirtyBox = true; // #792
				}
			});


		}

		// the plot areas size has changed
		if (isDirtyBox) {
			chart.drawChartBox();

			// move clip rect
			if (clipRect) {
				stop(clipRect);
				clipRect.animate({ // for chart resize
					width: chart.plotSizeX,
					height: chart.plotSizeY + 1
				});
			}

		}


		// redraw affected series
		each(series, function (serie) {
			if (serie.isDirty && serie.visible &&
					(!serie.isCartesian || serie.xAxis)) { // issue #153
				serie.redraw();
			}
		});


		// move tooltip or reset
		if (tracker && tracker.resetTracker) {
			tracker.resetTracker(true);
		}

		// redraw if canvas
		chart.renderer.draw();

		// fire the event
		fireEvent(chart, 'redraw'); // jQuery breaks this when calling it from addEvent. Overwrites chart.redraw
	},



	/**
	 * Dim the chart and show a loading text or symbol
	 * @param {String} str An optional text to show in the loading label instead of the default one
	 */
	showLoading: function (str) {
		var chart = this,
			options = chart.options,
			loadingDiv = chart.loadingDiv;

		var loadingOptions = options.loading;

		// create the layer at the first call
		if (!loadingDiv) {
			chart.loadingDiv = loadingDiv = createElement(DIV, {
				className: PREFIX + 'loading'
			}, extend(loadingOptions.style, {
				left: chart.plotLeft + PX,
				top: chart.plotTop + PX,
				width: chart.plotWidth + PX,
				height: chart.plotHeight + PX,
				zIndex: 10,
				display: NONE
			}), chart.container);

			chart.loadingSpan = createElement(
				'span',
				null,
				loadingOptions.labelStyle,
				loadingDiv
			);

		}

		// update text
		chart.loadingSpan.innerHTML = str || options.lang.loading;

		// show it
		if (!chart.loadingShown) {
			css(loadingDiv, { opacity: 0, display: '' });
			animate(loadingDiv, {
				opacity: loadingOptions.style.opacity
			}, {
				duration: loadingOptions.showDuration || 0
			});
			chart.loadingShown = true;
		}
	},

	/**
	 * Hide the loading layer
	 */
	hideLoading: function () {
		var options = this.options,
			loadingDiv = this.loadingDiv;

		if (loadingDiv) {
			animate(loadingDiv, {
				opacity: 0
			}, {
				duration: options.loading.hideDuration || 100,
				complete: function () {
					css(loadingDiv, { display: NONE });
				}
			});
		}
		this.loadingShown = false;
	},

	/**
	 * Get an axis, series or point object by id.
	 * @param id {String} The id as given in the configuration options
	 */
	get: function (id) {
		var chart = this,
			axes = chart.axes,
			series = chart.series;

		var i,
			j,
			points;

		// search axes
		for (i = 0; i < axes.length; i++) {
			if (axes[i].options.id === id) {
				return axes[i];
			}
		}

		// search series
		for (i = 0; i < series.length; i++) {
			if (series[i].options.id === id) {
				return series[i];
			}
		}

		// search points
		for (i = 0; i < series.length; i++) {
			points = series[i].points || [];
			for (j = 0; j < points.length; j++) {
				if (points[j].id === id) {
					return points[j];
				}
			}
		}
		return null;
	},

	/**
	 * Create the Axis instances based on the config options
	 */
	getAxes: function () {
		var chart = this,
			options = this.options;

		var xAxisOptions = options.xAxis || {},
			yAxisOptions = options.yAxis || {},
			optionsArray,
			axis;

		// make sure the options are arrays and add some members
		xAxisOptions = splat(xAxisOptions);
		each(xAxisOptions, function (axis, i) {
			axis.index = i;
			axis.isX = true;
		});

		yAxisOptions = splat(yAxisOptions);
		each(yAxisOptions, function (axis, i) {
			axis.index = i;
		});

		// concatenate all axis options into one array
		optionsArray = xAxisOptions.concat(yAxisOptions);

		each(optionsArray, function (axisOptions) {
			axis = new Axis(chart, axisOptions);
		});

		chart.adjustTickAmounts();
	},


	/**
	 * Get the currently selected points from all series
	 */
	getSelectedPoints: function () {
		var points = [];
		each(this.series, function (serie) {
			points = points.concat(grep(serie.points, function (point) {
				return point.selected;
			}));
		});
		return points;
	},

	/**
	 * Get the currently selected series
	 */
	getSelectedSeries: function () {
		return grep(this.series, function (serie) {
			return serie.selected;
		});
	},

	/**
	 * Display the zoom button
	 */
	showResetZoom: function () {
		var chart = this,
			lang = defaultOptions.lang,
			btnOptions = chart.options.chart.resetZoomButton,
			theme = btnOptions.theme,
			states = theme.states,
			box = btnOptions.relativeTo === 'chart' ? null : {
				x: chart.plotLeft,
				y: chart.plotTop,
				width: chart.plotWidth,
				height: chart.plotHeight
			};
		this.resetZoomButton = chart.renderer.button(lang.resetZoom, null, null, function () { chart.zoomOut(); }, theme, states && states.hover)
			.attr({
				align: btnOptions.position.align,
				title: lang.resetZoomTitle
			})
			.add()
			.align(btnOptions.position, false, box);
	},

	/**
	 * Zoom out to 1:1
	 */
	zoomOut: function () {
		var chart = this,
			resetZoomButton = chart.resetZoomButton;

		fireEvent(chart, 'selection', { resetSelection: true }, function () { chart.zoom(); });
		if (resetZoomButton) {
			chart.resetZoomButton = resetZoomButton.destroy();
		}
	},

	/**
	 * Zoom into a given portion of the chart given by axis coordinates
	 * @param {Object} event
	 */
	zoom: function (event) {
		var chart = this,
			optionsChart = chart.options.chart;

		// add button to reset selection
		var hasZoomed;

		if (chart.resetZoomEnabled !== false && !chart.resetZoomButton) { // hook for Stock charts etc.
			chart.showResetZoom();
		}

		// if zoom is called with no arguments, reset the axes
		if (!event || event.resetSelection) {
			each(chart.axes, function (axis) {
				if (axis.options.zoomEnabled !== false) {
					axis.setExtremes(null, null, false);
					hasZoomed = true;
				}
			});
		} else { // else, zoom in on all axes
			each(event.xAxis.concat(event.yAxis), function (axisData) {
				var axis = axisData.axis;

				// don't zoom more than minRange
				if (chart.tracker[axis.isXAxis ? 'zoomX' : 'zoomY']) {
					axis.setExtremes(axisData.min, axisData.max, false);
					hasZoomed = true;
				}
			});
		}

		// Redraw
		if (hasZoomed) {
			chart.redraw(
				pick(optionsChart.animation, chart.pointCount < 100) // animation
			);
		}
	},

	/**
	 * Pan the chart by dragging the mouse across the pane. This function is called
	 * on mouse move, and the distance to pan is computed from chartX compared to
	 * the first chartX position in the dragging operation.
	 */
	pan: function (chartX) {
		var chart = this;

		var xAxis = chart.xAxis[0],
			mouseDownX = chart.mouseDownX,
			halfPointRange = xAxis.pointRange / 2,
			extremes = xAxis.getExtremes(),
			newMin = xAxis.translate(mouseDownX - chartX, true) + halfPointRange,
			newMax = xAxis.translate(mouseDownX + chart.plotWidth - chartX, true) - halfPointRange,
			hoverPoints = chart.hoverPoints;

		// remove active points for shared tooltip
		if (hoverPoints) {
			each(hoverPoints, function (point) {
				point.setState();
			});
		}

		if (newMin > mathMin(extremes.dataMin, extremes.min) && newMax < mathMax(extremes.dataMax, extremes.max)) {
			xAxis.setExtremes(newMin, newMax, true, false);
		}

		chart.mouseDownX = chartX; // set new reference for next run
		css(chart.container, { cursor: 'move' });
	},

	/**
	 * Show the title and subtitle of the chart
	 *
	 * @param titleOptions {Object} New title options
	 * @param subtitleOptions {Object} New subtitle options
	 *
	 */
	setTitle: function (titleOptions, subtitleOptions) {
		var chart = this,
			options = chart.options,
			chartTitleOptions,
			chartSubtitleOptions;

		chart.chartTitleOptions = chartTitleOptions = merge(options.title, titleOptions);
		chart.chartSubtitleOptions = chartSubtitleOptions = merge(options.subtitle, subtitleOptions);

		// add title and subtitle
		each([
			['title', titleOptions, chartTitleOptions],
			['subtitle', subtitleOptions, chartSubtitleOptions]
		], function (arr) {
			var name = arr[0],
				title = chart[name],
				titleOptions = arr[1],
				chartTitleOptions = arr[2];

			if (title && titleOptions) {
				title = title.destroy(); // remove old
			}
			if (chartTitleOptions && chartTitleOptions.text && !title) {
				chart[name] = chart.renderer.text(
					chartTitleOptions.text,
					0,
					0,
					chartTitleOptions.useHTML
				)
				.attr({
					align: chartTitleOptions.align,
					'class': PREFIX + name,
					zIndex: chartTitleOptions.zIndex || 4
				})
				.css(chartTitleOptions.style)
				.add()
				.align(chartTitleOptions, false, chart.spacingBox);
			}
		});

	},

	/**
	 * Get chart width and height according to options and container size
	 */
	getChartSize: function () {
		var chart = this,
			optionsChart = chart.options.chart,
			renderTo = chart.renderTo,
			renderToClone = chart.renderToClone;

		chart.containerWidth = (renderToClone || renderTo).offsetWidth;
		chart.containerHeight = (renderToClone || renderTo).offsetHeight;
		chart.chartWidth = optionsChart.width || chart.containerWidth || 600;
		chart.chartHeight = optionsChart.height ||
			// the offsetHeight of an empty container is 0 in standard browsers, but 19 in IE7:
			(chart.containerHeight > 19 ? chart.containerHeight : 400);
	},

	/**
	 * Get the containing element, determine the size and create the inner container
	 * div to hold the chart
	 */
	getContainer: function () {
		var chart = this,
			container,
			optionsChart = chart.options.chart,
			chartWidth,
			chartHeight,
			renderTo,
			renderToClone,
			containerId;

		chart.renderTo = renderTo = optionsChart.renderTo;
		containerId = PREFIX + idCounter++;

		if (isString(renderTo)) {
			chart.renderTo = renderTo = doc.getElementById(renderTo);
		}
		
		// Display an error if the renderTo is wrong
		if (!renderTo) {
			error(13, true);
		}

		// remove previous chart
		renderTo.innerHTML = '';

		// If the container doesn't have an offsetWidth, it has or is a child of a node
		// that has display:none. We need to temporarily move it out to a visible
		// state to determine the size, else the legend and tooltips won't render
		// properly
		if (!renderTo.offsetWidth) {
			chart.renderToClone = renderToClone = renderTo.cloneNode(0);
			css(renderToClone, {
				position: ABSOLUTE,
				top: '-9999px',
				display: 'block' // #833
			});
			doc.body.appendChild(renderToClone);
		}

		// get the width and height
		chart.getChartSize();
		chartWidth = chart.chartWidth;
		chartHeight = chart.chartHeight;

		// create the inner container
		chart.container = container = createElement(DIV, {
				className: PREFIX + 'container' +
					(optionsChart.className ? ' ' + optionsChart.className : ''),
				id: containerId
			}, extend({
				position: RELATIVE,
				overflow: HIDDEN, // needed for context menu (avoid scrollbars) and
					// content overflow in IE
				width: chartWidth + PX,
				height: chartHeight + PX,
				textAlign: 'left',
				lineHeight: 'normal' // #427
			}, optionsChart.style),
			renderToClone || renderTo
		);

		chart.renderer =
			optionsChart.forExport ? // force SVG, used for SVG export
				new SVGRenderer(container, chartWidth, chartHeight, true) :
				new Renderer(container, chartWidth, chartHeight);

		if (useCanVG) {
			// If we need canvg library, extend and configure the renderer
			// to get the tracker for translating mouse events
			chart.renderer.create(chart, container, chartWidth, chartHeight);
		}
	},

	/**
	 * Calculate margins by rendering axis labels in a preliminary position. Title,
	 * subtitle and legend have already been rendered at this stage, but will be
	 * moved into their final positions
	 */
	getMargins: function () {
		var chart = this,
			optionsChart = chart.options.chart,
			spacingTop = optionsChart.spacingTop,
			spacingRight = optionsChart.spacingRight,
			spacingBottom = optionsChart.spacingBottom,
			spacingLeft = optionsChart.spacingLeft,
			axisOffset,
			legend = chart.legend,
			optionsMarginTop = chart.optionsMarginTop,
			optionsMarginLeft = chart.optionsMarginLeft,
			optionsMarginRight = chart.optionsMarginRight,
			optionsMarginBottom = chart.optionsMarginBottom,
			chartTitleOptions = chart.chartTitleOptions,
			chartSubtitleOptions = chart.chartSubtitleOptions;


		var legendOptions = chart.options.legend,
			legendMargin = pick(legendOptions.margin, 10),
			legendX = legendOptions.x,
			legendY = legendOptions.y,
			align = legendOptions.align,
			verticalAlign = legendOptions.verticalAlign,
			titleOffset;

		chart.resetMargins();
		axisOffset = chart.axisOffset;

		// adjust for title and subtitle
		if ((chart.title || chart.subtitle) && !defined(chart.optionsMarginTop)) {
			titleOffset = mathMax(
				(chart.title && !chartTitleOptions.floating && !chartTitleOptions.verticalAlign && chartTitleOptions.y) || 0,
				(chart.subtitle && !chartSubtitleOptions.floating && !chartSubtitleOptions.verticalAlign && chartSubtitleOptions.y) || 0
			);
			if (titleOffset) {
				chart.plotTop = mathMax(chart.plotTop, titleOffset + pick(chartTitleOptions.margin, 15) + spacingTop);
			}
		}
		// adjust for legend
		if (legendOptions.enabled && !legendOptions.floating) {
			if (align === 'right') { // horizontal alignment handled first
				if (!defined(optionsMarginRight)) {
					chart.marginRight = mathMax(
						chart.marginRight,
						legend.legendWidth - legendX + legendMargin + spacingRight
					);
				}
			} else if (align === 'left') {
				if (!defined(optionsMarginLeft)) {
					chart.plotLeft = mathMax(
						chart.plotLeft,
						legend.legendWidth + legendX + legendMargin + spacingLeft
					);
				}

			} else if (verticalAlign === 'top') {
				if (!defined(optionsMarginTop)) {
					chart.plotTop = mathMax(
						chart.plotTop,
						legend.legendHeight + legendY + legendMargin + spacingTop
					);
				}

			} else if (verticalAlign === 'bottom') {
				if (!defined(optionsMarginBottom)) {
					chart.marginBottom = mathMax(
						chart.marginBottom,
						legend.legendHeight - legendY + legendMargin + spacingBottom
					);
				}
			}
		}

		// adjust for scroller
		if (chart.extraBottomMargin) {
			chart.marginBottom += chart.extraBottomMargin;
		}
		if (chart.extraTopMargin) {
			chart.plotTop += chart.extraTopMargin;
		}

		// pre-render axes to get labels offset width
		if (chart.hasCartesianSeries) {
			each(chart.axes, function (axis) {
				axis.getOffset();
			});
		}
		
		if (!defined(optionsMarginLeft)) {
			chart.plotLeft += axisOffset[3];
		}
		if (!defined(optionsMarginTop)) {
			chart.plotTop += axisOffset[0];
		}
		if (!defined(optionsMarginBottom)) {
			chart.marginBottom += axisOffset[2];
		}
		if (!defined(optionsMarginRight)) {
			chart.marginRight += axisOffset[1];
		}

		chart.setChartSize();

	},

	/**
	 * Add the event handlers necessary for auto resizing
	 *
	 */
	initReflow: function () {
		var chart = this,
			optionsChart = chart.options.chart,
			renderTo = chart.renderTo;

		var reflowTimeout;
		function reflow(e) {
			var width = optionsChart.width || renderTo.offsetWidth,
				height = optionsChart.height || renderTo.offsetHeight,
				target = e ? e.target : win; // #805 - MooTools doesn't supply e
				
			// Width and height checks for display:none. Target is doc in IE8 and Opera,
			// win in Firefox, Chrome and IE9.
			if (width && height && (target === win || target === doc)) {
				
				if (width !== chart.containerWidth || height !== chart.containerHeight) {
					clearTimeout(reflowTimeout);
					reflowTimeout = setTimeout(function () {
						chart.resize(width, height, false);
					}, 100);
				}
				chart.containerWidth = width;
				chart.containerHeight = height;
			}
		}
		addEvent(win, 'resize', reflow);
		addEvent(chart, 'destroy', function () {
			removeEvent(win, 'resize', reflow);
		});
	},

	/**
	 * Fires endResize event on chart instance.
	 */
	fireEndResize: function () {
		var chart = this;

		if (chart) {
			fireEvent(chart, 'endResize', null, function () {
				chart.isResizing -= 1;
			});
		}
	},

	/**
	 * Resize the chart to a given width and height
	 * @param {Number} width
	 * @param {Number} height
	 * @param {Object|Boolean} animation
	 */
	// TODO: This method is called setSize in the api
	resize: function (width, height, animation) {
		var chart = this,
			chartWidth,
			chartHeight,
			spacingBox = chart.spacingBox;

		var chartTitle = chart.title,
			chartSubtitle = chart.subtitle;

		chart.isResizing += 1;

		// set the animation for the current process
		setAnimation(animation, chart);

		chart.oldChartHeight = chart.chartHeight;
		chart.oldChartWidth = chart.chartWidth;
		if (defined(width)) {
			chart.chartWidth = chartWidth = mathRound(width);
		}
		if (defined(height)) {
			chart.chartHeight = chartHeight = mathRound(height);
		}

		css(chart.container, {
			width: chartWidth + PX,
			height: chartHeight + PX
		});
		chart.renderer.setSize(chartWidth, chartHeight, animation);

		// update axis lengths for more correct tick intervals:
		chart.plotWidth = chartWidth - chart.plotLeft - chart.marginRight;
		chart.plotHeight = chartHeight - chart.plotTop - chart.marginBottom;

		// handle axes
		chart.maxTicks = null;
		each(chart.axes, function (axis) {
			axis.isDirty = true;
			axis.setScale();
		});

		// make sure non-cartesian series are also handled
		each(chart.series, function (serie) {
			serie.isDirty = true;
		});

		chart.isDirtyLegend = true; // force legend redraw
		chart.isDirtyBox = true; // force redraw of plot and chart border

		chart.getMargins();

		// move titles
		if (chartTitle) {
			chartTitle.align(null, null, spacingBox);
		}
		if (chartSubtitle) {
			chartSubtitle.align(null, null, spacingBox);
		}

		chart.redraw(animation);


		chart.oldChartHeight = null;
		fireEvent(chart, 'resize');

		// fire endResize and set isResizing back
		// If animation is disabled, fire without delay
		if (globalAnimation === false) {
			chart.fireEndResize();
		} else { // else set a timeout with the animation duration
			setTimeout(chart.fireEndResize, (globalAnimation && globalAnimation.duration) || 500);
		}
	},

	/**
	 * Set the public chart properties. This is done before and after the pre-render
	 * to determine margin sizes
	 */
	setChartSize: function () {
		var chart = this,
			inverted = chart.inverted,
			chartWidth = chart.chartWidth,
			chartHeight = chart.chartHeight,
			optionsChart = chart.options.chart,
			spacingTop = optionsChart.spacingTop,
			spacingRight = optionsChart.spacingRight,
			spacingBottom = optionsChart.spacingBottom,
			spacingLeft = optionsChart.spacingLeft;

		chart.plotLeft = mathRound(chart.plotLeft);
		chart.plotTop = mathRound(chart.plotTop);
		chart.plotWidth = mathRound(chartWidth - chart.plotLeft - chart.marginRight);
		chart.plotHeight = mathRound(chartHeight - chart.plotTop - chart.marginBottom);

		chart.plotSizeX = inverted ? chart.plotHeight : chart.plotWidth;
		chart.plotSizeY = inverted ? chart.plotWidth : chart.plotHeight;

		chart.spacingBox = {
			x: spacingLeft,
			y: spacingTop,
			width: chartWidth - spacingLeft - spacingRight,
			height: chartHeight - spacingTop - spacingBottom
		};

		each(chart.axes, function (axis) {
			axis.setAxisSize();
			axis.setAxisTranslation();
		});
	},

	/**
	 * Initial margins before auto size margins are applied
	 */
	resetMargins: function () {
		var chart = this,
			optionsChart = chart.options.chart,
			spacingTop = optionsChart.spacingTop,
			spacingRight = optionsChart.spacingRight,
			spacingBottom = optionsChart.spacingBottom,
			spacingLeft = optionsChart.spacingLeft;

		chart.plotTop = pick(chart.optionsMarginTop, spacingTop);
		chart.marginRight = pick(chart.optionsMarginRight, spacingRight);
		chart.marginBottom = pick(chart.optionsMarginBottom, spacingBottom);
		chart.plotLeft = pick(chart.optionsMarginLeft, spacingLeft);
		chart.axisOffset = [0, 0, 0, 0]; // top, right, bottom, left
	},

	/**
	 * Draw the borders and backgrounds for chart and plot area
	 */
	drawChartBox: function () {
		var chart = this,
			optionsChart = chart.options.chart,
			renderer = chart.renderer,
			chartWidth = chart.chartWidth,
			chartHeight = chart.chartHeight,
			chartBackground = chart.chartBackground,
			plotBackground = chart.plotBackground,
			plotBorder = chart.plotBorder,
			plotBGImage = chart.plotBGImage;

		var chartBorderWidth = optionsChart.borderWidth || 0,
			chartBackgroundColor = optionsChart.backgroundColor,
			plotBackgroundColor = optionsChart.plotBackgroundColor,
			plotBackgroundImage = optionsChart.plotBackgroundImage,
			mgn,
			plotSize = {
				x: chart.plotLeft,
				y: chart.plotTop,
				width: chart.plotWidth,
				height: chart.plotHeight
			};

		// Chart area
		mgn = chartBorderWidth + (optionsChart.shadow ? 8 : 0);

		if (chartBorderWidth || chartBackgroundColor) {
			if (!chartBackground) {
				chart.chartBackground = renderer.rect(mgn / 2, mgn / 2, chartWidth - mgn, chartHeight - mgn,
						optionsChart.borderRadius, chartBorderWidth)
					.attr({
						stroke: optionsChart.borderColor,
						'stroke-width': chartBorderWidth,
						fill: chartBackgroundColor || NONE
					})
					.add()
					.shadow(optionsChart.shadow);
			} else { // resize
				chartBackground.animate(
					chartBackground.crisp(null, null, null, chartWidth - mgn, chartHeight - mgn)
				);
			}
		}


		// Plot background
		if (plotBackgroundColor) {
			if (!plotBackground) {
				chart.plotBackground = renderer.rect(chart.plotLeft, chart.plotTop, chart.plotWidth, chart.plotHeight, 0)
					.attr({
						fill: plotBackgroundColor
					})
					.add()
					.shadow(optionsChart.plotShadow);
			} else {
				plotBackground.animate(plotSize);
			}
		}
		if (plotBackgroundImage) {
			if (!plotBGImage) {
				chart.plotBGImage = renderer.image(plotBackgroundImage, chart.plotLeft, chart.plotTop, chart.plotWidth, chart.plotHeight)
					.add();
			} else {
				plotBGImage.animate(plotSize);
			}
		}

		// Plot area border
		if (optionsChart.plotBorderWidth) {
			if (!plotBorder) {
				chart.plotBorder = renderer.rect(chart.plotLeft, chart.plotTop, chart.plotWidth, chart.plotHeight, 0, optionsChart.plotBorderWidth)
					.attr({
						stroke: optionsChart.plotBorderColor,
						'stroke-width': optionsChart.plotBorderWidth,
						zIndex: 4
					})
					.add();
			} else {
				plotBorder.animate(
					plotBorder.crisp(null, chart.plotLeft, chart.plotTop, chart.plotWidth, chart.plotHeight)
				);
			}
		}

		// reset
		chart.isDirtyBox = false;
	},

	/**
	 * Detect whether a certain chart property is needed based on inspecting its options
	 * and series. This mainly applies to the chart.invert property, and in extensions to 
	 * the chart.angular and chart.polar properties.
	 */
	propFromSeries: function () {
		var chart = this,
			optionsChart = chart.options.chart,
			klass,
			seriesOptions = chart.options.series,
			i,
			value;
			
			
		each(['inverted', 'angular'], function (key) {
			
			// The default series type's class
			klass = seriesTypes[optionsChart.type || optionsChart.defaultSeriesType];
			
			// Get the value from available chart-wide properties
			value = (
				chart[key] || // 1. it is set before
				optionsChart[key] || // 2. it is set in the options
				(klass && klass.prototype[key]) // 3. it's default series class requires it
			);
	
			// 4. Check if any the chart's series require it
			i = seriesOptions && seriesOptions.length;
			while (!value && i--) {
				klass = seriesTypes[seriesOptions[i].type];
				if (klass && klass.prototype[key]) {
					value = true;
				}
			}
	
			// Set the chart property
			chart[key] = value;	
		});
		
	},

	/**
	 * Render all graphics for the chart
	 */
	render: function () {
		var chart = this,
			axes = chart.axes,
			renderer = chart.renderer,
			options = chart.options;

		var labels = options.labels,
			credits = options.credits,
			creditsHref;

		// Title
		chart.setTitle();


		// Legend
		chart.legend = new Legend(chart);

		// Get margins by pre-rendering axes
		// set axes scales
		each(axes, function (axis) {
			axis.setScale();
		});
		chart.getMargins();
		each(axes, function (axis) {
			axis.setTickPositions(true); // update to reflect the new margins
		});
		chart.adjustTickAmounts();
		chart.getMargins(); // second pass to check for new labels


		// Draw the borders and backgrounds
		chart.drawChartBox();		


		// Axes
		if (chart.hasCartesianSeries) {
			each(axes, function (axis) {
				axis.render();
			});
		}

		// The series
		if (!chart.seriesGroup) {
			chart.seriesGroup = renderer.g('series-group')
				.attr({ zIndex: 3 })
				.add();
		}
		each(chart.series, function (serie) {
			serie.translate();
			serie.setTooltipPoints();
			serie.render();
		});

		// Labels
		if (labels.items) {
			each(labels.items, function () {
				var style = extend(labels.style, this.style),
					x = pInt(style.left) + chart.plotLeft,
					y = pInt(style.top) + chart.plotTop + 12;

				// delete to prevent rewriting in IE
				delete style.left;
				delete style.top;

				renderer.text(
					this.html,
					x,
					y
				)
				.attr({ zIndex: 2 })
				.css(style)
				.add();

			});
		}

		// Credits
		if (credits.enabled && !chart.credits) {
			creditsHref = credits.href;
			chart.credits = renderer.text(
				credits.text,
				0,
				0
			)
			.on('click', function () {
				if (creditsHref) {
					location.href = creditsHref;
				}
			})
			.attr({
				align: credits.position.align,
				zIndex: 8
			})
			.css(credits.style)
			.add()
			.align(credits.position);
		}

		// Set flag
		chart.hasRendered = true;

	},

	/**
	 * Clean up memory usage
	 */
	destroy: function () {
		var chart = this,
			axes = chart.axes,
			series = chart.series,
			container = chart.container;

		var i,
			parentNode = container && container.parentNode;

		// If the chart is destroyed already, do nothing.
		// This will happen if if a script invokes chart.destroy and
		// then it will be called again on win.unload
		if (chart === null) {
			return;
		}

		// fire the chart.destoy event
		fireEvent(chart, 'destroy');

		// remove events
		removeEvent(chart);

		// ==== Destroy collections:
		// Destroy axes
		i = axes.length;
		while (i--) {
			axes[i] = axes[i].destroy();
		}

		// Destroy each series
		i = series.length;
		while (i--) {
			series[i] = series[i].destroy();
		}

		// ==== Destroy chart properties:
		each(['title', 'subtitle', 'chartBackground', 'plotBackground', 'plotBGImage', 'plotBorder', 'seriesGroup', 'clipRect', 'credits', 'tracker', 'scroller', 'rangeSelector', 'legend', 'resetZoomButton', 'tooltip', 'renderer'], function (name) {
			var prop = chart[name];

			if (prop) {
				chart[name] = prop.destroy();
			}
		});

		// remove container and all SVG
		if (container) { // can break in IE when destroyed before finished loading
			container.innerHTML = '';
			removeEvent(container);
			if (parentNode) {
				discardElement(container);
			}

			// IE6 leak
			container = null;
		}

		// clean it all up
		for (i in chart) {
			delete chart[i];
		}

		chart.options = null;
		chart = null;
	},

	/**
	 * Prepare for first rendering after all data are loaded
	 */
	firstRender: function () {
		var chart = this,
			options = chart.options,
			callback = chart.callback;

		// VML namespaces can't be added until after complete. Listening
		// for Perini's doScroll hack is not enough.
		var ONREADYSTATECHANGE = 'onreadystatechange',
		COMPLETE = 'complete';
		// Note: in spite of JSLint's complaints, win == win.top is required
		/*jslint eqeq: true*/
		if ((!hasSVG && (win == win.top && doc.readyState !== COMPLETE)) || (useCanVG && !win.canvg)) {
		/*jslint eqeq: false*/
			if (useCanVG) {
				// Delay rendering until canvg library is downloaded and ready
				CanVGController.push(chart.firstRender, options.global.canvasToolsURL);
			} else {
				doc.attachEvent(ONREADYSTATECHANGE, function () {
					doc.detachEvent(ONREADYSTATECHANGE, chart.firstRender);
					if (doc.readyState === COMPLETE) {
						chart.firstRender();
					}
				});
			}
			return;
		}

		// create the container
		chart.getContainer();

		// Run an early event after the container and renderer are established
		fireEvent(chart, 'init');

		// Initialize range selector for stock charts
		if (Highcharts.RangeSelector && options.rangeSelector.enabled) {
			chart.rangeSelector = new Highcharts.RangeSelector(chart);
		}

		chart.resetMargins();
		chart.setChartSize();

		// Set the common chart properties (mainly invert) from the given series
		chart.propFromSeries();

		// get axes
		chart.getAxes();

		// Initialize the series
		each(options.series || [], function (serieOptions) {
			chart.initSeries(serieOptions);
		});

		// Run an event where series and axes can be added
		//fireEvent(chart, 'beforeRender');

		// Initialize scroller for stock charts
		if (Highcharts.Scroller && (options.navigator.enabled || options.scrollbar.enabled)) {
			chart.scroller = new Highcharts.Scroller(chart);
		}

		// depends on inverted and on margins being set
		chart.tracker = new MouseTracker(chart, options);

		chart.render();

		// add canvas
		chart.renderer.draw();
		// run callbacks
		if (callback) {
			callback.apply(chart, [chart]);
		}
		each(chart.callbacks, function (fn) {
			fn.apply(chart, [chart]);
		});
		
		
		// If the chart was rendered outside the top container, put it back in
		if (chart.renderToClone) {
			chart.renderTo.appendChild(chart.container);
			discardElement(chart.renderToClone);
		}

		fireEvent(chart, 'load');

	},

	init: function (chartEvents) {
		var chart = this,
			optionsChart = chart.options.chart,
			eventType;

		// Run chart

		// Set up auto resize
		if (optionsChart.reflow !== false) {
			addEvent(chart, 'load', chart.initReflow);
		}

		// Chart event handlers
		if (chartEvents) {
			for (eventType in chartEvents) {
				addEvent(chart, eventType, chartEvents[eventType]);
			}
		}

		chart.xAxis = [];
		chart.yAxis = [];

		// Expose methods and variables
		chart.animation = useCanVG ? false : pick(optionsChart.animation, true);
		chart.setSize = chart.resize;
		chart.pointCount = 0;
		chart.counters = new ChartCounters();
		/*
		if ($) $(function () {
			$container = $('#container');
			var origChartWidth,
				origChartHeight;
			if ($container) {
				$('<button>+</button>')
					.insertBefore($container)
					.click(function () {
						if (origChartWidth === UNDEFINED) {
							origChartWidth = chartWidth;
							origChartHeight = chartHeight;
						}
						chart.resize(chartWidth *= 1.1, chartHeight *= 1.1);
					});
				$('<button>-</button>')
					.insertBefore($container)
					.click(function () {
						if (origChartWidth === UNDEFINED) {
							origChartWidth = chartWidth;
							origChartHeight = chartHeight;
						}
						chart.resize(chartWidth *= 0.9, chartHeight *= 0.9);
					});
				$('<button>1:1</button>')
					.insertBefore($container)
					.click(function () {
						if (origChartWidth === UNDEFINED) {
							origChartWidth = chartWidth;
							origChartHeight = chartHeight;
						}
						chart.resize(origChartWidth, origChartHeight);
					});
			}
		})
		*/

		chart.firstRender();
	}
}; // end Chart

// Hook for exporting module
Chart.prototype.callbacks = [];
/**
 * The Point object and prototype. Inheritable and used as base for PiePoint
 */
var Point = function () {};
Point.prototype = {

	/**
	 * Initialize the point
	 * @param {Object} series The series object containing this point
	 * @param {Object} options The data in either number, array or object format
	 */
	init: function (series, options, x) {
		var point = this,
			counters = series.chart.counters,
			defaultColors;
		point.series = series;
		point.applyOptions(options, x);
		point.pointAttr = {};

		if (series.options.colorByPoint) {
			defaultColors = series.chart.options.colors;
			if (!point.options) {
				point.options = {};
			}
			point.color = point.options.color = point.color || defaultColors[counters.color++];

			// loop back to zero
			counters.wrapColor(defaultColors.length);
		}

		series.chart.pointCount++;
		return point;
	},
	/**
	 * Apply the options containing the x and y data and possible some extra properties.
	 * This is called on point init or from point.update.
	 *
	 * @param {Object} options
	 */
	applyOptions: function (options, x) {
		var point = this,
			series = point.series,
			optionsType = typeof options;

		point.config = options;

		// onedimensional array input
		if (optionsType === 'number' || options === null) {
			point.y = options;
		} else if (typeof options[0] === 'number') { // two-dimentional array
			point.x = options[0];
			point.y = options[1];
		} else if (optionsType === 'object' && typeof options.length !== 'number') { // object input
			// copy options directly to point
			extend(point, options);
			point.options = options;
			
			// This is the fastest way to detect if there are individual point dataLabels that need 
			// to be considered in drawDataLabels. These can only occur in object configs.
			if (options.dataLabels) {
				series._hasPointLabels = true;
			}
		} else if (typeof options[0] === 'string') { // categorized data with name in first position
			point.name = options[0];
			point.y = options[1];
		}
		
		/*
		 * If no x is set by now, get auto incremented value. All points must have an
		 * x value, however the y value can be null to create a gap in the series
		 */
		// todo: skip this? It is only used in applyOptions, in translate it should not be used
		if (point.x === UNDEFINED) {
			point.x = x === UNDEFINED ? series.autoIncrement() : x;
		}
		
		

	},

	/**
	 * Destroy a point to clear memory. Its reference still stays in series.data.
	 */
	destroy: function () {
		var point = this,
			series = point.series,
			chart = series.chart,
			hoverPoints = chart.hoverPoints,
			prop;

		chart.pointCount--;

		if (hoverPoints) {
			point.setState();
			erase(hoverPoints, point);
			if (!hoverPoints.length) {
				chart.hoverPoints = null;
			}

		}
		if (point === chart.hoverPoint) {
			point.onMouseOut();
		}
		
		// remove all events
		if (point.graphic || point.dataLabel) { // removeEvent and destroyElements are performance expensive
			removeEvent(point);
			point.destroyElements();
		}

		if (point.legendItem) { // pies have legend items
			chart.legend.destroyItem(point);
		}

		for (prop in point) {
			point[prop] = null;
		}


	},

	/**
	 * Destroy SVG elements associated with the point
	 */
	destroyElements: function () {
		var point = this,
			props = ['graphic', 'tracker', 'dataLabel', 'group', 'connector', 'shadowGroup'],
			prop,
			i = 6;
		while (i--) {
			prop = props[i];
			if (point[prop]) {
				point[prop] = point[prop].destroy();
			}
		}
	},

	/**
	 * Return the configuration hash needed for the data label and tooltip formatters
	 */
	getLabelConfig: function () {
		var point = this;
		return {
			x: point.category,
			y: point.y,
			key: point.name || point.category,
			series: point.series,
			point: point,
			percentage: point.percentage,
			total: point.total || point.stackTotal
		};
	},

	/**
	 * Toggle the selection status of a point
	 * @param {Boolean} selected Whether to select or unselect the point.
	 * @param {Boolean} accumulate Whether to add to the previous selection. By default,
	 *     this happens if the control key (Cmd on Mac) was pressed during clicking.
	 */
	select: function (selected, accumulate) {
		var point = this,
			series = point.series,
			chart = series.chart;

		selected = pick(selected, !point.selected);

		// fire the event with the defalut handler
		point.firePointEvent(selected ? 'select' : 'unselect', { accumulate: accumulate }, function () {
			point.selected = selected;
			point.setState(selected && SELECT_STATE);

			// unselect all other points unless Ctrl or Cmd + click
			if (!accumulate) {
				each(chart.getSelectedPoints(), function (loopPoint) {
					if (loopPoint.selected && loopPoint !== point) {
						loopPoint.selected = false;
						loopPoint.setState(NORMAL_STATE);
						loopPoint.firePointEvent('unselect');
					}
				});
			}
		});
	},

	onMouseOver: function () {
		var point = this,
			series = point.series,
			chart = series.chart,
			tooltip = chart.tooltip,
			hoverPoint = chart.hoverPoint;

		// set normal state to previous series
		if (hoverPoint && hoverPoint !== point) {
			hoverPoint.onMouseOut();
		}

		// trigger the event
		point.firePointEvent('mouseOver');

		// update the tooltip
		if (tooltip && (!tooltip.shared || series.noSharedTooltip)) {
			tooltip.refresh(point);
		}

		// hover this
		point.setState(HOVER_STATE);
		chart.hoverPoint = point;
	},

	onMouseOut: function () {
		var point = this;
		point.firePointEvent('mouseOut');

		point.setState();
		point.series.chart.hoverPoint = null;
	},

	/**
	 * Extendable method for formatting each point's tooltip line
	 *
	 * @return {String} A string to be concatenated in to the common tooltip text
	 */
	tooltipFormatter: function (pointFormat) {
		var point = this,
			series = point.series,
			seriesTooltipOptions = series.tooltipOptions,
			split = String(point.y).split('.'),
			originalDecimals = split[1] ? split[1].length : 0,
			match = pointFormat.match(/\{(series|point)\.[a-zA-Z]+\}/g),
			splitter = /[{\.}]/,
			obj,
			key,
			replacement,
			parts,
			prop,
			i;

		// loop over the variables defined on the form {series.name}, {point.y} etc
		for (i in match) {
			key = match[i];
			if (isString(key) && key !== pointFormat) { // IE matches more than just the variables
				
				// Split it further into parts
				parts = (' ' + key).split(splitter); // add empty string because IE and the rest handles it differently
				obj = { 'point': point, 'series': series }[parts[1]];
				prop = parts[2];
				
				// Add some preformatting
				if (obj === point && (prop === 'y' || prop === 'open' || prop === 'high' || 
						prop === 'low' || prop === 'close')) { 
					replacement = (seriesTooltipOptions.valuePrefix || seriesTooltipOptions.yPrefix || '') + 
						numberFormat(point[prop], pick(seriesTooltipOptions.valueDecimals, seriesTooltipOptions.yDecimals, originalDecimals)) +
						(seriesTooltipOptions.valueSuffix || seriesTooltipOptions.ySuffix || '');
				
				// Automatic replacement
				} else {
					replacement = obj[prop];
				}
				
				pointFormat = pointFormat.replace(key, replacement);
			}
		}
		
		return pointFormat;
	},

	/**
	 * Update the point with new options (typically x/y data) and optionally redraw the series.
	 *
	 * @param {Object} options Point options as defined in the series.data array
	 * @param {Boolean} redraw Whether to redraw the chart or wait for an explicit call
	 * @param {Boolean|Object} animation Whether to apply animation, and optionally animation
	 *    configuration
	 *
	 */
	update: function (options, redraw, animation) {
		var point = this,
			series = point.series,
			graphic = point.graphic,
			i,
			data = series.data,
			dataLength = data.length,
			chart = series.chart;

		redraw = pick(redraw, true);

		// fire the event with a default handler of doing the update
		point.firePointEvent('update', { options: options }, function () {

			point.applyOptions(options);

			// update visuals
			if (isObject(options)) {
				series.getAttribs();
				if (graphic) {
					graphic.attr(point.pointAttr[series.state]);
				}
			}

			// record changes in the parallel arrays
			for (i = 0; i < dataLength; i++) {
				if (data[i] === point) {
					series.xData[i] = point.x;
					series.yData[i] = point.y;
					series.options.data[i] = options;
					break;
				}
			}

			// redraw
			series.isDirty = true;
			series.isDirtyData = true;
			if (redraw) {
				chart.redraw(animation);
			}
		});
	},

	/**
	 * Remove a point and optionally redraw the series and if necessary the axes
	 * @param {Boolean} redraw Whether to redraw the chart or wait for an explicit call
	 * @param {Boolean|Object} animation Whether to apply animation, and optionally animation
	 *    configuration
	 */
	remove: function (redraw, animation) {
		var point = this,
			series = point.series,
			chart = series.chart,
			i,
			data = series.data,
			dataLength = data.length;

		setAnimation(animation, chart);
		redraw = pick(redraw, true);

		// fire the event with a default handler of removing the point
		point.firePointEvent('remove', null, function () {

			//erase(series.data, point);

			for (i = 0; i < dataLength; i++) {
				if (data[i] === point) {

					// splice all the parallel arrays
					data.splice(i, 1);
					series.options.data.splice(i, 1);
					series.xData.splice(i, 1);
					series.yData.splice(i, 1);
					break;
				}
			}

			point.destroy();


			// redraw
			series.isDirty = true;
			series.isDirtyData = true;
			if (redraw) {
				chart.redraw();
			}
		});


	},

	/**
	 * Fire an event on the Point object. Must not be renamed to fireEvent, as this
	 * causes a name clash in MooTools
	 * @param {String} eventType
	 * @param {Object} eventArgs Additional event arguments
	 * @param {Function} defaultFunction Default event handler
	 */
	firePointEvent: function (eventType, eventArgs, defaultFunction) {
		var point = this,
			series = this.series,
			seriesOptions = series.options;

		// load event handlers on demand to save time on mouseover/out
		if (seriesOptions.point.events[eventType] || (point.options && point.options.events && point.options.events[eventType])) {
			this.importEvents();
		}

		// add default handler if in selection mode
		if (eventType === 'click' && seriesOptions.allowPointSelect) {
			defaultFunction = function (event) {
				// Control key is for Windows, meta (= Cmd key) for Mac, Shift for Opera
				point.select(null, event.ctrlKey || event.metaKey || event.shiftKey);
			};
		}

		fireEvent(this, eventType, eventArgs, defaultFunction);
	},
	/**
	 * Import events from the series' and point's options. Only do it on
	 * demand, to save processing time on hovering.
	 */
	importEvents: function () {
		if (!this.hasImportedEvents) {
			var point = this,
				options = merge(point.series.options.point, point.options),
				events = options.events,
				eventType;

			point.events = events;

			for (eventType in events) {
				addEvent(point, eventType, events[eventType]);
			}
			this.hasImportedEvents = true;

		}
	},

	/**
	 * Set the point's state
	 * @param {String} state
	 */
	setState: function (state) {
		var point = this,
			plotX = point.plotX,
			plotY = point.plotY,
			series = point.series,
			stateOptions = series.options.states,
			markerOptions = defaultPlotOptions[series.type].marker && series.options.marker,
			normalDisabled = markerOptions && !markerOptions.enabled,
			markerStateOptions = markerOptions && markerOptions.states[state],
			stateDisabled = markerStateOptions && markerStateOptions.enabled === false,
			stateMarkerGraphic = series.stateMarkerGraphic,
			chart = series.chart,
			radius,
			pointAttr = point.pointAttr;

		state = state || NORMAL_STATE; // empty string

		if (
				// already has this state
				state === point.state ||
				// selected points don't respond to hover
				(point.selected && state !== SELECT_STATE) ||
				// series' state options is disabled
				(stateOptions[state] && stateOptions[state].enabled === false) ||
				// point marker's state options is disabled
				(state && (stateDisabled || (normalDisabled && !markerStateOptions.enabled)))

			) {
			return;
		}

		// apply hover styles to the existing point
		if (point.graphic) {
			radius = markerOptions && point.graphic.symbolName && pointAttr[state].r;
			point.graphic.attr(merge(
				pointAttr[state],
				radius ? { // new symbol attributes (#507, #612)
					x: plotX - radius,
					y: plotY - radius,
					width: 2 * radius,
					height: 2 * radius
				} : {}
			));
		} else {
			// if a graphic is not applied to each point in the normal state, create a shared
			// graphic for the hover state
			if (state) {
				if (!stateMarkerGraphic) {
					radius = markerOptions.radius;
					series.stateMarkerGraphic = stateMarkerGraphic = chart.renderer.symbol(
						series.symbol,
						-radius,
						-radius,
						2 * radius,
						2 * radius
					)
					.attr(pointAttr[state])
					.add(series.group);
				}

				stateMarkerGraphic.translate(
					plotX,
					plotY
				);
			}

			if (stateMarkerGraphic) {
				stateMarkerGraphic[state ? 'show' : 'hide']();
			}
		}

		point.state = state;
	}
};

/**
 * @classDescription The base function which all other series types inherit from. The data in the series is stored
 * in various arrays.
 *
 * - First, series.options.data contains all the original config options for
 * each point whether added by options or methods like series.addPoint.
 * - Next, series.data contains those values converted to points, but in case the series data length
 * exceeds the cropThreshold, or if the data is grouped, series.data doesn't contain all the points. It
 * only contains the points that have been created on demand.
 * - Then there's series.points that contains all currently visible point objects. In case of cropping,
 * the cropped-away points are not part of this array. The series.points array starts at series.cropStart
 * compared to series.data and series.options.data. If however the series data is grouped, these can't
 * be correlated one to one.
 * - series.xData and series.processedXData contain clean x values, equivalent to series.data and series.points.
 * - series.yData and series.processedYData contain clean x values, equivalent to series.data and series.points.
 *
 * @param {Object} chart
 * @param {Object} options
 */
var Series = function () {};

Series.prototype = {

	isCartesian: true,
	type: 'line',
	pointClass: Point,
	sorted: true, // requires the data to be sorted
	pointAttrToOptions: { // mapping between SVG attributes and the corresponding options
		stroke: 'lineColor',
		'stroke-width': 'lineWidth',
		fill: 'fillColor',
		r: 'radius'
	},
	init: function (chart, options) {
		var series = this,
			eventType,
			events,
			//pointEvent,
			index = chart.series.length;

		series.chart = chart;
		series.options = options = series.setOptions(options); // merge with plotOptions
		
		// bind the axes
		series.bindAxes();

		// set some variables
		extend(series, {
			index: index,
			name: options.name || 'Series ' + (index + 1),
			state: NORMAL_STATE,
			pointAttr: {},
			visible: options.visible !== false, // true by default
			selected: options.selected === true // false by default
		});
		
		// special
		if (useCanVG) {
			options.animation = false;
		}

		// register event listeners
		events = options.events;
		for (eventType in events) {
			addEvent(series, eventType, events[eventType]);
		}
		if (
			(events && events.click) ||
			(options.point && options.point.events && options.point.events.click) ||
			options.allowPointSelect
		) {
			chart.runTrackerClick = true;
		}

		series.getColor();
		series.getSymbol();

		// set the data
		series.setData(options.data, false);
		
		// Mark cartesian
		if (series.isCartesian) {
			chart.hasCartesianSeries = true;
		}

		// Register it in the chart
		chart.series.push(series);
	},
	
	/**
	 * Set the xAxis and yAxis properties of cartesian series, and register the series
	 * in the axis.series array
	 */
	bindAxes: function () {
		var series = this,
			seriesOptions = series.options,
			chart = series.chart,
			axisOptions;
			
		if (series.isCartesian) {
			
			each(['xAxis', 'yAxis'], function (AXIS) { // repeat for xAxis and yAxis
				
				each(chart[AXIS], function (axis) { // loop through the chart's axis objects
					
					axisOptions = axis.options;
					
					// apply if the series xAxis or yAxis option mathches the number of the 
					// axis, or if undefined, use the first axis
					if ((seriesOptions[AXIS] === axisOptions.index) ||
							(seriesOptions[AXIS] === UNDEFINED && axisOptions.index === 0)) {
						
						// register this series in the axis.series lookup
						axis.series.push(series);
						
						// set this series.xAxis or series.yAxis reference
						series[AXIS] = axis;
						
						// mark dirty for redraw
						axis.isDirty = true;
					}
				});
				
			});
		}
	},


	/**
	 * Return an auto incremented x value based on the pointStart and pointInterval options.
	 * This is only used if an x value is not given for the point that calls autoIncrement.
	 */
	autoIncrement: function () {
		var series = this,
			options = series.options,
			xIncrement = series.xIncrement;

		xIncrement = pick(xIncrement, options.pointStart, 0);

		series.pointInterval = pick(series.pointInterval, options.pointInterval, 1);

		series.xIncrement = xIncrement + series.pointInterval;
		return xIncrement;
	},

	/**
	 * Divide the series data into segments divided by null values.
	 */
	getSegments: function () {
		var series = this,
			lastNull = -1,
			segments = [],
			i,
			points = series.points,
			pointsLength = points.length;

		if (pointsLength) { // no action required for []
			
			// if connect nulls, just remove null points
			if (series.options.connectNulls) {
				i = pointsLength;
				while (i--) {
					if (points[i].y === null) {
						points.splice(i, 1);
					}
				}
				if (points.length) {
					segments = [points];
				}
				
			// else, split on null points
			} else {
				each(points, function (point, i) {
					if (point.y === null) {
						if (i > lastNull + 1) {
							segments.push(points.slice(lastNull + 1, i));
						}
						lastNull = i;
					} else if (i === pointsLength - 1) { // last value
						segments.push(points.slice(lastNull + 1, i + 1));
					}
				});
			}
		}
		
		// register it
		series.segments = segments;
	},
	/**
	 * Set the series options by merging from the options tree
	 * @param {Object} itemOptions
	 */
	setOptions: function (itemOptions) {
		var series = this,
			chart = series.chart,
			chartOptions = chart.options,
			plotOptions = chartOptions.plotOptions,
			data = itemOptions.data,
			options;

		itemOptions.data = null; // remove from merge to prevent looping over the data set

		options = merge(
			plotOptions[this.type],
			plotOptions.series,
			itemOptions
		);
		
		// Re-insert the data array to the options and the original config (#717)
		options.data = itemOptions.data = data;
		
		// the tooltip options are merged between global and series specific options
		series.tooltipOptions = merge(chartOptions.tooltip, options.tooltip);
		
		return options;

	},
	/**
	 * Get the series' color
	 */
	getColor: function () {
		var defaultColors = this.chart.options.colors,
			counters = this.chart.counters;
		this.color = this.options.color || defaultColors[counters.color++] || '#0000ff';
		counters.wrapColor(defaultColors.length);
	},
	/**
	 * Get the series' symbol
	 */
	getSymbol: function () {
		var series = this,
			seriesMarkerOption = series.options.marker,
			chart = series.chart,
			defaultSymbols = chart.options.symbols,
			counters = chart.counters;
		series.symbol = seriesMarkerOption.symbol || defaultSymbols[counters.symbol++];
		
		// don't substract radius in image symbols (#604)
		if (/^url/.test(series.symbol)) {
			seriesMarkerOption.radius = 0;
		}
		counters.wrapSymbol(defaultSymbols.length);
	},

	/**
	 * Get the series' symbol in the legend. This method should be overridable to create custom 
	 * symbols through Highcharts.seriesTypes[type].prototype.drawLegendSymbols.
	 * 
	 * @param {Object} legend The legend object
	 */
	drawLegendSymbol: function (legend) {
		
		var options = this.options,
			markerOptions = options.marker,
			radius,
			legendOptions = legend.options,
			legendSymbol,
			symbolWidth = legendOptions.symbolWidth,
			renderer = this.chart.renderer,
			legendItemGroup = this.legendGroup,
			baseline = legend.baseline,
			attr;
			
		// Draw the line
		if (options.lineWidth) {
			attr = {
				'stroke-width': options.lineWidth
			};
			if (options.dashStyle) {
				attr.dashstyle = options.dashStyle;
			}
			this.legendLine = renderer.path([
				M,
				0,
				baseline - 4,
				L,
				symbolWidth,
				baseline - 4
			])
			.attr(attr)
			.add(legendItemGroup);
		}
		
		// Draw the marker
		if (markerOptions && markerOptions.enabled) {
			radius = markerOptions.radius;
			this.legendSymbol = legendSymbol = renderer.symbol(
				this.symbol,
				(symbolWidth / 2) - radius,
				baseline - 4 - radius,
				2 * radius,
				2 * radius
			)
			.attr(this.pointAttr[NORMAL_STATE])
			.add(legendItemGroup);
		}
	},

	/**
	 * Add a point dynamically after chart load time
	 * @param {Object} options Point options as given in series.data
	 * @param {Boolean} redraw Whether to redraw the chart or wait for an explicit call
	 * @param {Boolean} shift If shift is true, a point is shifted off the start
	 *    of the series as one is appended to the end.
	 * @param {Boolean|Object} animation Whether to apply animation, and optionally animation
	 *    configuration
	 */
	addPoint: function (options, redraw, shift, animation) {
		var series = this,
			data = series.data,
			graph = series.graph,
			area = series.area,
			chart = series.chart,
			xData = series.xData,
			yData = series.yData,
			currentShift = (graph && graph.shift) || 0,
			dataOptions = series.options.data,
			point;
			//point = (new series.pointClass()).init(series, options);

		setAnimation(animation, chart);

		// Make graph animate sideways
		if (graph && shift) { 
			graph.shift = currentShift + 1;
		}
		if (area) {
			if (shift) { // #780
				area.shift = currentShift + 1;
			}
			area.isArea = true; // needed in animation, both with and without shift
		}
		
		// Optional redraw, defaults to true
		redraw = pick(redraw, true);

		// Get options and push the point to xData, yData and series.options. In series.generatePoints
		// the Point instance will be created on demand and pushed to the series.data array.
		point = { series: series };
		series.pointClass.prototype.applyOptions.apply(point, [options]);
		xData.push(point.x);
		yData.push(series.valueCount === 4 ? [point.open, point.high, point.low, point.close] : point.y);
		dataOptions.push(options);


		// Shift the first point off the parallel arrays
		// todo: consider series.removePoint(i) method
		if (shift) {
			if (data[0] && data[0].remove) {
				data[0].remove(false);
			} else {
				data.shift();
				xData.shift();
				yData.shift();
				dataOptions.shift();
			}
		}
		series.getAttribs();

		// redraw
		series.isDirty = true;
		series.isDirtyData = true;
		if (redraw) {
			chart.redraw();
		}
	},

	/**
	 * Replace the series data with a new set of data
	 * @param {Object} data
	 * @param {Object} redraw
	 */
	setData: function (data, redraw) {
		var series = this,
			oldData = series.points,
			options = series.options,
			initialColor = series.initialColor,
			chart = series.chart,
			firstPoint = null,
			i,
			pointProto = series.pointClass.prototype;

		// reset properties
		series.xIncrement = null;
		series.pointRange = (series.xAxis && series.xAxis.categories && 1) || options.pointRange;
		
		if (defined(initialColor)) { // reset colors for pie
			chart.counters.color = initialColor;
		}
		
		// parallel arrays
		var xData = [],
			yData = [],
			dataLength = data ? data.length : [],
			turboThreshold = options.turboThreshold || 1000,
			pt,
			valueCount = series.valueCount;

		// In turbo mode, only one- or twodimensional arrays of numbers are allowed. The
		// first value is tested, and we assume that all the rest are defined the same
		// way. Although the 'for' loops are similar, they are repeated inside each
		// if-else conditional for max performance.
		if (dataLength > turboThreshold) {
			
			// find the first non-null point
			i = 0;
			while (firstPoint === null && i < dataLength) {
				firstPoint = data[i];
				i++;
			}
		
		
			if (isNumber(firstPoint)) { // assume all points are numbers
				var x = pick(options.pointStart, 0),
					pointInterval = pick(options.pointInterval, 1);

				for (i = 0; i < dataLength; i++) {
					xData[i] = x;
					yData[i] = data[i];
					x += pointInterval;
				}
				series.xIncrement = x;
			} else if (isArray(firstPoint)) { // assume all points are arrays
				if (valueCount) { // [x, low, high] or [x, o, h, l, c]
					for (i = 0; i < dataLength; i++) {
						pt = data[i];
						xData[i] = pt[0];
						yData[i] = pt.slice(1, valueCount + 1);
					}
				} else { // [x, y]
					for (i = 0; i < dataLength; i++) {
						pt = data[i];
						xData[i] = pt[0];
						yData[i] = pt[1];
					}
				}
			} /* else {
				error(12); // Highcharts expects configs to be numbers or arrays in turbo mode
			}*/
		} else {
			for (i = 0; i < dataLength; i++) {
				pt = { series: series };
				pointProto.applyOptions.apply(pt, [data[i]]);
				xData[i] = pt.x;
				yData[i] = pointProto.toYData ? pointProto.toYData.apply(pt) : pt.y;
			}
		}

		series.data = [];
		series.options.data = data;
		series.xData = xData;
		series.yData = yData;

		// destroy old points
		i = (oldData && oldData.length) || 0;
		while (i--) {
			if (oldData[i] && oldData[i].destroy) {
				oldData[i].destroy();
			}
		}

		// redraw
		series.isDirty = series.isDirtyData = chart.isDirtyBox = true;
		if (pick(redraw, true)) {
			chart.redraw(false);
		}
	},

	/**
	 * Remove a series and optionally redraw the chart
	 *
	 * @param {Boolean} redraw Whether to redraw the chart or wait for an explicit call
	 * @param {Boolean|Object} animation Whether to apply animation, and optionally animation
	 *    configuration
	 */

	remove: function (redraw, animation) {
		var series = this,
			chart = series.chart;
		redraw = pick(redraw, true);

		if (!series.isRemoving) {  /* prevent triggering native event in jQuery
				(calling the remove function from the remove event) */
			series.isRemoving = true;

			// fire the event with a default handler of removing the point
			fireEvent(series, 'remove', null, function () {


				// destroy elements
				series.destroy();


				// redraw
				chart.isDirtyLegend = chart.isDirtyBox = true;
				if (redraw) {
					chart.redraw(animation);
				}
			});

		}
		series.isRemoving = false;
	},

	/**
	 * Process the data by cropping away unused data points if the series is longer
	 * than the crop threshold. This saves computing time for lage series.
	 */
	processData: function (force) {
		var series = this,
			processedXData = series.xData, // copied during slice operation below
			processedYData = series.yData,
			dataLength = processedXData.length,
			cropStart = 0,
			cropEnd = dataLength,
			cropped,
			distance,
			closestPointRange,
			xAxis = series.xAxis,
			i, // loop variable
			options = series.options,
			cropThreshold = options.cropThreshold,
			isCartesian = series.isCartesian;

		// If the series data or axes haven't changed, don't go through this. Return false to pass
		// the message on to override methods like in data grouping. 
		if (isCartesian && !series.isDirty && !xAxis.isDirty && !series.yAxis.isDirty && !force) {
			return false;
		}

		// optionally filter out points outside the plot area
		if (isCartesian && series.sorted && (!cropThreshold || dataLength > cropThreshold || series.forceCrop)) {
			var extremes = xAxis.getExtremes(),
				min = extremes.min,
				max = extremes.max;

			// it's outside current extremes
			if (processedXData[dataLength - 1] < min || processedXData[0] > max) {
				processedXData = [];
				processedYData = [];
			
			// only crop if it's actually spilling out
			} else if (processedXData[0] < min || processedXData[dataLength - 1] > max) {

				// iterate up to find slice start
				for (i = 0; i < dataLength; i++) {
					if (processedXData[i] >= min) {
						cropStart = mathMax(0, i - 1);
						break;
					}
				}
				// proceed to find slice end
				for (; i < dataLength; i++) {
					if (processedXData[i] > max) {
						cropEnd = i + 1;
						break;
					}
					
				}
				processedXData = processedXData.slice(cropStart, cropEnd);
				processedYData = processedYData.slice(cropStart, cropEnd);
				cropped = true;
			}
		}
		
		
		// Find the closest distance between processed points
		for (i = processedXData.length - 1; i > 0; i--) {
			distance = processedXData[i] - processedXData[i - 1];
			if (distance > 0 && (closestPointRange === UNDEFINED || distance < closestPointRange)) {
				closestPointRange = distance;
			}
		}
		
		// Record the properties
		series.cropped = cropped; // undefined or true
		series.cropStart = cropStart;
		series.processedXData = processedXData;
		series.processedYData = processedYData;
		
		if (options.pointRange === null) { // null means auto, as for columns, candlesticks and OHLC
			series.pointRange = closestPointRange || 1;
		}
		series.closestPointRange = closestPointRange;
		
	},

	/**
	 * Generate the data point after the data has been processed by cropping away
	 * unused points and optionally grouped in Highcharts Stock.
	 */
	generatePoints: function () {
		var series = this,
			options = series.options,
			dataOptions = options.data,
			data = series.data,
			dataLength,
			processedXData = series.processedXData,
			processedYData = series.processedYData,
			pointClass = series.pointClass,
			processedDataLength = processedXData.length,
			cropStart = series.cropStart || 0,
			cursor,
			hasGroupedData = series.hasGroupedData,
			point,
			points = [],
			i;

		if (!data && !hasGroupedData) {
			var arr = [];
			arr.length = dataOptions.length;
			data = series.data = arr;
		}

		for (i = 0; i < processedDataLength; i++) {
			cursor = cropStart + i;
			if (!hasGroupedData) {
				if (data[cursor]) {
					point = data[cursor];
				} else {
					data[cursor] = point = (new pointClass()).init(series, dataOptions[cursor], processedXData[i]);
				}
				points[i] = point;
			} else {
				// splat the y data in case of ohlc data array
				points[i] = (new pointClass()).init(series, [processedXData[i]].concat(splat(processedYData[i])));
			}
		}

		// Hide cropped-away points - this only runs when the number of points is above cropThreshold, or when
		// swithching view from non-grouped data to grouped data (#637)	
		if (data && (processedDataLength !== (dataLength = data.length) || hasGroupedData)) {
			for (i = 0; i < dataLength; i++) {
				if (i === cropStart && !hasGroupedData) { // when has grouped data, clear all points
					i += processedDataLength;
				}
				if (data[i]) {
					data[i].destroyElements();
				}
			}
		}

		series.data = data;
		series.points = points;
	},

	/**
	 * Translate data points from raw data values to chart specific positioning data
	 * needed later in drawPoints, drawGraph and drawTracker.
	 */
	translate: function () {
		if (!this.processedXData) { // hidden series
			this.processData();
		}
		this.generatePoints();
		var series = this,
			chart = series.chart,
			options = series.options,
			stacking = options.stacking,
			xAxis = series.xAxis,
			categories = xAxis.categories,
			yAxis = series.yAxis,
			points = series.points,
			dataLength = points.length,
			hasModifyValue = !!series.modifyValue,
			isLastSeries,
			allStackSeries = yAxis.series,
			i = allStackSeries.length;
			
		// Is it the last visible series?
		while (i--) {
			if (allStackSeries[i].visible) {
				if (i === series.index) {
					isLastSeries = true;
				}
				break;
			}
		}
		
		// Translate each point
		for (i = 0; i < dataLength; i++) {
			var point = points[i],
				xValue = point.x,
				yValue = point.y,
				yBottom = point.low,
				stack = yAxis.stacks[(yValue < options.threshold ? '-' : '') + series.stackKey],
				pointStack,
				pointStackTotal;
				
			// get the plotX translation
			point.plotX = mathRound(xAxis.translate(xValue, 0, 0, 0, 1) * 10) / 10; // Math.round fixes #591

			// calculate the bottom y value for stacked series
			if (stacking && series.visible && stack && stack[xValue]) {
				pointStack = stack[xValue];
				pointStackTotal = pointStack.total;
				pointStack.cum = yBottom = pointStack.cum - yValue; // start from top
				yValue = yBottom + yValue;
				
				if (isLastSeries) {
					yBottom = options.threshold;
				}
				
				if (stacking === 'percent') {
					yBottom = pointStackTotal ? yBottom * 100 / pointStackTotal : 0;
					yValue = pointStackTotal ? yValue * 100 / pointStackTotal : 0;
				}

				point.percentage = pointStackTotal ? point.y * 100 / pointStackTotal : 0;
				point.stackTotal = pointStackTotal;
				point.stackY = yValue;
			}

			// Set translated yBottom or remove it
			point.yBottom = defined(yBottom) ? 
				yAxis.translate(yBottom, 0, 1, 0, 1) :
				null;
			
			// general hook, used for Highstock compare mode
			if (hasModifyValue) {
				yValue = series.modifyValue(yValue, point);
			}

			// Set the the plotY value, reset it for redraws
			point.plotY = (typeof yValue === 'number') ? 
				mathRound(yAxis.translate(yValue, 0, 1, 0, 1) * 10) / 10 : // Math.round fixes #591
				UNDEFINED;

			// set client related positions for mouse tracking
			point.clientX = chart.inverted ?
				chart.plotHeight - point.plotX :
				point.plotX; // for mouse tracking

			// some API data
			point.category = categories && categories[point.x] !== UNDEFINED ?
				categories[point.x] : point.x;


		}

		// now that we have the cropped data, build the segments
		series.getSegments();
	},
	/**
	 * Memoize tooltip texts and positions
	 */
	setTooltipPoints: function (renew) {
		var series = this,
			chart = series.chart,
			points = [],
			pointsLength,
			plotSize = chart.plotSizeX,
			low,
			high,
			xAxis = series.xAxis,
			point,
			i,
			tooltipPoints = []; // a lookup array for each pixel in the x dimension

		// don't waste resources if tracker is disabled
		if (series.options.enableMouseTracking === false) {
			return;
		}

		// renew
		if (renew) {
			series.tooltipPoints = null;
		}

		// concat segments to overcome null values
		each(series.segments || series.points, function (segment) {
			points = points.concat(segment);
		});

		// loop the concatenated points and apply each point to all the closest
		// pixel positions
		if (xAxis && xAxis.reversed) {
			points = points.reverse();
		}

		// Assign each pixel position to the nearest point
		pointsLength = points.length;
		for (i = 0; i < pointsLength; i++) {
			point = points[i];
			low = points[i - 1] ? points[i - 1]._high + 1 : 0;
			high = point._high = points[i + 1] ?
				(mathFloor((point.plotX + (points[i + 1] ? points[i + 1].plotX : plotSize)) / 2)) :
				plotSize;

			while (low <= high) {
				tooltipPoints[low++] = point;
			}
		}
		series.tooltipPoints = tooltipPoints;
	},

	/**
	 * Format the header of the tooltip
	 */
	tooltipHeaderFormatter: function (key) {
		var series = this,
			tooltipOptions = series.tooltipOptions,
			xDateFormat = tooltipOptions.xDateFormat || '%A, %b %e, %Y',
			xAxis = series.xAxis,
			isDateTime = xAxis && xAxis.options.type === 'datetime';
		
		return tooltipOptions.headerFormat
			.replace('{point.key}', isDateTime ? dateFormat(xDateFormat, key) :  key)
			.replace('{series.name}', series.name)
			.replace('{series.color}', series.color);
	},

	/**
	 * Series mouse over handler
	 */
	onMouseOver: function () {
		var series = this,
			chart = series.chart,
			hoverSeries = chart.hoverSeries;

		if (!hasTouch && chart.mouseIsDown) {
			return;
		}

		// set normal state to previous series
		if (hoverSeries && hoverSeries !== series) {
			hoverSeries.onMouseOut();
		}

		// trigger the event, but to save processing time,
		// only if defined
		if (series.options.events.mouseOver) {
			fireEvent(series, 'mouseOver');
		}

		// hover this
		series.setState(HOVER_STATE);
		chart.hoverSeries = series;
	},

	/**
	 * Series mouse out handler
	 */
	onMouseOut: function () {
		// trigger the event only if listeners exist
		var series = this,
			options = series.options,
			chart = series.chart,
			tooltip = chart.tooltip,
			hoverPoint = chart.hoverPoint;

		// trigger mouse out on the point, which must be in this series
		if (hoverPoint) {
			hoverPoint.onMouseOut();
		}

		// fire the mouse out event
		if (series && options.events.mouseOut) {
			fireEvent(series, 'mouseOut');
		}


		// hide the tooltip
		if (tooltip && !options.stickyTracking && !tooltip.shared) {
			tooltip.hide();
		}

		// set normal state
		series.setState();
		chart.hoverSeries = null;
	},

	/**
	 * Animate in the series
	 */
	animate: function (init) {
		var series = this,
			chart = series.chart,
			clipRect = series.clipRect,
			animation = series.options.animation;

		if (animation && !isObject(animation)) {
			animation = {};
		}

		if (init) { // initialize the animation
			if (!clipRect.isAnimating) { // apply it only for one of the series
				clipRect.attr('width', 0);
				clipRect.isAnimating = true;
			}

		} else { // run the animation
			clipRect.animate({
				width: chart.plotSizeX
			}, animation);

			// delete this function to allow it only once
			this.animate = null;
		}
	},


	/**
	 * Draw the markers
	 */
	drawPoints: function () {
		var series = this,
			pointAttr,
			points = series.points,
			chart = series.chart,
			plotX,
			plotY,
			i,
			point,
			radius,
			symbol,
			isImage,
			graphic;

		if (series.options.marker.enabled) {
			i = points.length;
			while (i--) {
				point = points[i];
				plotX = point.plotX;
				plotY = point.plotY;
				graphic = point.graphic;

				// only draw the point if y is defined
				if (plotY !== UNDEFINED && !isNaN(plotY)) {

					// shortcuts
					pointAttr = point.pointAttr[point.selected ? SELECT_STATE : NORMAL_STATE];
					radius = pointAttr.r;
					symbol = pick(point.marker && point.marker.symbol, series.symbol);
					isImage = symbol.indexOf('url') === 0;

					if (graphic) { // update
						graphic.animate(extend({
							x: plotX - radius,
							y: plotY - radius
						}, graphic.symbolName ? { // don't apply to image symbols #507
							width: 2 * radius,
							height: 2 * radius
						} : {}));
					} else if (radius > 0 || isImage) {
						point.graphic = chart.renderer.symbol(
							symbol,
							plotX - radius,
							plotY - radius,
							2 * radius,
							2 * radius
						)
						.attr(pointAttr)
						.add(series.group);
					}
				}
			}
		}

	},

	/**
	 * Convert state properties from API naming conventions to SVG attributes
	 *
	 * @param {Object} options API options object
	 * @param {Object} base1 SVG attribute object to inherit from
	 * @param {Object} base2 Second level SVG attribute object to inherit from
	 */
	convertAttribs: function (options, base1, base2, base3) {
		var conversion = this.pointAttrToOptions,
			attr,
			option,
			obj = {};

		options = options || {};
		base1 = base1 || {};
		base2 = base2 || {};
		base3 = base3 || {};

		for (attr in conversion) {
			option = conversion[attr];
			obj[attr] = pick(options[option], base1[attr], base2[attr], base3[attr]);
		}
		return obj;
	},

	/**
	 * Get the state attributes. Each series type has its own set of attributes
	 * that are allowed to change on a point's state change. Series wide attributes are stored for
	 * all series, and additionally point specific attributes are stored for all
	 * points with individual marker options. If such options are not defined for the point,
	 * a reference to the series wide attributes is stored in point.pointAttr.
	 */
	getAttribs: function () {
		var series = this,
			normalOptions = defaultPlotOptions[series.type].marker ? series.options.marker : series.options,
			stateOptions = normalOptions.states,
			stateOptionsHover = stateOptions[HOVER_STATE],
			pointStateOptionsHover,
			seriesColor = series.color,
			normalDefaults = {
				stroke: seriesColor,
				fill: seriesColor
			},
			points = series.points,
			i,
			point,
			seriesPointAttr = [],
			pointAttr,
			pointAttrToOptions = series.pointAttrToOptions,
			hasPointSpecificOptions,
			key;

		// series type specific modifications
		if (series.options.marker) { // line, spline, area, areaspline, scatter

			// if no hover radius is given, default to normal radius + 2
			stateOptionsHover.radius = stateOptionsHover.radius || normalOptions.radius + 2;
			stateOptionsHover.lineWidth = stateOptionsHover.lineWidth || normalOptions.lineWidth + 1;

		} else { // column, bar, pie

			// if no hover color is given, brighten the normal color
			stateOptionsHover.color = stateOptionsHover.color ||
				Color(stateOptionsHover.color || seriesColor)
					.brighten(stateOptionsHover.brightness).get();
		}

		// general point attributes for the series normal state
		seriesPointAttr[NORMAL_STATE] = series.convertAttribs(normalOptions, normalDefaults);

		// HOVER_STATE and SELECT_STATE states inherit from normal state except the default radius
		each([HOVER_STATE, SELECT_STATE], function (state) {
			seriesPointAttr[state] =
					series.convertAttribs(stateOptions[state], seriesPointAttr[NORMAL_STATE]);
		});

		// set it
		series.pointAttr = seriesPointAttr;


		// Generate the point-specific attribute collections if specific point
		// options are given. If not, create a referance to the series wide point
		// attributes
		i = points.length;
		while (i--) {
			point = points[i];
			normalOptions = (point.options && point.options.marker) || point.options;
			if (normalOptions && normalOptions.enabled === false) {
				normalOptions.radius = 0;
			}
			hasPointSpecificOptions = false;

			// check if the point has specific visual options
			if (point.options) {
				for (key in pointAttrToOptions) {
					if (defined(normalOptions[pointAttrToOptions[key]])) {
						hasPointSpecificOptions = true;
					}
				}
			}



			// a specific marker config object is defined for the individual point:
			// create it's own attribute collection
			if (hasPointSpecificOptions) {

				pointAttr = [];
				stateOptions = normalOptions.states || {}; // reassign for individual point
				pointStateOptionsHover = stateOptions[HOVER_STATE] = stateOptions[HOVER_STATE] || {};

				// if no hover color is given, brighten the normal color
				if (!series.options.marker) { // column, bar, point
					pointStateOptionsHover.color =
						Color(pointStateOptionsHover.color || point.options.color)
							.brighten(pointStateOptionsHover.brightness ||
								stateOptionsHover.brightness).get();

				}

				// normal point state inherits series wide normal state
				pointAttr[NORMAL_STATE] = series.convertAttribs(normalOptions, seriesPointAttr[NORMAL_STATE]);

				// inherit from point normal and series hover
				pointAttr[HOVER_STATE] = series.convertAttribs(
					stateOptions[HOVER_STATE],
					seriesPointAttr[HOVER_STATE],
					pointAttr[NORMAL_STATE]
				);
				// inherit from point normal and series hover
				pointAttr[SELECT_STATE] = series.convertAttribs(
					stateOptions[SELECT_STATE],
					seriesPointAttr[SELECT_STATE],
					pointAttr[NORMAL_STATE]
				);



			// no marker config object is created: copy a reference to the series-wide
			// attribute collection
			} else {
				pointAttr = seriesPointAttr;
			}

			point.pointAttr = pointAttr;

		}

	},


	/**
	 * Clear DOM objects and free up memory
	 */
	destroy: function () {
		var series = this,
			chart = series.chart,
			seriesClipRect = series.clipRect,
			issue134 = /AppleWebKit\/533/.test(userAgent),
			destroy,
			i,
			data = series.data || [],
			point,
			prop,
			axis;

		// add event hook
		fireEvent(series, 'destroy');

		// remove all events
		removeEvent(series);
		
		// erase from axes
		each(['xAxis', 'yAxis'], function (AXIS) {
			axis = series[AXIS];
			if (axis) {
				erase(axis.series, series);
				axis.isDirty = true;
			}
		});

		// remove legend items
		if (series.legendItem) {
			series.chart.legend.destroyItem(series);
		}

		// destroy all points with their elements
		i = data.length;
		while (i--) {
			point = data[i];
			if (point && point.destroy) {
				point.destroy();
			}
		}
		series.points = null;

		// If this series clipRect is not the global one (which is removed on chart.destroy) we
		// destroy it here.
		if (seriesClipRect && seriesClipRect !== chart.clipRect) {
			series.clipRect = seriesClipRect.destroy();
		}

		// destroy all SVGElements associated to the series
		each(['area', 'graph', 'dataLabelsGroup', 'group', 'tracker', 'trackerGroup'], function (prop) {
			if (series[prop]) {

				// issue 134 workaround
				destroy = issue134 && prop === 'group' ?
					'hide' :
					'destroy';

				series[prop][destroy]();
			}
		});

		// remove from hoverSeries
		if (chart.hoverSeries === series) {
			chart.hoverSeries = null;
		}
		erase(chart.series, series);

		// clear all members
		for (prop in series) {
			delete series[prop];
		}
	},

	/**
	 * Draw the data labels
	 */
	drawDataLabels: function () {
		
		var series = this,
			seriesOptions = series.options,
			options = seriesOptions.dataLabels;
		
		if (options.enabled || series._hasPointLabels) {
			var x,
				y,
				points = series.points,
				pointOptions,
				generalOptions,
				str,
				dataLabelsGroup = series.dataLabelsGroup,
				chart = series.chart,
				xAxis = series.xAxis,
				groupLeft = xAxis ? xAxis.left : chart.plotLeft,
				yAxis = series.yAxis,
				groupTop = yAxis ? yAxis.top : chart.plotTop,
				renderer = chart.renderer,
				inverted = chart.inverted,
				seriesType = series.type,
				stacking = seriesOptions.stacking,
				isBarLike = seriesType === 'column' || seriesType === 'bar',
				vAlignIsNull = options.verticalAlign === null,
				yIsNull = options.y === null,
				fontMetrics = renderer.fontMetrics(options.style.fontSize), // height and baseline
				fontLineHeight = fontMetrics.h,
				fontBaseline = fontMetrics.b,
				dataLabel,
				enabled;

			if (isBarLike) {
				var defaultYs = {
					top: fontBaseline, 
					middle: fontBaseline - fontLineHeight / 2, 
					bottom: -fontLineHeight + fontBaseline
				};
				if (stacking) {
					// In stacked series the default label placement is inside the bars
					if (vAlignIsNull) {
						options = merge(options, {verticalAlign: 'middle'});
					}

					// If no y delta is specified, try to create a good default
					if (yIsNull) {
						options = merge(options, { y: defaultYs[options.verticalAlign]});
					}
				} else {
					// In non stacked series the default label placement is on top of the bars
					if (vAlignIsNull) {
						options = merge(options, {verticalAlign: 'top'});
					
					// If no y delta is specified, try to create a good default (like default bar)
					} else if (yIsNull) {
						options = merge(options, { y: defaultYs[options.verticalAlign]});
					}
					
				}
			}


			// create a separate group for the data labels to avoid rotation
			if (!dataLabelsGroup) {
				dataLabelsGroup = series.dataLabelsGroup =
					renderer.g('data-labels')
						.attr({
							visibility: series.visible ? VISIBLE : HIDDEN,
							zIndex: 6
						})
						.translate(groupLeft, groupTop)
						.add();
			} else {
				dataLabelsGroup.translate(groupLeft, groupTop);
			}
			
			// make the labels for each point
			generalOptions = options;
			each(points, function (point) {
				
				dataLabel = point.dataLabel;
				
				// Merge in individual options from point
				options = generalOptions; // reset changes from previous points
				pointOptions = point.options;
				if (pointOptions && pointOptions.dataLabels) {
					options = merge(options, pointOptions.dataLabels);
				}
				enabled = options.enabled;
				
				// Get the positions
				if (enabled) {
					var plotX = (point.barX && point.barX + point.barW / 2) || pick(point.plotX, -999),
						plotY = pick(point.plotY, -999),
						
						// if options.y is null, which happens by default on column charts, set the position
						// above or below the column depending on the threshold
						individualYDelta = options.y === null ? 
							(point.y >= seriesOptions.threshold ? 
								-fontLineHeight + fontBaseline : // below the threshold 
								fontBaseline) : // above the threshold
							options.y;
					
					x = (inverted ? chart.plotWidth - plotY : plotX) + options.x;
					y = mathRound((inverted ? chart.plotHeight - plotX : plotY) + individualYDelta);
					
				}
				
				// If the point is outside the plot area, destroy it. #678, #820
				if (dataLabel && series.isCartesian && (!chart.isInsidePlot(x, y) || !enabled)) {
					point.dataLabel = dataLabel.destroy();
				
				// Individual labels are disabled if the are explicitly disabled 
				// in the point options, or if they fall outside the plot area.
				} else if (enabled) {
					
					var align = options.align;
				
					// Get the string
					str = options.formatter.call(point.getLabelConfig(), options);
					
					// in columns, align the string to the column
					if (seriesType === 'column') {
						x += { left: -1, right: 1 }[align] * point.barW / 2 || 0;
					}
	
					if (!stacking && inverted && point.y < 0) {
						align = 'right';
						x -= 10;
					}
					
					// Determine the color
					options.style.color = pick(options.color, options.style.color, series.color, 'black');
	
					
					// update existing label
					if (dataLabel) {
						// vertically centered
						dataLabel
							.attr({
								text: str
							}).animate({
								x: x,
								y: y
							});
					// create new label
					} else if (defined(str)) {
						dataLabel = point.dataLabel = renderer[options.rotation ? 'text' : 'label']( // labels don't support rotation
							str,
							x,
							y,
							null,
							null,
							null,
							options.useHTML,
							true // baseline for backwards compat
						)
						.attr({
							align: align,
							fill: options.backgroundColor,
							stroke: options.borderColor,
							'stroke-width': options.borderWidth,
							r: options.borderRadius || 0,
							rotation: options.rotation,
							padding: options.padding,
							zIndex: 1
						})
						.css(options.style)
						.add(dataLabelsGroup)
						.shadow(options.shadow);
					}
	
					if (isBarLike && seriesOptions.stacking && dataLabel) {
						var barX = point.barX,
							barY = point.barY,
							barW = point.barW,
							barH = point.barH;
	
						dataLabel.align(options, null,
							{
								x: inverted ? chart.plotWidth - barY - barH : barX,
								y: inverted ? chart.plotHeight - barX - barW : barY,
								width: inverted ? barH : barW,
								height: inverted ? barW : barH
							});
					}
					
					
				}
			});
		}
	},
	
	/**
	 * Return the graph path of a segment
	 */
	getSegmentPath: function (segment) {		
		var series = this,
			segmentPath = [];
		
		// build the segment line
		each(segment, function (point, i) {

			if (series.getPointSpline) { // generate the spline as defined in the SplineSeries object
				segmentPath.push.apply(segmentPath, series.getPointSpline(segment, point, i));

			} else {

				// moveTo or lineTo
				segmentPath.push(i ? L : M);

				// step line?
				if (i && series.options.step) {
					var lastPoint = segment[i - 1];
					segmentPath.push(
						point.plotX,
						lastPoint.plotY
					);
				}

				// normal line to next point
				segmentPath.push(
					point.plotX,
					point.plotY
				);
			}
		});
		
		return segmentPath;
	},

	/**
	 * Draw the actual graph
	 */
	drawGraph: function () {
		var series = this,
			options = series.options,
			chart = series.chart,
			graph = series.graph,
			graphPath = [],
			group = series.group,
			color = options.lineColor || series.color,
			lineWidth = options.lineWidth,
			dashStyle =  options.dashStyle,
			segmentPath,
			renderer = chart.renderer,
			singlePoints = [], // used in drawTracker
			attribs;


		// divide into segments and build graph and area paths
		each(series.segments, function (segment) {
			
			segmentPath = series.getSegmentPath(segment);
			
			// add the segment to the graph, or a single point for tracking
			if (segment.length > 1) {
				graphPath = graphPath.concat(segmentPath);
			} else {
				singlePoints.push(segment[0]);
			}
		});

		// used in drawTracker:
		series.graphPath = graphPath;
		series.singlePoints = singlePoints;

		// draw the graph
		if (graph) {
			stop(graph); // cancel running animations, #459
			graph.animate({ d: graphPath });

		} else {
			if (lineWidth) {
				attribs = {
					stroke: color,
					'stroke-width': lineWidth
				};
				if (dashStyle) {
					attribs.dashstyle = dashStyle;
				}

				series.graph = renderer.path(graphPath)
					.attr(attribs).add(group).shadow(options.shadow);
			}
		}
	},

	/**
	 * Initialize and perform group inversion on series.group and series.trackerGroup
	 */
	invertGroups: function () {
		var series = this,
			group = series.group,
			trackerGroup = series.trackerGroup,
			chart = series.chart;
		
		// A fixed size is needed for inversion to work
		function setInvert() {			
			var size = {
				width: series.yAxis.len,
				height: series.xAxis.len
			};
			
			// Set the series.group size
			group.attr(size).invert();
			
			// Set the tracker group size
			if (trackerGroup) {
				trackerGroup.attr(size).invert();
			}
		}

		addEvent(chart, 'resize', setInvert); // do it on resize
		addEvent(series, 'destroy', function () {
			removeEvent(chart, 'resize', setInvert);
		});

		// Do it now
		setInvert(); // do it now
		
		// On subsequent render and redraw, just do setInvert without setting up events again
		series.invertGroups = setInvert;
	},
	
	/**
	 * Create the series group
	 */
	createGroup: function (doClip) {
		
		var chart = this.chart,
			group = this.group = chart.renderer.g('series');

		if (doClip) {
			group.clip(this.clipRect);
		}
		group.attr({
				visibility: this.visible ? VISIBLE : HIDDEN,
				zIndex: this.options.zIndex
			})
			.translate(this.xAxis.left, this.yAxis.top)
			.add(chart.seriesGroup);
		
		// Only run this once
		this.createGroup = noop;
	},

	/**
	 * Render the graph and markers
	 */
	render: function () {
		var series = this,
			chart = series.chart,
			group,
			options = series.options,
			doClip = options.clip !== false,
			animation = options.animation,
			doAnimation = animation && series.animate,
			duration = doAnimation ? (animation && animation.duration) || 500 : 0,
			clipRect = series.clipRect,
			renderer = chart.renderer;


		// Add plot area clipping rectangle. If this is before chart.hasRendered,
		// create one shared clipRect.

		// Todo: since creating the clip property, the clipRect is created but
		// never used when clip is false. A better way would be that the animation
		// would run, then the clipRect destroyed.
		if (!clipRect) {
			clipRect = series.clipRect = !chart.hasRendered && chart.clipRect ?
				chart.clipRect :
				renderer.clipRect(0, 0, chart.plotSizeX, chart.plotSizeY + 1);
			if (!chart.clipRect) {
				chart.clipRect = clipRect;
			}
		}
		

		// the group
		series.createGroup(doClip);
		if (!series.group) {
			group = series.group = renderer.g('series');

			group.attr({
					visibility: series.visible ? VISIBLE : HIDDEN,
					zIndex: options.zIndex
				})
				.translate(series.xAxis.left, series.yAxis.top)
				.add(chart.seriesGroup);
		} else {
			group = series.group;
		}

		series.drawDataLabels();

		// initiate the animation
		if (doAnimation) {
			series.animate(true);
		}

		// cache attributes for shapes
		series.getAttribs();

		// draw the graph if any
		if (series.drawGraph) {
			series.drawGraph();
		}

		// draw the points
		series.drawPoints();

		// draw the mouse tracking area
		if (series.options.enableMouseTracking !== false) {
			series.drawTracker();
		}
		
		// Handle inverted series and tracker groups
		if (chart.inverted) {
			series.invertGroups();
		}
		
		// Do the initial clipping. This must be done after inverting for VML.
		if (doClip && !series.hasRendered) {
			group.clip(clipRect);
			if (series.trackerGroup) {
				series.trackerGroup.clip(chart.clipRect);
			}
		}
			

		// run the animation
		if (doAnimation) {
			series.animate();
		}

		// finish the individual clipRect
		setTimeout(function () {
			clipRect.isAnimating = false;
			group = series.group; // can be destroyed during the timeout
			if (group && clipRect !== chart.clipRect && clipRect.renderer) {
				if (doClip) {
					group.clip((series.clipRect = chart.clipRect));
				}
				clipRect.destroy();
			}
		}, duration);

		series.isDirty = series.isDirtyData = false; // means data is in accordance with what you see
		// (See #322) series.isDirty = series.isDirtyData = false; // means data is in accordance with what you see
		series.hasRendered = true;
	},

	/**
	 * Redraw the series after an update in the axes.
	 */
	redraw: function () {
		var series = this,
			chart = series.chart,
			wasDirtyData = series.isDirtyData, // cache it here as it is set to false in render, but used after
			group = series.group;

		// reposition on resize
		if (group) {
			if (chart.inverted) {
				group.attr({
					width: chart.plotWidth,
					height: chart.plotHeight
				});
			}

			group.animate({
				translateX: series.xAxis.left,
				translateY: series.yAxis.top
			});
		}

		series.translate();
		series.setTooltipPoints(true);

		series.render();
		if (wasDirtyData) {
			fireEvent(series, 'updatedData');
		}
	},

	/**
	 * Set the state of the graph
	 */
	setState: function (state) {
		var series = this,
			options = series.options,
			graph = series.graph,
			stateOptions = options.states,
			lineWidth = options.lineWidth;

		state = state || NORMAL_STATE;

		if (series.state !== state) {
			series.state = state;

			if (stateOptions[state] && stateOptions[state].enabled === false) {
				return;
			}

			if (state) {
				lineWidth = stateOptions[state].lineWidth || lineWidth + 1;
			}

			if (graph && !graph.dashstyle) { // hover is turned off for dashed lines in VML
				graph.attr({ // use attr because animate will cause any other animation on the graph to stop
					'stroke-width': lineWidth
				}, state ? 0 : 500);
			}
		}
	},

	/**
	 * Set the visibility of the graph
	 *
	 * @param vis {Boolean} True to show the series, false to hide. If UNDEFINED,
	 *        the visibility is toggled.
	 */
	setVisible: function (vis, redraw) {
		var series = this,
			chart = series.chart,
			legendItem = series.legendItem,
			seriesGroup = series.group,
			seriesTracker = series.tracker,
			dataLabelsGroup = series.dataLabelsGroup,
			showOrHide,
			i,
			points = series.points,
			point,
			ignoreHiddenSeries = chart.options.chart.ignoreHiddenSeries,
			oldVisibility = series.visible;

		// if called without an argument, toggle visibility
		series.visible = vis = vis === UNDEFINED ? !oldVisibility : vis;
		showOrHide = vis ? 'show' : 'hide';

		// show or hide series
		if (seriesGroup) { // pies don't have one
			seriesGroup[showOrHide]();
		}

		// show or hide trackers
		if (seriesTracker) {
			seriesTracker[showOrHide]();
		} else if (points) {
			i = points.length;
			while (i--) {
				point = points[i];
				if (point.tracker) {
					point.tracker[showOrHide]();
				}
			}
		}


		if (dataLabelsGroup) {
			dataLabelsGroup[showOrHide]();
		}

		if (legendItem) {
			chart.legend.colorizeItem(series, vis);
		}


		// rescale or adapt to resized chart
		series.isDirty = true;
		// in a stack, all other series are affected
		if (series.options.stacking) {
			each(chart.series, function (otherSeries) {
				if (otherSeries.options.stacking && otherSeries.visible) {
					otherSeries.isDirty = true;
				}
			});
		}

		if (ignoreHiddenSeries) {
			chart.isDirtyBox = true;
		}
		if (redraw !== false) {
			chart.redraw();
		}

		fireEvent(series, showOrHide);
	},

	/**
	 * Show the graph
	 */
	show: function () {
		this.setVisible(true);
	},

	/**
	 * Hide the graph
	 */
	hide: function () {
		this.setVisible(false);
	},


	/**
	 * Set the selected state of the graph
	 *
	 * @param selected {Boolean} True to select the series, false to unselect. If
	 *        UNDEFINED, the selection state is toggled.
	 */
	select: function (selected) {
		var series = this;
		// if called without an argument, toggle
		series.selected = selected = (selected === UNDEFINED) ? !series.selected : selected;

		if (series.checkbox) {
			series.checkbox.checked = selected;
		}

		fireEvent(series, selected ? 'select' : 'unselect');
	},

	/**
	 * Create a group that holds the tracking object or objects. This allows for
	 * individual clipping and placement of each series tracker.
	 */
	drawTrackerGroup: function () {
		var trackerGroup = this.trackerGroup,
			chart = this.chart;
		
		if (this.isCartesian) {
		
			// Generate it on first call
			if (!trackerGroup) {	
				this.trackerGroup = trackerGroup = chart.renderer.g()
					.attr({
						zIndex: this.options.zIndex || 1
					})
					.add(chart.trackerGroup);
					
			}
			// Place it on first and subsequent (redraw) calls
			trackerGroup.translate(this.xAxis.left, this.yAxis.top);
			
		}
		
		return trackerGroup;
	},
	
	/**
	 * Draw the tracker object that sits above all data labels and markers to
	 * track mouse events on the graph or points. For the line type charts
	 * the tracker uses the same graphPath, but with a greater stroke width
	 * for better control.
	 */
	drawTracker: function () {
		var series = this,
			options = series.options,
			trackByArea = options.trackByArea,
			trackerPath = [].concat(trackByArea ? series.areaPath : series.graphPath),
			trackerPathLength = trackerPath.length,
			chart = series.chart,
			renderer = chart.renderer,
			snap = chart.options.tooltip.snap,
			tracker = series.tracker,
			cursor = options.cursor,
			css = cursor && { cursor: cursor },
			singlePoints = series.singlePoints,
			trackerGroup = series.drawTrackerGroup(),
			singlePoint,
			i;

		// Extend end points. A better way would be to use round linecaps,
		// but those are not clickable in VML.
		if (trackerPathLength && !trackByArea) {
			i = trackerPathLength + 1;
			while (i--) {
				if (trackerPath[i] === M) { // extend left side
					trackerPath.splice(i + 1, 0, trackerPath[i + 1] - snap, trackerPath[i + 2], L);
				}
				if ((i && trackerPath[i] === M) || i === trackerPathLength) { // extend right side
					trackerPath.splice(i, 0, L, trackerPath[i - 2] + snap, trackerPath[i - 1]);
				}
			}
		}

		// handle single points
		for (i = 0; i < singlePoints.length; i++) {
			singlePoint = singlePoints[i];
			trackerPath.push(M, singlePoint.plotX - snap, singlePoint.plotY,
				L, singlePoint.plotX + snap, singlePoint.plotY);
		}
		
		

		// draw the tracker
		if (tracker) {
			tracker.attr({ d: trackerPath });

		} else { // create
				
			series.tracker = renderer.path(trackerPath)
				.attr({
					isTracker: true,
					'stroke-linejoin': 'bevel',
					visibility: series.visible ? VISIBLE : HIDDEN,
					stroke: TRACKER_FILL,
					fill: trackByArea ? TRACKER_FILL : NONE,
					'stroke-width' : options.lineWidth + (trackByArea ? 0 : 2 * snap)
				})
				.on(hasTouch ? 'touchstart' : 'mouseover', function () {
					if (chart.hoverSeries !== series) {
						series.onMouseOver();
					}
				})
				.on('mouseout', function () {
					if (!options.stickyTracking) {
						series.onMouseOut();
					}
				})
				.css(css)
				.add(trackerGroup);
		}

	}

}; // end Series prototype


/**
 * LineSeries object
 */
var LineSeries = extendClass(Series);
seriesTypes.line = LineSeries;

/**
 * Set the default options for area
 */
defaultPlotOptions.area = merge(defaultSeriesOptions, {
	threshold: 0
	// trackByArea: false, // docs
	// lineColor: null, // overrides color, but lets fillColor be unaltered
	// fillOpacity: 0.75,
	// fillColor: null
});

/**
 * AreaSeries object
 */
var AreaSeries = extendClass(Series, {
	type: 'area',
	
	/**
	 * Extend the base Series getSegmentPath method by adding the path for the area.
	 * This path is pushed to the series.areaPath property.
	 */
	getSegmentPath: function (segment) {
		
		var segmentPath = Series.prototype.getSegmentPath.call(this, segment), // call base method
			areaSegmentPath = [].concat(segmentPath), // work on a copy for the area path
			i,
			options = this.options,
			segLength = segmentPath.length,
			translatedThreshold = this.yAxis.getThreshold(options.threshold);
		
		if (segLength === 3) { // for animation from 1 to two points
			areaSegmentPath.push(L, segmentPath[1], segmentPath[2]);
		}
		if (options.stacking && this.type !== 'areaspline') {
			
			// Follow stack back. Todo: implement areaspline. A general solution could be to 
			// reverse the entire graphPath of the previous series, though may be hard with
			// splines and with series with different extremes
			for (i = segment.length - 1; i >= 0; i--) {
			
				// step line?
				if (i < segment.length - 1 && options.step) {
					areaSegmentPath.push(segment[i + 1].plotX, segment[i].yBottom);
				}
				
				areaSegmentPath.push(segment[i].plotX, segment[i].yBottom);
			}

		} else { // follow zero line back
			areaSegmentPath.push(
				L,
				segment[segment.length - 1].plotX,
				translatedThreshold,
				L,
				segment[0].plotX,
				translatedThreshold
			);
		}
		this.areaPath = this.areaPath.concat(areaSegmentPath);
		
		return segmentPath;
	},
	
	/**
	 * Draw the graph and the underlying area. This method calls the Series base
	 * function and adds the area. The areaPath is calculated in the getSegmentPath
	 * method called from Series.prototype.drawGraph.
	 */
	drawGraph: function () {
		
		// Define or reset areaPath
		this.areaPath = [];
		
		// Call the base method
		Series.prototype.drawGraph.apply(this);
		
		// Define local variables
		var areaPath = this.areaPath,
			options = this.options,
			area = this.area;
		
		// Create or update the area
		if (area) { // update
			area.animate({ d: areaPath });

		} else { // create
			this.area = this.chart.renderer.path(areaPath)
				.attr({
					fill: pick(
						options.fillColor,
						Color(this.color).setOpacity(options.fillOpacity || 0.75).get()
					)
				}).add(this.group);
		}
	}
});

seriesTypes.area = AreaSeries;/**
 * Set the default options for spline
 */
defaultPlotOptions.spline = merge(defaultSeriesOptions);

/**
 * SplineSeries object
 */
var SplineSeries = extendClass(Series, {
	type: 'spline',

	/**
	 * Draw the actual graph
	 */
	getPointSpline: function (segment, point, i) {
		var smoothing = 1.5, // 1 means control points midway between points, 2 means 1/3 from the point, 3 is 1/4 etc
			denom = smoothing + 1,
			plotX = point.plotX,
			plotY = point.plotY,
			lastPoint = segment[i - 1],
			nextPoint = segment[i + 1],
			leftContX,
			leftContY,
			rightContX,
			rightContY,
			ret;

		// find control points
		if (i && i < segment.length - 1) {
			var lastX = lastPoint.plotX,
				lastY = lastPoint.plotY,
				nextX = nextPoint.plotX,
				nextY = nextPoint.plotY,
				correction;

			leftContX = (smoothing * plotX + lastX) / denom;
			leftContY = (smoothing * plotY + lastY) / denom;
			rightContX = (smoothing * plotX + nextX) / denom;
			rightContY = (smoothing * plotY + nextY) / denom;

			// have the two control points make a straight line through main point
			correction = ((rightContY - leftContY) * (rightContX - plotX)) /
				(rightContX - leftContX) + plotY - rightContY;

			leftContY += correction;
			rightContY += correction;

			// to prevent false extremes, check that control points are between
			// neighbouring points' y values
			if (leftContY > lastY && leftContY > plotY) {
				leftContY = mathMax(lastY, plotY);
				rightContY = 2 * plotY - leftContY; // mirror of left control point
			} else if (leftContY < lastY && leftContY < plotY) {
				leftContY = mathMin(lastY, plotY);
				rightContY = 2 * plotY - leftContY;
			}
			if (rightContY > nextY && rightContY > plotY) {
				rightContY = mathMax(nextY, plotY);
				leftContY = 2 * plotY - rightContY;
			} else if (rightContY < nextY && rightContY < plotY) {
				rightContY = mathMin(nextY, plotY);
				leftContY = 2 * plotY - rightContY;
			}

			// record for drawing in next point
			point.rightContX = rightContX;
			point.rightContY = rightContY;

		}

		// moveTo or lineTo
		if (!i) {
			ret = [M, plotX, plotY];
		} else { // curve from last point to this
			ret = [
				'C',
				lastPoint.rightContX || lastPoint.plotX,
				lastPoint.rightContY || lastPoint.plotY,
				leftContX || plotX,
				leftContY || plotY,
				plotX,
				plotY
			];
			lastPoint.rightContX = lastPoint.rightContY = null; // reset for updating series later
		}
		return ret;
	}
});
seriesTypes.spline = SplineSeries;

/**
 * Set the default options for areaspline
 */
defaultPlotOptions.areaspline = merge(defaultPlotOptions.area);

/**
 * AreaSplineSeries object
 */
var areaProto = AreaSeries.prototype,
	AreaSplineSeries = extendClass(SplineSeries, {
		type: 'areaspline',
		
		// Mix in methods from the area series
		getSegmentPath: areaProto.getSegmentPath,
		drawGraph: areaProto.drawGraph
	});
seriesTypes.areaspline = AreaSplineSeries;

/**
 * Set the default options for column
 */
defaultPlotOptions.column = merge(defaultSeriesOptions, {
	borderColor: '#FFFFFF',
	borderWidth: 1,
	borderRadius: 0,
	//colorByPoint: undefined,
	groupPadding: 0.2,
	marker: null, // point options are specified in the base options
	pointPadding: 0.1,
	//pointWidth: null,
	minPointLength: 0,
	cropThreshold: 50, // when there are more points, they will not animate out of the chart on xAxis.setExtremes
	pointRange: null, // null means auto, meaning 1 in a categorized axis and least distance between points if not categories
	states: {
		hover: {
			brightness: 0.1,
			shadow: false
		},
		select: {
			color: '#C0C0C0',
			borderColor: '#000000',
			shadow: false
		}
	},
	dataLabels: {
		y: null,
		verticalAlign: null
	},
	threshold: 0
});

/**
 * ColumnSeries object
 */
var ColumnSeries = extendClass(Series, {
	type: 'column',
	tooltipOutsidePlot: true,
	pointAttrToOptions: { // mapping between SVG attributes and the corresponding options
		stroke: 'borderColor',
		'stroke-width': 'borderWidth',
		fill: 'color',
		r: 'borderRadius'
	},
	init: function () {
		Series.prototype.init.apply(this, arguments);

		var series = this,
			chart = series.chart;

		// if the series is added dynamically, force redraw of other
		// series affected by a new column
		if (chart.hasRendered) {
			each(chart.series, function (otherSeries) {
				if (otherSeries.type === series.type) {
					otherSeries.isDirty = true;
				}
			});
		}
	},

	/**
	 * Translate each point to the plot area coordinate system and find shape positions
	 */
	translate: function () {
		var series = this,
			chart = series.chart,
			options = series.options,
			stacking = options.stacking,
			borderWidth = options.borderWidth,
			columnCount = 0,
			xAxis = series.xAxis,
			reversedXAxis = xAxis.reversed,
			stackGroups = {},
			stackKey,
			columnIndex;

		Series.prototype.translate.apply(series);

		// Get the total number of column type series.
		// This is called on every series. Consider moving this logic to a
		// chart.orderStacks() function and call it on init, addSeries and removeSeries
		each(chart.series, function (otherSeries) {
			if (otherSeries.type === series.type && otherSeries.visible &&
					series.options.group === otherSeries.options.group) { // used in Stock charts navigator series
				if (otherSeries.options.stacking) {
					stackKey = otherSeries.stackKey;
					if (stackGroups[stackKey] === UNDEFINED) {
						stackGroups[stackKey] = columnCount++;
					}
					columnIndex = stackGroups[stackKey];
				} else {
					columnIndex = columnCount++;
				}
				otherSeries.columnIndex = columnIndex;
			}
		});

		// calculate the width and position of each column based on
		// the number of column series in the plot, the groupPadding
		// and the pointPadding options
		var points = series.points,
			categoryWidth = mathAbs(xAxis.translationSlope) * (xAxis.ordinalSlope || xAxis.closestPointRange || 1),
			groupPadding = categoryWidth * options.groupPadding,
			groupWidth = categoryWidth - 2 * groupPadding,
			pointOffsetWidth = groupWidth / columnCount,
			optionPointWidth = options.pointWidth,
			pointPadding = defined(optionPointWidth) ? (pointOffsetWidth - optionPointWidth) / 2 :
				pointOffsetWidth * options.pointPadding,
			pointWidth = mathCeil(mathMax(pick(optionPointWidth, pointOffsetWidth - 2 * pointPadding), 1 + 2 * borderWidth)),
			colIndex = (reversedXAxis ? columnCount -
				series.columnIndex : series.columnIndex) || 0,
			pointXOffset = pointPadding + (groupPadding + colIndex *
				pointOffsetWidth - (categoryWidth / 2)) *
				(reversedXAxis ? -1 : 1),
			threshold = options.threshold,
			translatedThreshold = series.yAxis.getThreshold(threshold),
			minPointLength = pick(options.minPointLength, 5);

		// record the new values
		each(points, function (point) {
			var plotY = point.plotY,
				yBottom = pick(point.yBottom, translatedThreshold),
				barX = point.plotX + pointXOffset,
				barY = mathCeil(mathMin(plotY, yBottom)),
				barH = mathCeil(mathMax(plotY, yBottom) - barY),
				stack = series.yAxis.stacks[(point.y < 0 ? '-' : '') + series.stackKey],
				shapeArgs;

			// Record the offset'ed position and width of the bar to be able to align the stacking total correctly
			if (stacking && series.visible && stack && stack[point.x]) {
				stack[point.x].setOffset(pointXOffset, pointWidth);
			}

			// handle options.minPointLength
			if (mathAbs(barH) < minPointLength) {
				if (minPointLength) {
					barH = minPointLength;
					barY =
						mathAbs(barY - translatedThreshold) > minPointLength ? // stacked
							yBottom - minPointLength : // keep position
							translatedThreshold - (plotY <= translatedThreshold ? minPointLength : 0);
				}
			}

			extend(point, {
				barX: barX,
				barY: barY,
				barW: pointWidth,
				barH: barH
			});

			// create shape type and shape args that are reused in drawPoints and drawTracker
			point.shapeType = 'rect';
			shapeArgs = {
				x: barX,
				y: barY,
				width: pointWidth,
				height: barH,
				r: options.borderRadius,
				strokeWidth: borderWidth
			};
			
			if (borderWidth % 2) { // correct for shorting in crisp method, visible in stacked columns with 1px border
				shapeArgs.y -= 1;
				shapeArgs.height += 1;
			}
			point.shapeArgs = shapeArgs;

			// make small columns responsive to mouse
			point.trackerArgs = mathAbs(barH) < 3 && merge(point.shapeArgs, {
				height: 6,
				y: barY - 3
			});
		});

	},

	getSymbol: function () {
	},

	/**
	 * Get the series' symbol in the legend
	 * 
	 * @param {Object} legend The legend object
	 * @param {Object} item The series (this) or point
	 */
	drawLegendSymbol: function (legend, item) {
		
		item.legendSymbol = this.chart.renderer.rect(
			0,
			legend.baseline - 11,
			legend.options.symbolWidth,
			12,
			2
		).attr({
			zIndex: 3
		}).add(item.legendGroup);		
		
	},
	
	/**
	 * Columns have no graph
	 */
	drawGraph: function () {},

	/**
	 * Draw the columns. For bars, the series.group is rotated, so the same coordinates
	 * apply for columns and bars. This method is inherited by scatter series.
	 *
	 */
	drawPoints: function () {
		var series = this,
			options = series.options,
			renderer = series.chart.renderer,
			graphic,
			shapeArgs;


		// draw the columns
		each(series.points, function (point) {
			var plotY = point.plotY;
			if (plotY !== UNDEFINED && !isNaN(plotY) && point.y !== null) {
				graphic = point.graphic;
				shapeArgs = point.shapeArgs;
				if (graphic) { // update
					stop(graphic);
					graphic.animate(renderer.Element.prototype.crisp.apply({}, [
						shapeArgs.strokeWidth,
						shapeArgs.x,
						shapeArgs.y,
						shapeArgs.width,
						shapeArgs.height
					]));

				} else {
					point.graphic = graphic = renderer[point.shapeType](shapeArgs)
						.attr(point.pointAttr[point.selected ? SELECT_STATE : NORMAL_STATE])
						.add(series.group)
						.shadow(options.shadow);
						
				}

			}
		});
	},
	/**
	 * Draw the individual tracker elements.
	 * This method is inherited by scatter and pie charts too.
	 */
	drawTracker: function () {
		var series = this,
			chart = series.chart,
			renderer = chart.renderer,
			shapeArgs,
			tracker,
			trackerLabel = +new Date(),
			options = series.options,
			cursor = options.cursor,
			css = cursor && { cursor: cursor },
			trackerGroup = series.drawTrackerGroup(),
			rel,
			plotY;
			
		each(series.points, function (point) {
			tracker = point.tracker;
			shapeArgs = point.trackerArgs || point.shapeArgs;
			plotY = point.plotY;
			delete shapeArgs.strokeWidth;
			if (plotY !== UNDEFINED && !isNaN(plotY) && point.y !== null) {
				if (tracker) {// update
					tracker.attr(shapeArgs);

				} else {
					point.tracker =
						renderer[point.shapeType](shapeArgs)
						.attr({
							isTracker: trackerLabel,
							fill: TRACKER_FILL,
							visibility: series.visible ? VISIBLE : HIDDEN
						})
						.on(hasTouch ? 'touchstart' : 'mouseover', function (event) {
							rel = event.relatedTarget || event.fromElement;
							if (chart.hoverSeries !== series && attr(rel, 'isTracker') !== trackerLabel) {
								series.onMouseOver();
							}
							point.onMouseOver();

						})
						.on('mouseout', function (event) {
							if (!options.stickyTracking) {
								rel = event.relatedTarget || event.toElement;
								if (attr(rel, 'isTracker') !== trackerLabel) {
									series.onMouseOut();
								}
							}
						})
						.css(css)
						.add(point.group || trackerGroup); // pies have point group - see issue #118
				}
			}
		});
	},


	/**
	 * Animate the column heights one by one from zero
	 * @param {Boolean} init Whether to initialize the animation or run it
	 */
	animate: function (init) {
		var series = this,
			points = series.points,
			options = series.options;

		if (!init) { // run the animation
			/*
			 * Note: Ideally the animation should be initialized by calling
			 * series.group.hide(), and then calling series.group.show()
			 * after the animation was started. But this rendered the shadows
			 * invisible in IE8 standards mode. If the columns flicker on large
			 * datasets, this is the cause.
			 */

			each(points, function (point) {
				var graphic = point.graphic,
					shapeArgs = point.shapeArgs,
					yAxis = series.yAxis,
					threshold = options.threshold;

				if (graphic) {
					// start values
					graphic.attr({
						height: 0,
						y: defined(threshold) ? 
							yAxis.getThreshold(threshold) :
							yAxis.translate(yAxis.getExtremes().min, 0, 1, 0, 1)
					});

					// animate
					graphic.animate({
						height: shapeArgs.height,
						y: shapeArgs.y
					}, options.animation);
				}
			});


			// delete this function to allow it only once
			series.animate = null;
		}

	},
	/**
	 * Remove this series from the chart
	 */
	remove: function () {
		var series = this,
			chart = series.chart;

		// column and bar series affects other series of the same type
		// as they are either stacked or grouped
		if (chart.hasRendered) {
			each(chart.series, function (otherSeries) {
				if (otherSeries.type === series.type) {
					otherSeries.isDirty = true;
				}
			});
		}

		Series.prototype.remove.apply(series, arguments);
	}
});
seriesTypes.column = ColumnSeries;
/**
 * Set the default options for bar
 */
defaultPlotOptions.bar = merge(defaultPlotOptions.column, {
	dataLabels: {
		align: 'left',
		x: 5,
		y: null,
		verticalAlign: 'middle'
	}
});
/**
 * The Bar series class
 */
var BarSeries = extendClass(ColumnSeries, {
	type: 'bar',
	inverted: true
});
seriesTypes.bar = BarSeries;

/**
 * Set the default options for scatter
 */
defaultPlotOptions.scatter = merge(defaultSeriesOptions, {
	lineWidth: 0,
	states: {
		hover: {
			lineWidth: 0
		}
	},
	tooltip: {
		headerFormat: '<span style="font-size: 10px; color:{series.color}">{series.name}</span><br/>',
		pointFormat: 'x: <b>{point.x}</b><br/>y: <b>{point.y}</b><br/>'
	}
});

/**
 * The scatter series class
 */
var ScatterSeries = extendClass(Series, {
	type: 'scatter',
	sorted: false,
	/**
	 * Extend the base Series' translate method by adding shape type and
	 * arguments for the point trackers
	 */
	translate: function () {
		var series = this;

		Series.prototype.translate.apply(series);

		each(series.points, function (point) {
			point.shapeType = 'circle';
			point.shapeArgs = {
				x: point.plotX,
				y: point.plotY,
				r: series.chart.options.tooltip.snap
			};
		});
	},

	/**
	 * Add tracking event listener to the series group, so the point graphics
	 * themselves act as trackers
	 */
	drawTracker: function () {
		var series = this,
			cursor = series.options.cursor,
			css = cursor && { cursor: cursor },
			points = series.points,
			i = points.length,
			graphic;

		// Set an expando property for the point index, used below
		while (i--) {
			graphic = points[i].graphic;
			if (graphic) { // doesn't exist for null points
				graphic.element._i = i; 
			}
		}
		
		// Add the event listeners, we need to do this only once
		if (!series._hasTracking) {
			series.group
				.attr({
					isTracker: true
				})
				.on(hasTouch ? 'touchstart' : 'mouseover', function (e) {
					series.onMouseOver();
					if (e.target._i !== UNDEFINED) { // undefined on graph in scatterchart
						points[e.target._i].onMouseOver();
					}
				})
				.on('mouseout', function () {
					if (!series.options.stickyTracking) {
						series.onMouseOut();
					}
				})
				.css(css);
		} else {
			series._hasTracking = true;
		}

	}
});
seriesTypes.scatter = ScatterSeries;

/**
 * Set the default options for pie
 */
defaultPlotOptions.pie = merge(defaultSeriesOptions, {
	borderColor: '#FFFFFF',
	borderWidth: 1,
	center: ['50%', '50%'],
	colorByPoint: true, // always true for pies
	dataLabels: {
		// align: null,
		// connectorWidth: 1,
		// connectorColor: point.color,
		// connectorPadding: 5,
		distance: 30,
		enabled: true,
		formatter: function () {
			return this.point.name;
		},
		// softConnector: true,
		y: 5
	},
	//innerSize: 0,
	legendType: 'point',
	marker: null, // point options are specified in the base options
	size: '75%',
	showInLegend: false,
	slicedOffset: 10,
	states: {
		hover: {
			brightness: 0.1,
			shadow: false
		}
	}
});

/**
 * Extended point object for pies
 */
var PiePoint = extendClass(Point, {
	/**
	 * Initiate the pie slice
	 */
	init: function () {

		Point.prototype.init.apply(this, arguments);

		var point = this,
			toggleSlice;

		//visible: options.visible !== false,
		extend(point, {
			visible: point.visible !== false,
			name: pick(point.name, 'Slice')
		});

		// add event listener for select
		toggleSlice = function () {
			point.slice();
		};
		addEvent(point, 'select', toggleSlice);
		addEvent(point, 'unselect', toggleSlice);

		return point;
	},

	/**
	 * Toggle the visibility of the pie slice
	 * @param {Boolean} vis Whether to show the slice or not. If undefined, the
	 *    visibility is toggled
	 */
	setVisible: function (vis) {
		var point = this,
			chart = point.series.chart,
			tracker = point.tracker,
			dataLabel = point.dataLabel,
			connector = point.connector,
			shadowGroup = point.shadowGroup,
			method;

		// if called without an argument, toggle visibility
		point.visible = vis = vis === UNDEFINED ? !point.visible : vis;

		method = vis ? 'show' : 'hide';

		point.group[method]();
		if (tracker) {
			tracker[method]();
		}
		if (dataLabel) {
			dataLabel[method]();
		}
		if (connector) {
			connector[method]();
		}
		if (shadowGroup) {
			shadowGroup[method]();
		}
		if (point.legendItem) {
			chart.legend.colorizeItem(point, vis);
		}
	},

	/**
	 * Set or toggle whether the slice is cut out from the pie
	 * @param {Boolean} sliced When undefined, the slice state is toggled
	 * @param {Boolean} redraw Whether to redraw the chart. True by default.
	 */
	slice: function (sliced, redraw, animation) {
		var point = this,
			series = point.series,
			chart = series.chart,
			slicedTranslation = point.slicedTranslation,
			translation;

		setAnimation(animation, chart);

		// redraw is true by default
		redraw = pick(redraw, true);

		// if called without an argument, toggle
		sliced = point.sliced = defined(sliced) ? sliced : !point.sliced;

		translation = {
			translateX: (sliced ? slicedTranslation[0] : chart.plotLeft),
			translateY: (sliced ? slicedTranslation[1] : chart.plotTop)
		};
		point.group.animate(translation);
		if (point.shadowGroup) {
			point.shadowGroup.animate(translation);
		}

	}
});

/**
 * The Pie series class
 */
var PieSeries = {
	type: 'pie',
	isCartesian: false,
	pointClass: PiePoint,
	pointAttrToOptions: { // mapping between SVG attributes and the corresponding options
		stroke: 'borderColor',
		'stroke-width': 'borderWidth',
		fill: 'color'
	},

	/**
	 * Pies have one color each point
	 */
	getColor: function () {
		// record first color for use in setData
		this.initialColor = this.chart.counters.color;
	},

	/**
	 * Animate the pies in
	 */
	animate: function () {
		var series = this,
			points = series.points;

		each(points, function (point) {
			var graphic = point.graphic,
				args = point.shapeArgs,
				up = -mathPI / 2;

			if (graphic) {
				// start values
				graphic.attr({
					r: 0,
					start: up,
					end: up
				});

				// animate
				graphic.animate({
					r: args.r,
					start: args.start,
					end: args.end
				}, series.options.animation);
			}
		});

		// delete this function to allow it only once
		series.animate = null;

	},

	/**
	 * Extend the basic setData method by running processData and generatePoints immediately,
	 * in order to access the points from the legend.
	 */
	setData: function () {
		Series.prototype.setData.apply(this, arguments);
		this.processData();
		this.generatePoints();
	},
	
	/**
	 * Get the center of the pie based on the size and center options relative to the  
	 * plot area. Borrowed by the polar and gauge series types.
	 */
	getCenter: function () {
		
		var options = this.options,
			chart = this.chart,
			plotWidth = chart.plotWidth,
			plotHeight = chart.plotHeight,
			positions = options.center.concat([options.size, options.innerSize || 0]),
			smallestSize = mathMin(plotWidth, plotHeight),
			isPercent;			
		
		return map(positions, function (length, i) {

			isPercent = /%$/.test(length);
			return isPercent ?
				// i == 0: centerX, relative to width
				// i == 1: centerY, relative to height
				// i == 2: size, relative to smallestSize
				// i == 4: innerSize, relative to smallestSize
				[plotWidth, plotHeight, smallestSize, smallestSize][i] *
					pInt(length) / 100 :
				length;
		});
	},
	
	/**
	 * Do translation for pie slices
	 */
	translate: function () {
		this.generatePoints();
		
		var total = 0,
			series = this,
			cumulative = -0.25, // start at top
			precision = 1000, // issue #172
			options = series.options,
			slicedOffset = options.slicedOffset,
			connectorOffset = slicedOffset + options.borderWidth,
			positions,
			chart = series.chart,
			start,
			end,
			angle,
			points = series.points,
			circ = 2 * mathPI,
			fraction,
			radiusX, // the x component of the radius vector for a given point
			radiusY,
			labelDistance = options.dataLabels.distance;

		// get positions - either an integer or a percentage string must be given
		series.center = positions = series.getCenter();

		// utility for getting the x value from a given y, used for anticollision logic in data labels
		series.getX = function (y, left) {

			angle = math.asin((y - positions[1]) / (positions[2] / 2 + labelDistance));

			return positions[0] +
				(left ? -1 : 1) *
				(mathCos(angle) * (positions[2] / 2 + labelDistance));
		};

		// get the total sum
		each(points, function (point) {
			total += point.y;
		});

		each(points, function (point) {
			// set start and end angle
			fraction = total ? point.y / total : 0;
			start = mathRound(cumulative * circ * precision) / precision;
			cumulative += fraction;
			end = mathRound(cumulative * circ * precision) / precision;

			// set the shape
			point.shapeType = 'arc';
			point.shapeArgs = {
				x: positions[0],
				y: positions[1],
				r: positions[2] / 2,
				innerR: positions[3] / 2,
				start: start,
				end: end
			};

			// center for the sliced out slice
			angle = (end + start) / 2;
			point.slicedTranslation = map([
				mathCos(angle) * slicedOffset + chart.plotLeft,
				mathSin(angle) * slicedOffset + chart.plotTop
			], mathRound);

			// set the anchor point for tooltips
			radiusX = mathCos(angle) * positions[2] / 2;
			radiusY = mathSin(angle) * positions[2] / 2;
			point.tooltipPos = [
				positions[0] + radiusX * 0.7,
				positions[1] + radiusY * 0.7
			];

			// set the anchor point for data labels
			point.labelPos = [
				positions[0] + radiusX + mathCos(angle) * labelDistance, // first break of connector
				positions[1] + radiusY + mathSin(angle) * labelDistance, // a/a
				positions[0] + radiusX + mathCos(angle) * connectorOffset, // second break, right outside pie
				positions[1] + radiusY + mathSin(angle) * connectorOffset, // a/a
				positions[0] + radiusX, // landing point for connector
				positions[1] + radiusY, // a/a
				labelDistance < 0 ? // alignment
					'center' :
					angle < circ / 4 ? 'left' : 'right', // alignment
				angle // center angle
			];

			// API properties
			point.percentage = fraction * 100;
			point.total = total;

		});


		this.setTooltipPoints();
	},

	/**
	 * Render the slices
	 */
	render: function () {
		var series = this;

		// cache attributes for shapes
		series.getAttribs();

		this.drawPoints();

		// draw the mouse tracking area
		if (series.options.enableMouseTracking !== false) {
			series.drawTracker();
		}

		this.drawDataLabels();

		if (series.options.animation && series.animate) {
			series.animate();
		}

		// (See #322) series.isDirty = series.isDirtyData = false; // means data is in accordance with what you see
		series.isDirty = false; // means data is in accordance with what you see
	},

	/**
	 * Draw the data points
	 */
	drawPoints: function () {
		var series = this,
			chart = series.chart,
			renderer = chart.renderer,
			groupTranslation,
			//center,
			graphic,
			group,
			shadow = series.options.shadow,
			shadowGroup,
			shapeArgs;

		// draw the slices
		each(series.points, function (point) {
			graphic = point.graphic;
			shapeArgs = point.shapeArgs;
			group = point.group;
			shadowGroup = point.shadowGroup;

			// put the shadow behind all points
			if (shadow && !shadowGroup) {
				shadowGroup = point.shadowGroup = renderer.g('shadow')
					.attr({ zIndex: 4 })
					.add();
			}

			// create the group the first time
			if (!group) {
				group = point.group = renderer.g('point')
					.attr({ zIndex: 5 })
					.add();
			}

			// if the point is sliced, use special translation, else use plot area traslation
			groupTranslation = point.sliced ? point.slicedTranslation : [chart.plotLeft, chart.plotTop];
			group.translate(groupTranslation[0], groupTranslation[1]);
			if (shadowGroup) {
				shadowGroup.translate(groupTranslation[0], groupTranslation[1]);
			}

			// draw the slice
			if (graphic) {
				graphic.animate(shapeArgs);
			} else {
				point.graphic = graphic = renderer.arc(shapeArgs)
					.setRadialReference(series.center)
					.attr(extend(
						point.pointAttr[NORMAL_STATE],
						{ 'stroke-linejoin': 'round' }
					))
					.add(point.group)
					.shadow(shadow, shadowGroup);
				
			}

			// detect point specific visibility
			if (point.visible === false) {
				point.setVisible(false);
			}

		});

	},

	/**
	 * Override the base drawDataLabels method by pie specific functionality
	 */
	drawDataLabels: function () {
		var series = this,
			data = series.data,
			point,
			chart = series.chart,
			options = series.options.dataLabels,
			connectorPadding = pick(options.connectorPadding, 10),
			connectorWidth = pick(options.connectorWidth, 1),
			connector,
			connectorPath,
			softConnector = pick(options.softConnector, true),
			distanceOption = options.distance,
			seriesCenter = series.center,
			radius = seriesCenter[2] / 2,
			centerY = seriesCenter[1],
			outside = distanceOption > 0,
			dataLabel,
			labelPos,
			labelHeight,
			halves = [// divide the points into right and left halves for anti collision
				[], // right
				[]  // left
			],
			x,
			y,
			visibility,
			rankArr,
			sort,
			i = 2,
			j;

		// get out if not enabled
		if (!options.enabled) {
			return;
		}

		// run parent method
		Series.prototype.drawDataLabels.apply(series);

		// arrange points for detection collision
		each(data, function (point) {
			if (point.dataLabel) { // it may have been cancelled in the base method (#407)
				halves[
					point.labelPos[7] < mathPI / 2 ? 0 : 1
				].push(point);
			}
		});
		halves[1].reverse();

		// define the sorting algorithm
		sort = function (a, b) {
			return b.y - a.y;
		};

		// assume equal label heights
		labelHeight = halves[0][0] && halves[0][0].dataLabel && halves[0][0].dataLabel.getBBox().height;

		/* Loop over the points in each quartile, starting from the top and bottom
		 * of the pie to detect overlapping labels.
		 */
		while (i--) {

			var slots = [],
				slotsLength,
				usedSlots = [],
				points = halves[i],
				pos,
				length = points.length,
				slotIndex;

			// Only do anti-collision when we are outside the pie and have connectors (#856)
			if (distanceOption > 0) {
				
				// build the slots
				for (pos = centerY - radius - distanceOption; pos <= centerY + radius + distanceOption; pos += labelHeight) {
					slots.push(pos);
					// visualize the slot
					/*
					var slotX = series.getX(pos, i) + chart.plotLeft - (i ? 100 : 0),
						slotY = pos + chart.plotTop;
					if (!isNaN(slotX)) {
						chart.renderer.rect(slotX, slotY - 7, 100, labelHeight)
							.attr({
								'stroke-width': 1,
								stroke: 'silver'
							})
							.add();
						chart.renderer.text('Slot '+ (slots.length - 1), slotX, slotY + 4)
							.attr({
								fill: 'silver'
							}).add();
					}
					// */
				}
				slotsLength = slots.length;
	
				// if there are more values than available slots, remove lowest values
				if (length > slotsLength) {
					// create an array for sorting and ranking the points within each quarter
					rankArr = [].concat(points);
					rankArr.sort(sort);
					j = length;
					while (j--) {
						rankArr[j].rank = j;
					}
					j = length;
					while (j--) {
						if (points[j].rank >= slotsLength) {
							points.splice(j, 1);
						}
					}
					length = points.length;
				}
	
				// The label goes to the nearest open slot, but not closer to the edge than
				// the label's index.
				for (j = 0; j < length; j++) {
	
					point = points[j];
					labelPos = point.labelPos;
	
					var closest = 9999,
						distance,
						slotI;
	
					// find the closest slot index
					for (slotI = 0; slotI < slotsLength; slotI++) {
						distance = mathAbs(slots[slotI] - labelPos[1]);
						if (distance < closest) {
							closest = distance;
							slotIndex = slotI;
						}
					}
	
					// if that slot index is closer to the edges of the slots, move it
					// to the closest appropriate slot
					if (slotIndex < j && slots[j] !== null) { // cluster at the top
						slotIndex = j;
					} else if (slotsLength  < length - j + slotIndex && slots[j] !== null) { // cluster at the bottom
						slotIndex = slotsLength - length + j;
						while (slots[slotIndex] === null) { // make sure it is not taken
							slotIndex++;
						}
					} else {
						// Slot is taken, find next free slot below. In the next run, the next slice will find the
						// slot above these, because it is the closest one
						while (slots[slotIndex] === null) { // make sure it is not taken
							slotIndex++;
						}
					}
	
					usedSlots.push({ i: slotIndex, y: slots[slotIndex] });
					slots[slotIndex] = null; // mark as taken
				}
				// sort them in order to fill in from the top
				usedSlots.sort(sort);
			}

			// now the used slots are sorted, fill them up sequentially
			for (j = 0; j < length; j++) {
				
				var slot, naturalY;

				point = points[j];
				labelPos = point.labelPos;
				dataLabel = point.dataLabel;
				visibility = point.visible === false ? HIDDEN : VISIBLE;
				naturalY = labelPos[1];
				
				if (distanceOption > 0) {
					slot = usedSlots.pop();
					slotIndex = slot.i;

					// if the slot next to currrent slot is free, the y value is allowed
					// to fall back to the natural position
					y = slot.y;
					if ((naturalY > y && slots[slotIndex + 1] !== null) ||
							(naturalY < y &&  slots[slotIndex - 1] !== null)) {
						y = naturalY;
					}
					
				} else {
					y = naturalY;
				}

				// get the x - use the natural x position for first and last slot, to prevent the top
				// and botton slice connectors from touching each other on either side
				x = series.getX(slotIndex === 0 || slotIndex === slots.length - 1 ? naturalY : y, i);

				// move or place the data label
				dataLabel
					.attr({
						visibility: visibility,
						align: labelPos[6]
					})[dataLabel.moved ? 'animate' : 'attr']({
						x: x + options.x +
							({ left: connectorPadding, right: -connectorPadding }[labelPos[6]] || 0),
						y: y + options.y
					});
				dataLabel.moved = true;

				// draw the connector
				if (outside && connectorWidth) {
					connector = point.connector;

					connectorPath = softConnector ? [
						M,
						x + (labelPos[6] === 'left' ? 5 : -5), y, // end of the string at the label
						'C',
						x, y, // first break, next to the label
						2 * labelPos[2] - labelPos[4], 2 * labelPos[3] - labelPos[5],
						labelPos[2], labelPos[3], // second break
						L,
						labelPos[4], labelPos[5] // base
					] : [
						M,
						x + (labelPos[6] === 'left' ? 5 : -5), y, // end of the string at the label
						L,
						labelPos[2], labelPos[3], // second break
						L,
						labelPos[4], labelPos[5] // base
					];

					if (connector) {
						connector.animate({ d: connectorPath });
						connector.attr('visibility', visibility);

					} else {
						point.connector = connector = series.chart.renderer.path(connectorPath).attr({
							'stroke-width': connectorWidth,
							stroke: options.connectorColor || point.color || '#606060',
							visibility: visibility,
							zIndex: 3
						})
						.translate(chart.plotLeft, chart.plotTop)
						.add();
					}
				}
			}
		}
	},

	/**
	 * Draw point specific tracker objects. Inherit directly from column series.
	 */
	drawTracker: ColumnSeries.prototype.drawTracker,

	/**
	 * Use a simple symbol from column prototype
	 */
	drawLegendSymbol: ColumnSeries.prototype.drawLegendSymbol,

	/**
	 * Pies don't have point marker symbols
	 */
	getSymbol: function () {}

};
PieSeries = extendClass(Series, PieSeries);
seriesTypes.pie = PieSeries;

/* ****************************************************************************
 * Start data grouping module												 *
 ******************************************************************************/
/*jslint white:true */
var DATA_GROUPING = 'dataGrouping',
	seriesProto = Series.prototype,
	baseProcessData = seriesProto.processData,
	baseGeneratePoints = seriesProto.generatePoints,
	baseDestroy = seriesProto.destroy,
	baseTooltipHeaderFormatter = seriesProto.tooltipHeaderFormatter,
	NUMBER = 'number',
	
	commonOptions = {
			approximation: 'average', // average, open, high, low, close, sum
			//forced: undefined,
			groupPixelWidth: 2,
			// the first one is the point or start value, the second is the start value if we're dealing with range,
			// the third one is the end value if dealing with a range
			dateTimeLabelFormats: hash( 
				MILLISECOND, ['%A, %b %e, %H:%M:%S.%L', '%A, %b %e, %H:%M:%S.%L', '-%H:%M:%S.%L'],
				SECOND, ['%A, %b %e, %H:%M:%S', '%A, %b %e, %H:%M:%S', '-%H:%M:%S'],
				MINUTE, ['%A, %b %e, %H:%M', '%A, %b %e, %H:%M', '-%H:%M'],
				HOUR, ['%A, %b %e, %H:%M', '%A, %b %e, %H:%M', '-%H:%M'],
				DAY, ['%A, %b %e, %Y', '%A, %b %e', '-%A, %b %e, %Y'],
				WEEK, ['Week from %A, %b %e, %Y', '%A, %b %e', '-%A, %b %e, %Y'],
				MONTH, ['%B %Y', '%B', '-%B %Y'],
				YEAR, ['%Y', '%Y', '-%Y']
			)
			// smoothed = false, // enable this for navigator series only
		},
		
		// units are defined in a separate array to allow complete overriding in case of a user option
		defaultDataGroupingUnits = [[
				MILLISECOND, // unit name
				[1, 2, 5, 10, 20, 25, 50, 100, 200, 500] // allowed multiples
			], [
				SECOND,
				[1, 2, 5, 10, 15, 30]
			], [
				MINUTE,
				[1, 2, 5, 10, 15, 30]
			], [
				HOUR,
				[1, 2, 3, 4, 6, 8, 12]
			], [
				DAY,
				[1]
			], [
				WEEK,
				[1]
			], [
				MONTH,
				[1, 3, 6]
			], [
				YEAR,
				null
			]
		],
	
	/**
	 * Define the available approximation types. The data grouping approximations takes an array
	 * or numbers as the first parameter. In case of ohlc, four arrays are sent in as four parameters.
	 * Each array consists only of numbers. In case null values belong to the group, the property
	 * .hasNulls will be set to true on the array.
	 */
	approximations = {
		sum: function (arr) {
			var len = arr.length, 
				ret;
				
			// 1. it consists of nulls exclusively
			if (!len && arr.hasNulls) {
				ret = null;
			// 2. it has a length and real values
			} else if (len) {
				ret = 0;
				while (len--) {
					ret += arr[len];
				}
			}
			// 3. it has zero length, so just return undefined 
			// => doNothing()
			
			return ret;
		},
		average: function (arr) {
			var len = arr.length,
				ret = approximations.sum(arr);
				
			// If we have a number, return it divided by the length. If not, return
			// null or undefined based on what the sum method finds.
			if (typeof ret === NUMBER && len) {
				ret = ret / len;
			}
			
			return ret;
		},
		open: function (arr) {
			return arr.length ? arr[0] : (arr.hasNulls ? null : UNDEFINED);
		},
		high: function (arr) {
			return arr.length ? arrayMax(arr) : (arr.hasNulls ? null : UNDEFINED);
		},
		low: function (arr) {
			return arr.length ? arrayMin(arr) : (arr.hasNulls ? null : UNDEFINED);
		},
		close: function (arr) {
			return arr.length ? arr[arr.length - 1] : (arr.hasNulls ? null : UNDEFINED);
		},
		// ohlc is a special case where a multidimensional array is input and an array is output
		ohlc: function (open, high, low, close) {
			open = approximations.open(open);
			high = approximations.high(high);
			low = approximations.low(low);
			close = approximations.close(close);
			
			if (typeof open === NUMBER || typeof high === NUMBER || typeof low === NUMBER || typeof close === NUMBER) {
				return [open, high, low, close];
			} 
			// else, return is undefined
		}
	};

/*jslint white:false */

/**
 * Takes parallel arrays of x and y data and groups the data into intervals defined by groupPositions, a collection
 * of starting x values for each group.
 */
seriesProto.groupData = function (xData, yData, groupPositions, approximation) {
	var series = this,
		data = series.data,
		dataOptions = series.options.data,
		groupedXData = [],
		groupedYData = [],
		dataLength = xData.length,
		pointX,
		pointY,
		groupedY,
		handleYData = !!yData, // when grouping the fake extended axis for panning, we don't need to consider y
		values1 = [],
		values2 = [],
		values3 = [],
		values4 = [],
		approximationFn = typeof approximation === 'function' ? approximation : approximations[approximation],
		i;
	
		for (i = 0; i <= dataLength; i++) {

			// when a new group is entered, summarize and initiate the previous group
			while ((groupPositions[1] !== UNDEFINED && xData[i] >= groupPositions[1]) ||
					i === dataLength) { // get the last group

				// get group x and y 
				pointX = groupPositions.shift();				
				groupedY = approximationFn(values1, values2, values3, values4);
				
				// push the grouped data		
				if (groupedY !== UNDEFINED) {
					groupedXData.push(pointX);
					groupedYData.push(groupedY);
				}
				
				// reset the aggregate arrays
				values1 = [];
				values2 = [];
				values3 = [];
				values4 = [];
				
				// don't loop beyond the last group
				if (i === dataLength) {
					break;
				}
			}
			
			// break out
			if (i === dataLength) {
				break;
			}
			
			// for each raw data point, push it to an array that contains all values for this specific group
			pointY = handleYData ? yData[i] : null;
			if (approximation === 'ohlc') {
				
				var index = series.cropStart + i,
					point = (data && data[index]) || series.pointClass.prototype.applyOptions.apply({}, [dataOptions[index]]),
					open = point.open,
					high = point.high,
					low = point.low,
					close = point.close;
				
				
				if (typeof open === NUMBER) {
					values1.push(open);
				} else if (open === null) {
					values1.hasNulls = true;
				}
				
				if (typeof high === NUMBER) {
					values2.push(high);
				} else if (high === null) {
					values2.hasNulls = true;
				}
				
				if (typeof low === NUMBER) {
					values3.push(low);
				} else if (low === null) {
					values3.hasNulls = true;
				}
				
				if (typeof close === NUMBER) {
					values4.push(close);
				} else if (close === null) {
					values4.hasNulls = true;
				}
			} else {
				if (typeof pointY === NUMBER) {
					values1.push(pointY);
				} else if (pointY === null) {
					values1.hasNulls = true;
				}
			}

		}
	return [groupedXData, groupedYData];
};

/**
 * Extend the basic processData method, that crops the data to the current zoom
 * range, with data grouping logic.
 */
seriesProto.processData = function () {
	var series = this,
		options = series.options,
		dataGroupingOptions = options[DATA_GROUPING],
		groupingEnabled = dataGroupingOptions && dataGroupingOptions.enabled,
		groupedData = series.groupedData,
		hasGroupedData;

	// run base method
	series.forceCrop = groupingEnabled; // #334
	
	// skip if processData returns false or if grouping is disabled (in that order)
	if (baseProcessData.apply(series, arguments) === false || !groupingEnabled) {
		return;
		
	} else {
		// clear previous groups, #622, #740
		each(groupedData || [], function (point, i) {
			if (point) {
				groupedData[i] = point.destroy ? point.destroy() : null;
			}
		});
	}
	
	var i,
		chart = series.chart,
		processedXData = series.processedXData,
		processedYData = series.processedYData,
		plotSizeX = chart.plotSizeX,
		xAxis = series.xAxis,
		groupPixelWidth = pick(xAxis.groupPixelWidth, dataGroupingOptions.groupPixelWidth),
		dataLength = processedXData.length,
		chartSeries = chart.series,
		nonGroupedPointRange = series.pointRange;

	// attempt to solve #334: if multiple series are compared on the same x axis, give them the same
	// group pixel width
	if (!xAxis.groupPixelWidth) {
		i = chartSeries.length;
		while (i--) {
			if (chartSeries[i].xAxis === xAxis && chartSeries[i].options[DATA_GROUPING]) {
				groupPixelWidth = mathMax(groupPixelWidth, chartSeries[i].options[DATA_GROUPING].groupPixelWidth);
			}
		}
		xAxis.groupPixelWidth = groupPixelWidth;
		
	}

	// Execute grouping if the amount of points is greater than the limit defined in groupPixelWidth
	if (dataLength > (plotSizeX / groupPixelWidth) || (dataLength && dataGroupingOptions.forced)) {
		hasGroupedData = true;

		series.points = null; // force recreation of point instances in series.translate

		var extremes = xAxis.getExtremes(),
			xMin = extremes.min,
			xMax = extremes.max,
			groupIntervalFactor = (xAxis.getGroupIntervalFactor && xAxis.getGroupIntervalFactor(xMin, xMax, processedXData)) || 1,
			interval = (groupPixelWidth * (xMax - xMin) / plotSizeX) * groupIntervalFactor,			
			groupPositions = (xAxis.getNonLinearTimeTicks || getTimeTicks)(
				normalizeTimeTickInterval(interval, dataGroupingOptions.units || defaultDataGroupingUnits),
				xMin, 
				xMax, 
				null, 
				processedXData, 
				series.closestPointRange
			),
			groupedXandY = seriesProto.groupData.apply(series, [processedXData, processedYData, groupPositions, dataGroupingOptions.approximation]),
			groupedXData = groupedXandY[0],
			groupedYData = groupedXandY[1];
			
		// prevent the smoothed data to spill out left and right, and make
		// sure data is not shifted to the left
		if (dataGroupingOptions.smoothed) {
			i = groupedXData.length - 1;
			groupedXData[i] = xMax;
			while (i-- && i > 0) {
				groupedXData[i] += interval / 2;
			}
			groupedXData[0] = xMin;
		}

		// record what data grouping values were used
		series.currentDataGrouping = groupPositions.info;
		if (options.pointRange === null) { // null means auto, as for columns, candlesticks and OHLC
			series.pointRange = groupPositions.info.totalRange;
		}
		series.closestPointRange = groupPositions.info.totalRange;
		
		// set series props
		series.processedXData = groupedXData;
		series.processedYData = groupedYData;
	} else {
		series.currentDataGrouping = null;
		series.pointRange = nonGroupedPointRange;
	}

	series.hasGroupedData = hasGroupedData;
};

seriesProto.generatePoints = function () {
	var series = this;

	baseGeneratePoints.apply(series);

	// record grouped data in order to let it be destroyed the next time processData runs
	series.groupedData = series.hasGroupedData ? series.points : null;
};

/**
 * Make the tooltip's header reflect the grouped range
 */
seriesProto.tooltipHeaderFormatter = function (key) {
	var series = this,
		options = series.options,
		tooltipOptions = series.tooltipOptions,
		dataGroupingOptions = options.dataGrouping,
		xDateFormat = tooltipOptions.xDateFormat,
		xDateFormatEnd,
		xAxis = series.xAxis,
		currentDataGrouping,
		dateTimeLabelFormats,
		labelFormats,
		formattedKey,
		n,
		ret;
	
	// apply only to grouped series
	if (xAxis && xAxis.options.type === 'datetime' && dataGroupingOptions) {
		
		// set variables
		currentDataGrouping = series.currentDataGrouping;		
		dateTimeLabelFormats = dataGroupingOptions.dateTimeLabelFormats;
		
		// if we have grouped data, use the grouping information to get the right format
		if (currentDataGrouping) {
			labelFormats = dateTimeLabelFormats[currentDataGrouping.unitName];
			if (currentDataGrouping.count === 1) {
				xDateFormat = labelFormats[0];
			} else {
				xDateFormat = labelFormats[1];
				xDateFormatEnd = labelFormats[2];
			} 
		// if not grouped, and we don't have set the xDateFormat option, get the best fit,
		// so if the least distance between points is one minute, show it, but if the 
		// least distance is one day, skip hours and minutes etc.
		} else if (!xDateFormat) {
			for (n in timeUnits) {
				if (timeUnits[n] >= xAxis.closestPointRange) {
					xDateFormat = dateTimeLabelFormats[n][0];
					break;
				}	
			}		
		}
		
		// now format the key
		formattedKey = dateFormat(xDateFormat, key);
		if (xDateFormatEnd) {
			formattedKey += dateFormat(xDateFormatEnd, key + currentDataGrouping.totalRange - 1);
		}
		
		// return the replaced format
		ret = tooltipOptions.headerFormat.replace('{point.key}', formattedKey);
	
	// else, fall back to the regular formatter
	} else {
		ret = baseTooltipHeaderFormatter.apply(series, [key]);
	}
	
	return ret;
};

/**
 * Extend the series destroyer
 */
seriesProto.destroy = function () {
	var series = this,
		groupedData = series.groupedData || [],
		i = groupedData.length;

	while (i--) {
		if (groupedData[i]) {
			groupedData[i].destroy();
		}
	}
	baseDestroy.apply(series);
};


// Extend the plot options

// line types
defaultPlotOptions.line[DATA_GROUPING] =
	defaultPlotOptions.spline[DATA_GROUPING] =
	defaultPlotOptions.area[DATA_GROUPING] =
	defaultPlotOptions.areaspline[DATA_GROUPING] = commonOptions;

// bar-like types (OHLC and candleticks inherit this as the classes are not yet built)
defaultPlotOptions.column[DATA_GROUPING] = merge(commonOptions, {
		approximation: 'sum',
		groupPixelWidth: 10
});
/* ****************************************************************************
 * End data grouping module												   *
 ******************************************************************************//* ****************************************************************************
 * Start OHLC series code													 *
 *****************************************************************************/

// 1 - Set default options
defaultPlotOptions.ohlc = merge(defaultPlotOptions.column, {
	lineWidth: 1,
	dataGrouping: {
		approximation: 'ohlc',
		enabled: true,
		groupPixelWidth: 5 // allows to be packed tighter than candlesticks
	},
	tooltip: {
		pointFormat: '<span style="color:{series.color};font-weight:bold">{series.name}</span><br/>' +
			'Open: {point.open}<br/>' +
			'High: {point.high}<br/>' +
			'Low: {point.low}<br/>' +
			'Close: {point.close}<br/>'	
	},
	states: {
		hover: {
			lineWidth: 3
		}
	},
	threshold: null
});

// 2- Create the OHLCPoint object
var OHLCPoint = extendClass(Point, {
	/**
	 * Apply the options containing the x and OHLC data and possible some extra properties.
	 * This is called on point init or from point.update. Extends base Point by adding
	 * multiple y-like values.
	 *
	 * @param {Object} options
	 */
	applyOptions: function (options) {
		var point = this,
			series = point.series,
			i = 0;


		// object input for example:
		// { x: Date(2010, 0, 1), open: 7.88, high: 7.99, low: 7.02, close: 7.65 }
		if (typeof options === 'object' && typeof options.length !== 'number') {

			// copy options directly to point
			extend(point, options);

			point.options = options;
		} else if (options.length) { // array
			// with leading x value
			if (options.length === 5) {
				if (typeof options[0] === 'string') {
					point.name = options[0];
				} else if (typeof options[0] === 'number') {
					point.x = options[0];
				}
				i++;
			}
			point.open = options[i++];
			point.high = options[i++];
			point.low = options[i++];
			point.close = options[i++];
		}

		/*
		 * If no x is set by now, get auto incremented value. All points must have an
		 * x value, however the y value can be null to create a gap in the series
		 */
		point.y = point.high;
		if (point.x === UNDEFINED && series) {
			point.x = series.autoIncrement();
		}
		return point;
	},

	/**
	 * A specific OHLC tooltip formatter
	 */
	tooltipFormatter: function () {
		var point = this,
			series = point.series;

		return ['<span style="color:' + series.color + ';font-weight:bold">', (point.name || series.name), '</span><br/>',
			'Open: ', point.open, '<br/>',
			'High: ', point.high, '<br/>',
			'Low: ', point.low, '<br/>',
			'Close: ', point.close, '<br/>'].join('');

	},
	
	/**
	 * Return a plain array for speedy calculation
	 */
	toYData: function () {
		return [this.open, this.high, this.low, this.close];
	}

});

// 3 - Create the OHLCSeries object
var OHLCSeries = extendClass(seriesTypes.column, {
	type: 'ohlc',
	valueCount: 4, // four values per point
	pointClass: OHLCPoint,

	pointAttrToOptions: { // mapping between SVG attributes and the corresponding options
		stroke: 'color',
		'stroke-width': 'lineWidth'
	},


	/**
	 * Translate data points from raw values x and y to plotX and plotY
	 */
	translate: function () {
		var series = this,
			yAxis = series.yAxis;

		seriesTypes.column.prototype.translate.apply(series);

		// do the translation
		each(series.points, function (point) {
			// the graphics
			if (point.open !== null) {
				point.plotOpen = yAxis.translate(point.open, 0, 1, 0, 1);
			}
			if (point.close !== null) {
				point.plotClose = yAxis.translate(point.close, 0, 1, 0, 1);
			}

		});
	},

	/**
	 * Draw the data points
	 */
	drawPoints: function () {
		var series = this,
			points = series.points,
			chart = series.chart,
			pointAttr,
			plotOpen,
			plotClose,
			crispCorr,
			halfWidth,
			path,
			graphic,
			crispX;


		each(points, function (point) {
			if (point.plotY !== UNDEFINED) {

				graphic = point.graphic;
				pointAttr = point.pointAttr[point.selected ? 'selected' : ''];

				// crisp vector coordinates
				crispCorr = (pointAttr['stroke-width'] % 2) / 2;
				crispX = mathRound(point.plotX) + crispCorr;
				halfWidth = mathRound(point.barW / 2);

				// the vertical stem
				path = [
					'M',
					crispX, mathRound(point.yBottom),
					'L',
					crispX, mathRound(point.plotY)
				];

				// open
				if (point.open !== null) {
					plotOpen = mathRound(point.plotOpen) + crispCorr;
					path.push(
						'M',
						crispX,
						plotOpen,
						'L',
						crispX - halfWidth,
						plotOpen
					);
				}

				// close
				if (point.close !== null) {
					plotClose = mathRound(point.plotClose) + crispCorr;
					path.push(
						'M',
						crispX,
						plotClose,
						'L',
						crispX + halfWidth,
						plotClose
					);
				}

				// create and/or update the graphic
				if (graphic) {
					graphic.animate({ d: path });
				} else {
					point.graphic = chart.renderer.path(path)
						.attr(pointAttr)
						.add(series.group);
				}

			}


		});

	},

	/**
	 * Disable animation
	 */
	animate: null


});
seriesTypes.ohlc = OHLCSeries;
/* ****************************************************************************
 * End OHLC series code													   *
 *****************************************************************************/
/* ****************************************************************************
 * Start Candlestick series code											  *
 *****************************************************************************/

// 1 - set default options
defaultPlotOptions.candlestick = merge(defaultPlotOptions.column, {
	dataGrouping: {
		approximation: 'ohlc',
		enabled: true
	},
	lineColor: 'black',
	lineWidth: 1,
	states: {
		hover: {
			lineWidth: 2
		}
	},
	tooltip: defaultPlotOptions.ohlc.tooltip,
	threshold: null,
	upColor: 'white'
});

// 2 - Create the CandlestickSeries object
var CandlestickSeries = extendClass(OHLCSeries, {
	type: 'candlestick',

	/**
	 * One-to-one mapping from options to SVG attributes
	 */
	pointAttrToOptions: { // mapping between SVG attributes and the corresponding options
		fill: 'color',
		stroke: 'lineColor',
		'stroke-width': 'lineWidth'
	},

	/**
	 * Postprocess mapping between options and SVG attributes
	 */
	getAttribs: function () {
		OHLCSeries.prototype.getAttribs.apply(this, arguments);
		var series = this,
			options = series.options,
			stateOptions = options.states,
			upColor = options.upColor,
			seriesDownPointAttr = merge(series.pointAttr);

		seriesDownPointAttr[''].fill = upColor;
		seriesDownPointAttr.hover.fill = stateOptions.hover.upColor || upColor;
		seriesDownPointAttr.select.fill = stateOptions.select.upColor || upColor;

		each(series.points, function (point) {
			if (point.open < point.close) {
				point.pointAttr = seriesDownPointAttr;
			}
		});
	},

	/**
	 * Draw the data points
	 */
	drawPoints: function () {
		var series = this,  //state = series.state,
			points = series.points,
			chart = series.chart,
			pointAttr,
			plotOpen,
			plotClose,
			topBox,
			bottomBox,
			crispCorr,
			crispX,
			graphic,
			path,
			halfWidth;


		each(points, function (point) {

			graphic = point.graphic;
			if (point.plotY !== UNDEFINED) {

				pointAttr = point.pointAttr[point.selected ? 'selected' : ''];

				// crisp vector coordinates
				crispCorr = (pointAttr['stroke-width'] % 2) / 2;
				crispX = mathRound(point.plotX) + crispCorr;
				plotOpen = mathRound(point.plotOpen) + crispCorr;
				plotClose = mathRound(point.plotClose) + crispCorr;
				topBox = math.min(plotOpen, plotClose);
				bottomBox = math.max(plotOpen, plotClose);
				halfWidth = mathRound(point.barW / 2);

				// create the path
				path = [
					'M',
					crispX - halfWidth, bottomBox,
					'L',
					crispX - halfWidth, topBox,
					'L',
					crispX + halfWidth, topBox,
					'L',
					crispX + halfWidth, bottomBox,
					'L',
					crispX - halfWidth, bottomBox,
					'M',
					crispX, bottomBox,
					'L',
					crispX, mathRound(point.yBottom),
					'M',
					crispX, topBox,
					'L',
					crispX, mathRound(point.plotY),
					'Z'
				];

				if (graphic) {
					graphic.animate({ d: path });
				} else {
					point.graphic = chart.renderer.path(path)
						.attr(pointAttr)
						.add(series.group);
				}

			}
		});

	}


});

seriesTypes.candlestick = CandlestickSeries;

/* ****************************************************************************
 * End Candlestick series code												*
 *****************************************************************************/
/* ****************************************************************************
 * Start Flags series code													*
 *****************************************************************************/

var symbols = SVGRenderer.prototype.symbols;

// 1 - set default options
defaultPlotOptions.flags = merge(defaultPlotOptions.column, {
	dataGrouping: null,
	fillColor: 'white',
	lineWidth: 1,
	pointRange: 0, // #673
	//radius: 2,
	shape: 'flag',
	stackDistance: 7,
	states: {
		hover: {
			lineColor: 'black',
			fillColor: '#FCFFC5'
		}
	},
	style: {
		fontSize: '11px',
		fontWeight: 'bold',
		textAlign: 'center'
	},
	threshold: null,
	y: -30
});

// 2 - Create the CandlestickSeries object
seriesTypes.flags = extendClass(seriesTypes.column, {
	type: 'flags',
	sorted: false,
	noSharedTooltip: true,
	forceCrop: true,
	/**
	 * Inherit the initialization from base Series
	 */
	init: Series.prototype.init,

	/**
	 * One-to-one mapping from options to SVG attributes
	 */
	pointAttrToOptions: { // mapping between SVG attributes and the corresponding options
		fill: 'fillColor',
		stroke: 'color',
		'stroke-width': 'lineWidth',
		r: 'radius'
	},

	/**
	 * Extend the translate method by placing the point on the related series
	 */
	translate: function () {

		seriesTypes.column.prototype.translate.apply(this);

		var series = this,
			options = series.options,
			chart = series.chart,
			points = series.points,
			cursor = points.length - 1,
			point,
			lastPoint,
			optionsOnSeries = options.onSeries,
			onSeries = optionsOnSeries && chart.get(optionsOnSeries),
			step = onSeries && onSeries.options.step,
			onData = onSeries && onSeries.points,
			i = onData && onData.length,
			xAxisExt = series.xAxis.getExtremes(),
			leftPoint,
			lastX,
			rightPoint;

		// relate to a master series
		if (onSeries && onSeries.visible && i) {
			lastX = onData[i - 1].x;

			// sort the data points
			points.sort(function (a, b) {
				return (a.x - b.x);
			});

			while (i-- && points[cursor]) {
				point = points[cursor];
				leftPoint = onData[i];
				
				
				if (leftPoint.x <= point.x && leftPoint.plotY !== UNDEFINED) {
					
					if (point.x <= lastX) { // #803
					
						point.plotY = leftPoint.plotY;
					
						// interpolate between points, #666
						if (leftPoint.x < point.x && !step) { 
							rightPoint = onData[i + 1];
							if (rightPoint && rightPoint.plotY !== UNDEFINED) {
								point.plotY += 
									((point.x - leftPoint.x) / (rightPoint.x - leftPoint.x)) * // the distance ratio, between 0 and 1 
									(rightPoint.plotY - leftPoint.plotY); // the y distance
							}
						}
					}
					cursor--;
					i++; // check again for points in the same x position
					if (cursor < 0) {
						break;
					}
				}
			}
		}

		// Add plotY position and handle stacking
		each(points, function (point, i) {
			
			// Undefined plotY means the point is either on axis, outside series range or hidden series.
			// If the series is outside the range of the x axis it should fall through with 
			// an undefined plotY, but then we must remove the shapeArgs (#847).
			if (point.plotY === UNDEFINED) {
				if (point.x >= xAxisExt.min && point.x <= xAxisExt.max) { // we're inside xAxis range
					point.plotY = chart.plotHeight;
				} else {
					point.shapeArgs = {}; // 847
				}
			}
			// if multiple flags appear at the same x, order them into a stack
			lastPoint = points[i - 1];
			if (lastPoint && lastPoint.plotX === point.plotX) {
				if (lastPoint.stackIndex === UNDEFINED) {
					lastPoint.stackIndex = 0;
				}
				point.stackIndex = lastPoint.stackIndex + 1;
			}
					
		});


	},

	/**
	 * Draw the markers
	 */
	drawPoints: function () {
		var series = this,
			pointAttr,
			points = series.points,
			chart = series.chart,
			renderer = chart.renderer,
			plotX,
			plotY,
			options = series.options,
			optionsY = options.y,
			shape = options.shape,
			box,
			bBox,
			i,
			point,
			graphic,
			connector,
			stackIndex,
			crisp = (options.lineWidth % 2 / 2),
			anchorX,
			anchorY;

		i = points.length;
		while (i--) {
			point = points[i];
			plotX = point.plotX + crisp;
			stackIndex = point.stackIndex;
			plotY = point.plotY;
			if (plotY !== UNDEFINED) {
				plotY = point.plotY + optionsY + crisp - (stackIndex !== UNDEFINED && stackIndex * options.stackDistance);
			}
			anchorX = stackIndex ? UNDEFINED : point.plotX + crisp; // skip connectors for higher level stacked points
			anchorY = stackIndex ? UNDEFINED : point.plotY;

			graphic = point.graphic;
			connector = point.connector;

			// only draw the point if y is defined
			if (plotY !== UNDEFINED) {
				// shortcuts
				pointAttr = point.pointAttr[point.selected ? 'select' : ''];
				if (graphic) { // update
					graphic.attr({
						x: plotX,
						y: plotY,
						r: pointAttr.r,
						anchorX: anchorX,
						anchorY: anchorY
					});
				} else {
					graphic = point.graphic = renderer.label(
						point.options.title || options.title || 'A',
						plotX,
						plotY,
						shape,
						anchorX,
						anchorY
					)
					.css(merge(options.style, point.style))
					.attr(pointAttr)
					.attr({
						align: shape === 'flag' ? 'left' : 'center',
						width: options.width,
						height: options.height
					})
					.add(series.group)
					.shadow(options.shadow);

				}

				// get the bounding box
				box = graphic.box;
				bBox = box.getBBox();

				// set the shape arguments for the tracker element
				point.shapeArgs = extend(
					bBox,
					{
						x: plotX - (shape === 'flag' ? 0 : box.attr('width') / 2), // flags align left, else align center
						y: plotY
					}
				);

			} else if (graphic) {
				point.graphic = graphic.destroy();
			}

		}

	},

	/**
	 * Extend the column trackers with listeners to expand and contract stacks
	 */
	drawTracker: function () {
		var series = this;

		seriesTypes.column.prototype.drawTracker.apply(series);

		// put each point in front on mouse over, this allows readability of vertically
		// stacked elements as well as tight points on the x axis
		each(series.points, function (point) {
			addEvent(point.tracker.element, 'mouseover', function () {
				point.graphic.toFront();
			});
		});
	},

	/**
	 * Override the regular tooltip formatter by returning the point text given
	 * in the options
	 */
	tooltipFormatter: function (item) {
		return item.point.text;
	},

	/**
	 * Disable animation
	 */
	animate: function () {}

});

// create the flag icon with anchor
symbols.flag = function (x, y, w, h, options) {
	var anchorX = (options && options.anchorX) || x,
		anchorY = (options &&  options.anchorY) || y;

	return [
		'M', anchorX, anchorY,
		'L', x, y + h,
		x, y,
		x + w, y,
		x + w, y + h,
		x, y + h,
		'M', anchorX, anchorY,
		'Z'
	];
};

// create the circlepin and squarepin icons with anchor
each(['circle', 'square'], function (shape) {
	symbols[shape + 'pin'] = function (x, y, w, h, options) {

		var anchorX = options && options.anchorX,
			anchorY = options &&  options.anchorY,
			path = symbols[shape](x, y, w, h);

		if (anchorX && anchorY) {
			path.push('M', anchorX, y + h, 'L', anchorX, anchorY);
		}

		return path;
	};
});

// The symbol callbacks are generated on the SVGRenderer object in all browsers. Even
// VML browsers need this in order to generate shapes in export. Now share
// them with the VMLRenderer.
if (Renderer === VMLRenderer) {
	each(['flag', 'circlepin', 'squarepin'], function (shape) {
		VMLRenderer.prototype.symbols[shape] = symbols[shape];
	});
}

/* ****************************************************************************
 * End Flags series code													  *
 *****************************************************************************/
// constants
var MOUSEDOWN = hasTouch ? 'touchstart' : 'mousedown',
	MOUSEMOVE = hasTouch ? 'touchmove' : 'mousemove',
	MOUSEUP = hasTouch ? 'touchend' : 'mouseup';

/* ****************************************************************************
 * Start Scroller code														*
 *****************************************************************************/
/*jslint white:true */
var buttonGradient = hash(
		LINEAR_GRADIENT, { x1: 0, y1: 0, x2: 0, y2: 1 },
		STOPS, [
			[0, '#FFF'],
			[1, '#CCC']
		]
	),
	units = [].concat(defaultDataGroupingUnits); // copy

// add more resolution to units
units[4] = [DAY, [1, 2, 3, 4]]; // allow more days
units[5] = [WEEK, [1, 2, 3]]; // allow more weeks

extend(defaultOptions, {
	navigator: {
		//enabled: true,
		handles: {
			backgroundColor: '#FFF',
			borderColor: '#666'
		},
		height: 40,
		margin: 10,
		maskFill: 'rgba(255, 255, 255, 0.75)',
		outlineColor: '#444',
		outlineWidth: 1,
		series: {
			type: 'areaspline',
			color: '#4572A7',
			compare: null,
			fillOpacity: 0.4,
			dataGrouping: {
				approximation: 'average',
				groupPixelWidth: 2,
				smoothed: true,
				units: units
			},
			dataLabels: {
				enabled: false
			},
			id: PREFIX + 'navigator-series',
			lineColor: '#4572A7',
			lineWidth: 1,
			marker: {
				enabled: false
			},
			pointRange: 0,
			shadow: false
		},
		//top: undefined,
		xAxis: {
			tickWidth: 0,
			lineWidth: 0,
			gridLineWidth: 1,
			tickPixelInterval: 200,
			labels: {
				align: 'left',
				x: 3,
				y: -4
			}
		},
		yAxis: {
			gridLineWidth: 0,
			startOnTick: false,
			endOnTick: false,
			minPadding: 0.1,
			maxPadding: 0.1,
			labels: {
				enabled: false
			},
			title: {
				text: null
			},
			tickWidth: 0
		}
	},
	scrollbar: {
		//enabled: true
		height: hasTouch ? 20 : 14,
		barBackgroundColor: buttonGradient,
		barBorderRadius: 2,
		barBorderWidth: 1,
		barBorderColor: '#666',
		buttonArrowColor: '#666',
		buttonBackgroundColor: buttonGradient,
		buttonBorderColor: '#666',
		buttonBorderRadius: 2,
		buttonBorderWidth: 1,
		rifleColor: '#666',
		trackBackgroundColor: hash(
			LINEAR_GRADIENT, { x1: 0, y1: 0, x2: 0, y2: 1 },
			STOPS, [
				[0, '#EEE'],
				[1, '#FFF']
			]
		),
		trackBorderColor: '#CCC',
		trackBorderWidth: 1
		// trackBorderRadius: 0
	}
});
/*jslint white:false */

/**
 * The Scroller class
 * @param {Object} chart
 */
function Scroller(chart) {
	var chartOptions = chart.options,
		navigatorOptions = chartOptions.navigator,
		navigatorEnabled = navigatorOptions.enabled,
		scrollbarOptions = chartOptions.scrollbar,
		scrollbarEnabled = scrollbarOptions.enabled,
		height = navigatorEnabled ? navigatorOptions.height : 0,
		scrollbarHeight = scrollbarEnabled ? scrollbarOptions.height : 0,
		baseSeriesOption = navigatorOptions.baseSeries;

	this.baseSeries = chart.series[baseSeriesOption] ||
			(typeof baseSeriesOption === 'string' && chart.get(baseSeriesOption)) ||
			chart.series[0];

	this.handles = [];
	this.scrollbarButtons = [];
	this.elementsToDestroy = []; // Array containing the elements to destroy when Scroller is destroyed

	chart.resetZoomEnabled = false;

	this.chart = chart;
	this.height = height;
	this.scrollbarHeight = scrollbarHeight;
	this.scrollbarEnabled = scrollbarEnabled;
	this.navigatorEnabled = navigatorEnabled;
	this.navigatorOptions = navigatorOptions;
	this.scrollbarOptions = scrollbarOptions;
	this.outlineHeight = height + scrollbarHeight;

	// Run scroller
	this.init();
}

Scroller.prototype = {
	/**
	 * Return the top of the navigation 
	 */
	getAxisTop: function (chartHeight) {
		return this.navigatorOptions.top || chartHeight - this.height - this.scrollbarHeight - this.chart.options.chart.spacingBottom;
	},

	/**
	 * Draw one of the handles on the side of the zoomed range in the navigator
	 * @param {Number} x The x center for the handle
	 * @param {Number} index 0 for left and 1 for right
	 */
	drawHandle: function (x, index) {
		var scroller = this,
			chart = scroller.chart,
			renderer = chart.renderer,
			elementsToDestroy = scroller.elementsToDestroy,
			handles = scroller.handles,
			handlesOptions = scroller.navigatorOptions.handles,
			attr = {
				fill: handlesOptions.backgroundColor,
				stroke: handlesOptions.borderColor,
				'stroke-width': 1
			},
			tempElem;

		// create the elements
		if (!scroller.rendered) {
			// the group
			handles[index] = renderer.g()
				.css({ cursor: 'e-resize' })
				.attr({ zIndex: 4 - index }) // zIndex = 3 for right handle, 4 for left
				.add();

			// the rectangle
			tempElem = renderer.rect(-4.5, 0, 9, 16, 3, 1)
				.attr(attr)
				.add(handles[index]);
			elementsToDestroy.push(tempElem);

			// the rifles
			tempElem = renderer.path([
					'M',
					-1.5, 4,
					'L',
					-1.5, 12,
					'M',
					0.5, 4,
					'L',
					0.5, 12
				]).attr(attr)
				.add(handles[index]);
			elementsToDestroy.push(tempElem);
		}

		handles[index].translate(scroller.scrollerLeft + scroller.scrollbarHeight + parseInt(x, 10), scroller.top + scroller.height / 2 - 8);
	},

	/**
	 * Draw the scrollbar buttons with arrows
	 * @param {Number} index 0 is left, 1 is right
	 */
	drawScrollbarButton: function (index) {
		var scroller = this,
			chart = scroller.chart,
			renderer = chart.renderer,
			elementsToDestroy = scroller.elementsToDestroy,
			scrollbarButtons = scroller.scrollbarButtons,
			scrollbarHeight = scroller.scrollbarHeight,
			scrollbarOptions = scroller.scrollbarOptions,
			tempElem;

		if (!scroller.rendered) {
			scrollbarButtons[index] = renderer.g().add(scroller.scrollbarGroup);

			tempElem = renderer.rect(
					-0.5,
					-0.5,
					scrollbarHeight + 1, // +1 to compensate for crispifying in rect method
					scrollbarHeight + 1,
					scrollbarOptions.buttonBorderRadius,
					scrollbarOptions.buttonBorderWidth
				).attr({
					stroke: scrollbarOptions.buttonBorderColor,
					'stroke-width': scrollbarOptions.buttonBorderWidth,
					fill: scrollbarOptions.buttonBackgroundColor
				}).add(scrollbarButtons[index]);
			elementsToDestroy.push(tempElem);

			tempElem = renderer.path([
					'M',
					scrollbarHeight / 2 + (index ? -1 : 1), scrollbarHeight / 2 - 3,
					'L',
					scrollbarHeight / 2 + (index ? -1 : 1), scrollbarHeight / 2 + 3,
					scrollbarHeight / 2 + (index ? 2 : -2), scrollbarHeight / 2
				]).attr({
					fill: scrollbarOptions.buttonArrowColor
				}).add(scrollbarButtons[index]);
			elementsToDestroy.push(tempElem);
		}

		// adjust the right side button to the varying length of the scroll track
		if (index) {
			scrollbarButtons[index].attr({
				translateX: scroller.scrollerWidth - scrollbarHeight
			});
		}
	},

	/**
	 * Render the navigator and scroll bar
	 * @param {Number} min X axis value minimum
	 * @param {Number} max X axis value maximum
	 * @param {Number} pxMin Pixel value minimum
	 * @param {Number} pxMax Pixel value maximum
	 */
	render: function (min, max, pxMin, pxMax) {
		var scroller = this,
			chart = scroller.chart,
			renderer = chart.renderer,
			navigatorLeft,
			navigatorWidth,
			scrollerLeft,
			scrollerWidth,
			scrollbarGroup = scroller.scrollbarGroup,
			scrollbar = scroller.scrollbar,
			xAxis = scroller.xAxis,
			scrollbarTrack = scroller.scrollbarTrack,
			scrollbarHeight = scroller.scrollbarHeight,
			scrollbarEnabled = scroller.scrollbarEnabled,
			navigatorOptions = scroller.navigatorOptions,
			scrollbarOptions = scroller.scrollbarOptions,
			height = scroller.height,
			top = scroller.top,
			navigatorEnabled = scroller.navigatorEnabled,
			outlineWidth = navigatorOptions.outlineWidth,
			halfOutline = outlineWidth / 2,
			zoomedMin,
			zoomedMax,
			range,
			outlineHeight = scroller.outlineHeight,
			barBorderRadius = scrollbarOptions.barBorderRadius,
			strokeWidth,
			scrollbarStrokeWidth = scrollbarOptions.barBorderWidth,
			centerBarX,
			outlineTop = top + halfOutline;

		// don't render the navigator until we have data (#486)
		if (isNaN(min)) {
			return;
		}

		scroller.navigatorLeft = navigatorLeft = pick(
			xAxis.left,
			chart.plotLeft + scrollbarHeight // in case of scrollbar only, without navigator
		);
		scroller.navigatorWidth = navigatorWidth = pick(xAxis.len, chart.plotWidth - 2 * scrollbarHeight);
		scroller.scrollerLeft = scrollerLeft = navigatorLeft - scrollbarHeight;
		scroller.scrollerWidth = scrollerWidth = scrollerWidth = navigatorWidth + 2 * scrollbarHeight;

		// Set the scroller x axis extremes to reflect the total. The navigator extremes
		// should always be the extremes of the union of all series in the chart as
		// well as the navigator series.
		if (xAxis.getExtremes) {
			var baseExtremes = chart.xAxis[0].getExtremes(), // the base
				noBase = baseExtremes.dataMin === null,
				navExtremes = xAxis.getExtremes(),
				newMin = mathMin(baseExtremes.dataMin, navExtremes.dataMin),
				newMax = mathMax(baseExtremes.dataMax, navExtremes.dataMax);

			if (!noBase && (newMin !== navExtremes.min || newMax !== navExtremes.max)) {
				xAxis.setExtremes(newMin, newMax, true, false);
			}
		}

		// get the pixel position of the handles
		pxMin = pick(pxMin, xAxis.translate(min));
		pxMax = pick(pxMax, xAxis.translate(max));

		// handles are allowed to cross
		scroller.zoomedMin = zoomedMin = pInt(mathMin(pxMin, pxMax));
		scroller.zoomedMax = zoomedMax = pInt(mathMax(pxMin, pxMax));
		scroller.range = range = zoomedMax - zoomedMin;

		// on first render, create all elements
		if (!scroller.rendered) {

			if (navigatorEnabled) {

				scroller.leftShade = renderer.rect()
					.attr({
						fill: navigatorOptions.maskFill,
						zIndex: 3
					}).add();
				scroller.rightShade = renderer.rect()
					.attr({
						fill: navigatorOptions.maskFill,
						zIndex: 3
					}).add();
				scroller.outline = renderer.path()
					.attr({
						'stroke-width': outlineWidth,
						stroke: navigatorOptions.outlineColor,
						zIndex: 3
					})
					.add();
			}

			if (scrollbarEnabled) {

				// draw the scrollbar group
				scroller.scrollbarGroup = scrollbarGroup = renderer.g().add();

				// the scrollbar track
				strokeWidth = scrollbarOptions.trackBorderWidth;
				scroller.scrollbarTrack = scrollbarTrack = renderer.rect().attr({
					y: -strokeWidth % 2 / 2,
					fill: scrollbarOptions.trackBackgroundColor,
					stroke: scrollbarOptions.trackBorderColor,
					'stroke-width': strokeWidth,
					r: scrollbarOptions.trackBorderRadius || 0,
					height: scrollbarHeight
				}).add(scrollbarGroup);

				// the scrollbar itself
				scroller.scrollbar = scrollbar = renderer.rect()
					.attr({
						y: -scrollbarStrokeWidth % 2 / 2,
						height: scrollbarHeight,
						fill: scrollbarOptions.barBackgroundColor,
						stroke: scrollbarOptions.barBorderColor,
						'stroke-width': scrollbarStrokeWidth,
						r: barBorderRadius
					})
					.add(scrollbarGroup);

				scroller.scrollbarRifles = renderer.path()
					.attr({
						stroke: scrollbarOptions.rifleColor,
						'stroke-width': 1
					})
					.add(scrollbarGroup);
			}
		}

		// place elements
		if (navigatorEnabled) {
			scroller.leftShade.attr({
				x: navigatorLeft,
				y: top,
				width: zoomedMin,
				height: height
			});
			scroller.rightShade.attr({
				x: navigatorLeft + zoomedMax,
				y: top,
				width: navigatorWidth - zoomedMax,
				height: height
			});
			scroller.outline.attr({ d: [
				M,
				scrollerLeft, outlineTop, // left
				L,
				navigatorLeft + zoomedMin + halfOutline, outlineTop, // upper left of zoomed range
				navigatorLeft + zoomedMin + halfOutline, outlineTop + outlineHeight - scrollbarHeight, // lower left of z.r.
				M,
				navigatorLeft + zoomedMax - halfOutline, outlineTop + outlineHeight - scrollbarHeight, // lower right of z.r.
				L,
				navigatorLeft + zoomedMax - halfOutline, outlineTop, // upper right of z.r.
				scrollerLeft + scrollerWidth, outlineTop // right
			]});
			// draw handles
			scroller.drawHandle(zoomedMin + halfOutline, 0);
			scroller.drawHandle(zoomedMax + halfOutline, 1);
		}

		// draw the scrollbar
		if (scrollbarEnabled) {

			// draw the buttons
			scroller.drawScrollbarButton(0);
			scroller.drawScrollbarButton(1);

			scrollbarGroup.translate(scrollerLeft, mathRound(outlineTop + height));

			scrollbarTrack.attr({
				width: scrollerWidth
			});

			scrollbar.attr({
				x: mathRound(scrollbarHeight + zoomedMin) + (scrollbarStrokeWidth % 2 / 2),
				width: range - scrollbarStrokeWidth
			});

			centerBarX = scrollbarHeight + zoomedMin + range / 2 - 0.5;

			scroller.scrollbarRifles.attr({ d: [
					M,
					centerBarX - 3, scrollbarHeight / 4,
					L,
					centerBarX - 3, 2 * scrollbarHeight / 3,
					M,
					centerBarX, scrollbarHeight / 4,
					L,
					centerBarX, 2 * scrollbarHeight / 3,
					M,
					centerBarX + 3, scrollbarHeight / 4,
					L,
					centerBarX + 3, 2 * scrollbarHeight / 3
				],
				visibility: range > 12 ? VISIBLE : HIDDEN
			});
		}

		scroller.rendered = true;
	},

	/**
	 * Set up the mouse and touch events for the navigator and scrollbar
	 */
	addEvents: function () {
		var scroller = this,
			chart = scroller.chart;

		addEvent(chart.container, MOUSEDOWN, scroller.mouseDownHandler);
		addEvent(chart.container, MOUSEMOVE, scroller.mouseMoveHandler);
		addEvent(document, MOUSEUP, scroller.mouseUpHandler);
	},

	/**
	 * Removes the event handlers attached previously with addEvents.
	 */
	removeEvents: function () {
		var scroller = this,
			chart = scroller.chart;

		removeEvent(chart.container, MOUSEDOWN, scroller.mouseDownHandler);
		removeEvent(chart.container, MOUSEMOVE, scroller.mouseMoveHandler);
		removeEvent(document, MOUSEUP, scroller.mouseUpHandler);
		if (scroller.navigatorEnabled) {
			removeEvent(scroller.baseSeries, 'updatedData', scroller.updatedDataHandler);
		}
	},

	/**
	 * Initiate the Scroller object
	 */
	init: function () {
		var scroller = this,
			chart = scroller.chart,
			xAxis,
			yAxis,
			scrollbarHeight = scroller.scrollbarHeight,
			navigatorOptions = scroller.navigatorOptions,
			height = scroller.height,
			top = scroller.top,
			navigatorSeries,
			dragOffset,
			hasDragged,
			bodyStyle = document.body.style,
			defaultBodyCursor,
			baseSeries = scroller.baseSeries,
			navigatorData;

		/**
		 * Event handler for the mouse down event.
		 */
		scroller.mouseDownHandler = function (e) {
			e = chart.tracker.normalizeMouseEvent(e);

			var zoomedMin = scroller.zoomedMin,
				zoomedMax = scroller.zoomedMax,
				top = scroller.top,
				scrollbarHeight = scroller.scrollbarHeight,
				scrollerLeft = scroller.scrollerLeft,
				scrollerWidth = scroller.scrollerWidth,
				navigatorLeft = scroller.navigatorLeft,
				navigatorWidth = scroller.navigatorWidth,
				range = scroller.range,
				chartX = e.chartX,
				chartY = e.chartY,
				handleSensitivity = hasTouch ? 10 : 7,
				left,
				isOnNavigator;

			if (chartY > top && chartY < top + height + scrollbarHeight) { // we're vertically inside the navigator
				isOnNavigator = !scroller.scrollbarEnabled || chartY < top + height;

				// grab the left handle
				if (isOnNavigator && math.abs(chartX - zoomedMin - navigatorLeft) < handleSensitivity) {
					scroller.grabbedLeft = true;
					scroller.otherHandlePos = zoomedMax;

				// grab the right handle
				} else if (isOnNavigator && math.abs(chartX - zoomedMax - navigatorLeft) < handleSensitivity) {
					scroller.grabbedRight = true;
					scroller.otherHandlePos = zoomedMin;

				// grab the zoomed range
				} else if (chartX > navigatorLeft + zoomedMin && chartX < navigatorLeft + zoomedMax) {
					scroller.grabbedCenter = chartX;
					defaultBodyCursor = bodyStyle.cursor;
					bodyStyle.cursor = 'ew-resize';

					dragOffset = chartX - zoomedMin;

				// shift the range by clicking on shaded areas, scrollbar track or scrollbar buttons
				} else if (chartX > scrollerLeft && chartX < scrollerLeft + scrollerWidth) {

					if (isOnNavigator) { // center around the clicked point
						left = chartX - navigatorLeft - range / 2;
					} else { // click on scrollbar
						if (chartX < navigatorLeft) { // click left scrollbar button
							left = zoomedMin - mathMin(10, range);
						} else if (chartX > scrollerLeft + scrollerWidth - scrollbarHeight) {
							left = zoomedMin + mathMin(10, range);
						} else {
							// click on scrollbar track, shift the scrollbar by one range
							left = chartX < navigatorLeft + zoomedMin ? // on the left
								zoomedMin - range :
								zoomedMax;
						}
					}
					if (left < 0) {
						left = 0;
					} else if (left + range > navigatorWidth) {
						left = navigatorWidth - range;
					}
					if (left !== zoomedMin) { // it has actually moved
						chart.xAxis[0].setExtremes(
							xAxis.translate(left, true),
							xAxis.translate(left + range, true),
							true,
							false
						);
					}
				}
			}
		};

		/**
		 * Event handler for the mouse move event.
		 */
		scroller.mouseMoveHandler = function (e) {
			var scrollbarHeight = scroller.scrollbarHeight,
				navigatorLeft = scroller.navigatorLeft,
				navigatorWidth = scroller.navigatorWidth,
				scrollerLeft = scroller.scrollerLeft,
				scrollerWidth = scroller.scrollerWidth,
				range = scroller.range;

			e = chart.tracker.normalizeMouseEvent(e);
			var chartX = e.chartX;

			// validation for handle dragging
			if (chartX < navigatorLeft) {
				chartX = navigatorLeft;
			} else if (chartX > scrollerLeft + scrollerWidth - scrollbarHeight) {
				chartX = scrollerLeft + scrollerWidth - scrollbarHeight;
			}

			// drag left handle
			if (scroller.grabbedLeft) {
				hasDragged = true;
				scroller.render(0, 0, chartX - navigatorLeft, scroller.otherHandlePos);

			// drag right handle
			} else if (scroller.grabbedRight) {
				hasDragged = true;
				scroller.render(0, 0, scroller.otherHandlePos, chartX - navigatorLeft);

			// drag scrollbar or open area in navigator
			} else if (scroller.grabbedCenter) {
				hasDragged = true;
				if (chartX < dragOffset) { // outside left
					chartX = dragOffset;
				} else if (chartX > navigatorWidth + dragOffset - range) { // outside right
					chartX = navigatorWidth + dragOffset - range;
				}

				scroller.render(0, 0, chartX - dragOffset, chartX - dragOffset + range);
			}
		};

		/**
		 * Event handler for the mouse up event.
		 */
		scroller.mouseUpHandler = function () {
			var zoomedMin = scroller.zoomedMin,
				zoomedMax = scroller.zoomedMax;

			if (hasDragged) {
				chart.xAxis[0].setExtremes(
					xAxis.translate(zoomedMin, true),
					xAxis.translate(zoomedMax, true),
					true,
					false
				);
			}
			scroller.grabbedLeft = scroller.grabbedRight = scroller.grabbedCenter = hasDragged = dragOffset = null;
			bodyStyle.cursor = defaultBodyCursor;
		};

		scroller.updatedDataHandler = function () {
			var baseXAxis = baseSeries.xAxis,
				baseExtremes = baseXAxis.getExtremes(),
				baseMin = baseExtremes.min,
				baseMax = baseExtremes.max,
				baseDataMin = baseExtremes.dataMin,
				baseDataMax = baseExtremes.dataMax,
				range = baseMax - baseMin,
				stickToMin,
				stickToMax,
				newMax,
				newMin,
				doRedraw,
				navXData = navigatorSeries.xData,
				hasSetExtremes = !!baseXAxis.setExtremes;

			// detect whether to move the range
			stickToMax = baseMax >= navXData[navXData.length - 1];
			stickToMin = baseMin <= baseDataMin;

			// set the navigator series data to the new data of the base series
			if (!navigatorData) {
				navigatorSeries.options.pointStart = baseSeries.xData[0];
				navigatorSeries.setData(baseSeries.options.data, false);
				doRedraw = true;
			}

			// if the zoomed range is already at the min, move it to the right as new data
			// comes in
			if (stickToMin) {
				newMin = baseDataMin;
				newMax = newMin + range;
			}

			// if the zoomed range is already at the max, move it to the right as new data
			// comes in
			if (stickToMax) {
				newMax = baseDataMax;
				if (!stickToMin) { // if stickToMin is true, the new min value is set above
					newMin = mathMax(newMax - range, navigatorSeries.xData[0]);
				}
			}

			// update the extremes
			if (hasSetExtremes && (stickToMin || stickToMax)) {
				baseXAxis.setExtremes(newMin, newMax, true, false);
			// if it is not at any edge, just move the scroller window to reflect the new series data
			} else {
				if (doRedraw) {
					chart.redraw(false);
				}

				scroller.render(
					mathMax(baseMin, baseDataMin),
					mathMin(baseMax, baseDataMax)
				);
			}
		};

		var xAxisIndex = chart.xAxis.length,
			yAxisIndex = chart.yAxis.length,
			baseChartSetSize = chart.setSize;

		// make room below the chart
		chart.extraBottomMargin = scroller.outlineHeight + navigatorOptions.margin;
		// get the top offset
		scroller.top = top = scroller.getAxisTop(chart.chartHeight);

		if (scroller.navigatorEnabled) {
			var baseOptions = baseSeries.options,
				mergedNavSeriesOptions,
				baseData = baseOptions.data,
				navigatorSeriesOptions = navigatorOptions.series;

			// remove it to prevent merging one by one
			navigatorData = navigatorSeriesOptions.data;
			baseOptions.data = navigatorSeriesOptions.data = null;

			// an x axis is required for scrollbar also
			scroller.xAxis = xAxis = new Axis(chart, merge({
				ordinal: baseSeries.xAxis.options.ordinal // inherit base xAxis' ordinal option
			}, navigatorOptions.xAxis, {
				isX: true,
				type: 'datetime',
				index: xAxisIndex,
				height: height,
				top: top,
				offset: 0,
				offsetLeft: scrollbarHeight,
				offsetRight: -scrollbarHeight,
				startOnTick: false,
				endOnTick: false,
				minPadding: 0,
				maxPadding: 0,
				zoomEnabled: false
			}));

			scroller.yAxis = yAxis = new Axis(chart, merge(navigatorOptions.yAxis, {
				alignTicks: false,
				height: height,
				top: top,
				offset: 0,
				index: yAxisIndex,
				zoomEnabled: false
			}));

			// dmerge the series options
			mergedNavSeriesOptions = merge(baseSeries.options, navigatorSeriesOptions, {
				threshold: null,
				clip: false,
				enableMouseTracking: false,
				group: 'nav', // for columns
				padXAxis: false,
				xAxis: xAxisIndex,
				yAxis: yAxisIndex,
				name: 'Navigator',
				showInLegend: false,
				isInternal: true,
				visible: true
			});

			// set the data back
			baseOptions.data = baseData;
			navigatorSeriesOptions.data = navigatorData;
			mergedNavSeriesOptions.data = navigatorData || baseData;

			// add the series
			navigatorSeries = chart.initSeries(mergedNavSeriesOptions);

			// respond to updated data in the base series
			// todo: use similiar hook when base series is not yet initialized
			addEvent(baseSeries, 'updatedData', scroller.updatedDataHandler);

		// in case of scrollbar only, fake an x axis to get translation
		} else {
			scroller.xAxis = xAxis = {
				translate: function (value, reverse) {
					var ext = chart.xAxis[0].getExtremes(),
						scrollTrackWidth = chart.plotWidth - 2 * scrollbarHeight,
						dataMin = ext.dataMin,
						valueRange = ext.dataMax - dataMin;

					return reverse ?
						// from pixel to value
						(value * valueRange / scrollTrackWidth) + dataMin :
						// from value to pixel
						scrollTrackWidth * (value - dataMin) / valueRange;
				}
			};
		}

		// Expose the navigator seris
		scroller.series = navigatorSeries;

		// Override the chart.setSize method to adjust the xAxis and yAxis top option as well.
		// This needs to be done prior to chart.resize
		chart.setSize = function (width, height, animation) {
<<<<<<< HEAD
			xAxis.options.top = yAxis.options.top = scroller.top = top = scroller.getAxisTop(height);
=======
			top = getAxisTop(height);
			if (xAxis && yAxis) { // false if navigator is disabled (#904)
				xAxis.options.top = yAxis.options.top = top;
			}
>>>>>>> 4ecd1bca
			baseChartSetSize.call(chart, width, height, animation);
		};

		scroller.addEvents();
	},

	/**
	 * Destroys allocated elements.
	 */
	destroy: function () {
		var scroller = this;

		// Disconnect events added in addEvents
		scroller.removeEvents();

		// Destroy properties
		each([scroller.xAxis, scroller.yAxis, scroller.leftShade, scroller.rightShade, scroller.outline, scroller.scrollbarTrack, scroller.scrollbarRifles, scroller.scrollbarGroup, scroller.scrollbar], function (prop) {
			if (prop && prop.destroy) {
				prop.destroy();
			}
		});
		scroller.xAxis = scroller.yAxis = scroller.leftShade = scroller.rightShade = scroller.outline = scroller.scrollbarTrack = scroller.scrollbarRifles = scroller.scrollbarGroup = scroller.scrollbar = null;

		// Destroy elements in collection
		each([scroller.scrollbarButtons, scroller.handles, scroller.elementsToDestroy], function (coll) {
			destroyObjectProperties(coll);
		});
	}
};

Highcharts.Scroller = Scroller;

/* ****************************************************************************
 * End Scroller code														  *
 *****************************************************************************/
/* ****************************************************************************
 * Start Range Selector code												  *
 *****************************************************************************/
extend(defaultOptions, {
	rangeSelector: {
		// enabled: true,
		// buttons: {Object}
		// buttonSpacing: 0,
		buttonTheme: {
			width: 28,
			height: 16,
			padding: 1,
			r: 0,
			zIndex: 7 // #484, #852
		//	states: {
		//		hover: {},
		//		select: {}
		// }
		}
		// inputDateFormat: '%b %e, %Y',
		// inputEditDateFormat: '%Y-%m-%d',
		// inputEnabled: true,
		// inputStyle: {}
		// labelStyle: {}
		// selected: undefined
		// todo:
		// - button styles for normal, hover and select state
		// - CSS text styles
		// - styles for the inputs and labels
	}
});
defaultOptions.lang = merge(defaultOptions.lang, {
	rangeSelectorZoom: 'Zoom',
	rangeSelectorFrom: 'From:',
	rangeSelectorTo: 'To:'
});

/**
 * The object constructor for the range selector
 * @param {Object} chart
 */
function RangeSelector(chart) {
	var defaultButtons = [{
			type: 'month',
			count: 1,
			text: '1m'
		}, {
			type: 'month',
			count: 3,
			text: '3m'
		}, {
			type: 'month',
			count: 6,
			text: '6m'
		}, {
			type: 'ytd',
			text: 'YTD'
		}, {
			type: 'year',
			count: 1,
			text: '1y'
		}, {
			type: 'all',
			text: 'All'
		}];

	chart.resetZoomEnabled = false;

	this.chart = chart;
	this.buttons = [];
	this.boxSpanElements = {};

	// Run RangeSelector
	this.init(defaultButtons);
}

RangeSelector.prototype = {
	/**
	 * The method to run when one of the buttons in the range selectors is clicked
	 * @param {Number} i The index of the button
	 * @param {Object} rangeOptions
	 * @param {Boolean} redraw
	 */
	clickButton: function (i, rangeOptions, redraw) {
		var rangeSelector = this,
			chart = rangeSelector.chart,
			buttons = rangeSelector.buttons,
			baseAxis = chart.xAxis[0],
			extremes = baseAxis && baseAxis.getExtremes(),
			navAxis = chart.scroller && chart.scroller.xAxis,
			navExtremes = navAxis && navAxis.getExtremes && navAxis.getExtremes(),
			navDataMin = navExtremes && navExtremes.dataMin,
			navDataMax = navExtremes && navExtremes.dataMax,
			baseDataMin = extremes && extremes.dataMin,
			baseDataMax = extremes && extremes.dataMax,
			dataMin = mathMin(baseDataMin, pick(navDataMin, baseDataMin)),
			dataMax = mathMax(baseDataMax, pick(navDataMax, baseDataMax)),
			newMin,
			newMax = baseAxis && mathMin(extremes.max, dataMax),
			now,
			date = new Date(newMax),
			type = rangeOptions.type,
			count = rangeOptions.count,
			baseXAxisOptions,
			range,
			rangeMin,
			year,
			// these time intervals have a fixed number of milliseconds, as opposed
			// to month, ytd and year
			fixedTimes = {
				millisecond: 1,
				second: 1000,
				minute: 60 * 1000,
				hour: 3600 * 1000,
				day: 24 * 3600 * 1000,
				week: 7 * 24 * 3600 * 1000
			};

		if (dataMin === null || dataMax === null || // chart has no data, base series is removed
				i === rangeSelector.selected) { // same button is clicked twice
			return;
		}

		if (fixedTimes[type]) {
			range = fixedTimes[type] * count;
			newMin = mathMax(newMax - range, dataMin);
		} else if (type === 'month') {
			date.setMonth(date.getMonth() - count);
			newMin = mathMax(date.getTime(), dataMin);
			range = 30 * 24 * 3600 * 1000 * count;
		} else if (type === 'ytd') {
			date = new Date(0);
			now = new Date(dataMax);
			year = now.getFullYear();
			date.setFullYear(year);

			// workaround for IE6 bug, which sets year to next year instead of current
			if (String(year) !== dateFormat('%Y', date)) {
				date.setFullYear(year - 1);
			}

			newMin = rangeMin = mathMax(dataMin || 0, date.getTime());
			now = now.getTime();
			newMax = mathMin(dataMax || now, now);
		} else if (type === 'year') {
			date.setFullYear(date.getFullYear() - count);
			newMin = mathMax(dataMin, date.getTime());
			range = 365 * 24 * 3600 * 1000 * count;
		} else if (type === 'all' && baseAxis) {
			newMin = dataMin;
			newMax = dataMax;
		}

		// mark the button pressed
		if (buttons[i]) {
			buttons[i].setState(2);
		}

		// update the chart
		if (!baseAxis) { // axis not yet instanciated
			baseXAxisOptions = chart.options.xAxis;
			baseXAxisOptions[0] = merge(
				baseXAxisOptions[0],
				{
					range: range,
					min: rangeMin
				}
			);
			rangeSelector.selected = i;
		} else { // existing axis object; after render time
			setTimeout(function () { // make sure the visual state is set before the heavy process begins
				baseAxis.setExtremes(
					newMin,
					newMax,
					pick(redraw, 1),
					0,
					{ rangeSelectorButton: rangeOptions }
				);
				rangeSelector.selected = i;
			}, 1);
		}
	},

	/**
	 * Initialize the range selector
	 */
	init: function (defaultButtons) {
		var rangeSelector = this,
			chart = rangeSelector.chart,
			options = chart.options.rangeSelector,
			buttonOptions = options.buttons || defaultButtons,
			buttons = rangeSelector.buttons,
			leftBox = rangeSelector.leftBox,
			rightBox = rangeSelector.rightBox,
			selectedOption = options.selected;

		chart.extraTopMargin = 25;
		rangeSelector.buttonOptions = buttonOptions;

		/**
		 * The handler connected to container that handles mousedown.
		 */
		rangeSelector.mouseDownHandler = function () {
			if (leftBox) {
				leftBox.blur();
			}
			if (rightBox) {
				rightBox.blur();
			}
		};

		addEvent(chart.container, MOUSEDOWN, rangeSelector.mouseDownHandler);

		// zoomed range based on a pre-selected button index
		if (selectedOption !== UNDEFINED && buttonOptions[selectedOption]) {
			this.clickButton(selectedOption, buttonOptions[selectedOption], false);
		}

		// normalize the pressed button whenever a new range is selected
		addEvent(chart, 'load', function () {
			addEvent(chart.xAxis[0], 'afterSetExtremes', function () {
				if (buttons[rangeSelector.selected]) {
					buttons[rangeSelector.selected].setState(0);
				}
				rangeSelector.selected = null;
			});
		});
	},


	/**
	 * Set the internal and displayed value of a HTML input for the dates
	 * @param {Object} input
	 * @param {Number} time
	 */
	setInputValue: function (input, time) {
		var rangeSelector = this,
			chart = rangeSelector.chart,
			options = chart.options.rangeSelector,
			format = input.hasFocus ? options.inputEditDateFormat || '%Y-%m-%d' : options.inputDateFormat || '%b %e, %Y';

		if (time) {
			input.HCTime = time;
		}

		input.value = dateFormat(format, input.HCTime);
	},

	/**
	 * Draw either the 'from' or the 'to' HTML input box of the range selector
	 * @param {Object} name
	 */
	drawInput: function (name) {
		var rangeSelector = this,
			chart = rangeSelector.chart,
			options = chart.options.rangeSelector,
			boxSpanElements = rangeSelector.boxSpanElements,
			lang = defaultOptions.lang,
			div = rangeSelector.div,
			isMin = name === 'min',
			input;

		// create the text label
		boxSpanElements[name] = createElement('span', {
			innerHTML: lang[isMin ? 'rangeSelectorFrom' : 'rangeSelectorTo']
		}, options.labelStyle, div);

		// create the input element
		input = createElement('input', {
			name: name,
			className: PREFIX + 'range-selector',
			type: 'text'
		}, extend({
			width: '80px',
			height: '16px',
			border: '1px solid silver',
			marginLeft: '5px',
			marginRight: isMin ? '5px' : '0',
			textAlign: 'center'
		}, options.inputStyle), div);


		input.onfocus = input.onblur = function (e) {
			e = e || window.event;
			input.hasFocus = e.type === 'focus';
			rangeSelector.setInputValue(input);
		};

		// handle changes in the input boxes
		input.onchange = function () {
			var inputValue = input.value,
				value = Date.parse(inputValue),
				extremes = chart.xAxis[0].getExtremes();

			// if the value isn't parsed directly to a value by the browser's Date.parse method,
			// like YYYY-MM-DD in IE, try parsing it a different way
			if (isNaN(value)) {
				value = inputValue.split('-');
				value = Date.UTC(pInt(value[0]), pInt(value[1]) - 1, pInt(value[2]));
			}

			if (!isNaN(value) &&
				((isMin && (value >= extremes.dataMin && value <= rangeSelector.rightBox.HCTime)) ||
				(!isMin && (value <= extremes.dataMax && value >= rangeSelector.leftBox.HCTime)))
			) {
				chart.xAxis[0].setExtremes(
					isMin ? value : extremes.min,
					isMin ? extremes.max : value
				);
			}
		};

		return input;
	},

	/**
	 * Render the range selector including the buttons and the inputs. The first time render
	 * is called, the elements are created and positioned. On subsequent calls, they are
	 * moved and updated.
	 * @param {Number} min X axis minimum
	 * @param {Number} max X axis maximum
	 */
	render: function (min, max) {
		var rangeSelector = this,
			chart = rangeSelector.chart,
			renderer = chart.renderer,
			container = chart.container,
			options = chart.options.rangeSelector,
			buttons = rangeSelector.buttons,
			lang = defaultOptions.lang,
			div = rangeSelector.div,
			chartStyle = chart.options.chart.style,
			buttonTheme = options.buttonTheme,
			inputEnabled = options.inputEnabled !== false,
			states = buttonTheme && buttonTheme.states,
			plotLeft = chart.plotLeft,
			buttonLeft;

		// create the elements
		if (!rangeSelector.rendered) {
			rangeSelector.zoomText = renderer.text(lang.rangeSelectorZoom, plotLeft, chart.plotTop - 10)
				.css(options.labelStyle)
				.add();

			// button starting position
			buttonLeft = plotLeft + rangeSelector.zoomText.getBBox().width + 5;

			each(rangeSelector.buttonOptions, function (rangeOptions, i) {
				buttons[i] = renderer.button(
						rangeOptions.text,
						buttonLeft,
						chart.plotTop - 25,
						function () {
							rangeSelector.clickButton(i, rangeOptions);
							rangeSelector.isActive = true;
						},
						buttonTheme,
						states && states.hover,
						states && states.select
					)
					.css({
						textAlign: 'center'
					})
					.add();

				// increase button position for the next button
				buttonLeft += buttons[i].width + (options.buttonSpacing || 0);

				if (rangeSelector.selected === i) {
					buttons[i].setState(2);
				}
			});

			// first create a wrapper outside the container in order to make
			// the inputs work and make export correct
			if (inputEnabled) {
				rangeSelector.divRelative = div = createElement('div', null, {
					position: 'relative',
					height: 0,
					fontFamily: chartStyle.fontFamily,
					fontSize: chartStyle.fontSize,
					zIndex: 1 // above container
				});

				container.parentNode.insertBefore(div, container);

				// create an absolutely positionied div to keep the inputs
				rangeSelector.divAbsolute = rangeSelector.div = div = createElement('div', null, extend({
					position: 'absolute',
					top: (chart.plotTop - 25) + 'px',
					right: (chart.chartWidth - chart.plotLeft - chart.plotWidth) + 'px'
				}, options.inputBoxStyle), div);

				rangeSelector.leftBox = rangeSelector.drawInput('min');
				rangeSelector.rightBox = rangeSelector.drawInput('max');
			}
		}

		if (inputEnabled) {
			rangeSelector.setInputValue(rangeSelector.leftBox, min);
			rangeSelector.setInputValue(rangeSelector.rightBox, max);
		}

		rangeSelector.rendered = true;
	},

	/**
	 * Destroys allocated elements.
	 */
	destroy: function () {
		var rangeSelector = this,
			leftBox = rangeSelector.leftBox,
			rightBox = rangeSelector.rightBox,
			boxSpanElements = rangeSelector.boxSpanElements,
			divRelative = rangeSelector.divRelative,
			divAbsolute = rangeSelector.divAbsolute,
			zoomText = rangeSelector.zoomText;

		removeEvent(rangeSelector.chart.container, MOUSEDOWN, rangeSelector.mouseDownHandler);

		// Destroy elements in collections
		each([rangeSelector.buttons], function (coll) {
			destroyObjectProperties(coll);
		});

		// Destroy zoomText
		if (zoomText) {
			rangeSelector.zoomText = zoomText.destroy();
		}

		// Clear input element events
		if (leftBox) {
			leftBox.onfocus = leftBox.onblur = leftBox.onchange = null;
		}
		if (rightBox) {
			rightBox.onfocus = rightBox.onblur = rightBox.onchange = null;
		}

		// Discard divs and spans
		each([leftBox, rightBox, boxSpanElements.min, boxSpanElements.max, divAbsolute, divRelative], function (item) {
			discardElement(item);
		});

		// Null the references
		rangeSelector.leftBox = rangeSelector.rightBox = rangeSelector.boxSpanElements = rangeSelector.div = rangeSelector.divAbsolute = rangeSelector.divRelative = null;
	}
};

Highcharts.RangeSelector = RangeSelector;

/* ****************************************************************************
 * End Range Selector code													*
 *****************************************************************************/



Chart.prototype.callbacks.push(function (chart) {
	var extremes,
		scroller = chart.scroller,
		rangeSelector = chart.rangeSelector;

	function renderScroller() {
		extremes = chart.xAxis[0].getExtremes();
		scroller.render(
			mathMax(extremes.min, extremes.dataMin),
			mathMin(extremes.max, extremes.dataMax)
		);
	}

	function renderRangeSelector() {
		extremes = chart.xAxis[0].getExtremes();
		rangeSelector.render(extremes.min, extremes.max);
	}

	function afterSetExtremesHandlerScroller(e) {
		scroller.render(e.min, e.max);
	}

	function afterSetExtremesHandlerRangeSelector(e) {
		rangeSelector.render(e.min, e.max);
	}

	function destroyEvents() {
		if (scroller) {
			removeEvent(chart, 'resize', renderScroller);
			removeEvent(chart.xAxis[0], 'afterSetExtremes', afterSetExtremesHandlerScroller);
		}
		if (rangeSelector) {
			removeEvent(chart, 'resize', renderRangeSelector);
			removeEvent(chart.xAxis[0], 'afterSetExtremes', afterSetExtremesHandlerRangeSelector);
		}
	}

	// initiate the scroller
	if (scroller) {
		// redraw the scroller on setExtremes
		addEvent(chart.xAxis[0], 'afterSetExtremes', afterSetExtremesHandlerScroller);

		// redraw the scroller chart resize
		addEvent(chart, 'resize', renderScroller);

		// do it now
		renderScroller();
	}
	if (rangeSelector) {
		// redraw the scroller on setExtremes
		addEvent(chart.xAxis[0], 'afterSetExtremes', afterSetExtremesHandlerRangeSelector);

		// redraw the scroller chart resize
		addEvent(chart, 'resize', renderRangeSelector);

		// do it now
		renderRangeSelector();
	}

	// Remove resize/afterSetExtremes at chart destroy
	addEvent(chart, 'destroy', destroyEvents);
});
/**
 * A wrapper for Chart with all the default values for a Stock chart
 */
Highcharts.StockChart = function (options, callback) {
	var seriesOptions = options.series, // to increase performance, don't merge the data 
		opposite,
		lineOptions = {

			marker: {
				enabled: false,
				states: {
					hover: {
						enabled: true,
						radius: 5
					}
				}
			},
			// gapSize: 0,
			shadow: false,
			states: {
				hover: {
					lineWidth: 2
				}
			},
			dataGrouping: {
				enabled: true
			}
		};

	// apply X axis options to both single and multi y axes
	options.xAxis = map(splat(options.xAxis || {}), function (xAxisOptions) {
		return merge({ // defaults
				minPadding: 0,
				maxPadding: 0,
				ordinal: true,
				title: {
					text: null
				},
				labels: {
					overflow: 'justify'
				},
				showLastLabel: true
			}, xAxisOptions, // user options 
			{ // forced options
				type: 'datetime',
				categories: null
			});
	});

	// apply Y axis options to both single and multi y axes
	options.yAxis = map(splat(options.yAxis || {}), function (yAxisOptions) {
		opposite = yAxisOptions.opposite;
		return merge({ // defaults
			labels: {
				align: opposite ? 'right' : 'left',
				x: opposite ? -2 : 2,
				y: -2
			},
			showLastLabel: false,
			title: {
				text: null
			}
		}, yAxisOptions // user options
		);
	});

	options.series = null;

	options = merge({
		chart: {
			panning: true
		},
		navigator: {
			enabled: true
		},
		scrollbar: {
			enabled: true
		},
		rangeSelector: {
			enabled: true
		},
		title: {
			text: null
		},
		tooltip: {
			shared: true,
			crosshairs: true
		},
		legend: {
			enabled: false
		},

		plotOptions: {
			line: lineOptions,
			spline: lineOptions,
			area: lineOptions,
			areaspline: lineOptions,
			column: {
				shadow: false,
				borderWidth: 0,
				dataGrouping: {
					enabled: true
				}
			}
		}

	},
	options, // user's options

	{ // forced options
		chart: {
			inverted: false
		}
	});

	options.series = seriesOptions;


	return new Chart(options, callback);
};


/* ****************************************************************************
 * Start value compare logic                                                  *
 *****************************************************************************/
 
var seriesInit = seriesProto.init, 
	seriesProcessData = seriesProto.processData,
	pointTooltipFormatter = Point.prototype.tooltipFormatter;
	
/**
 * Extend series.init by adding a method to modify the y value used for plotting
 * on the y axis. This method is called both from the axis when finding dataMin
 * and dataMax, and from the series.translate method.
 */
seriesProto.init = function () {
	
	// call base method
	seriesInit.apply(this, arguments);
	
	// local variables
	var series = this,
		compare = series.options.compare;
	
	if (compare) {
		series.modifyValue = function (value, point) {
			var compareValue = this.compareValue;
			
			// get the modified value
			value = compare === 'value' ? 
				value - compareValue : // compare value
				value = 100 * (value / compareValue) - 100; // compare percent
				
			// record for tooltip etc.
			if (point) {
				point.change = value;
			}
			
			return value;
		};
	}	
};

/**
 * Extend series.processData by finding the first y value in the plot area,
 * used for comparing the following values 
 */
seriesProto.processData = function () {
	var series = this;
	
	// call base method
	seriesProcessData.apply(this, arguments);
	
	if (series.options.compare) {
		
		// local variables
		var i = 0,
			processedXData = series.processedXData,
			processedYData = series.processedYData,
			length = processedYData.length,
			min = series.xAxis.getExtremes().min;
		
		// find the first value for comparison
		for (; i < length; i++) {
			if (typeof processedYData[i] === NUMBER && processedXData[i] >= min) {
				series.compareValue = processedYData[i];
				break;
			}
		}
	}
};

/**
 * Extend the tooltip formatter by adding support for the point.change variable
 * as well as the changeDecimals option
 */
Point.prototype.tooltipFormatter = function (pointFormat) {
	var point = this;
	
	pointFormat = pointFormat.replace(
		'{point.change}',
		(point.change > 0 ? '+' : '') + numberFormat(point.change, point.series.tooltipOptions.changeDecimals || 2)
	); 
	
	return pointTooltipFormatter.apply(this, [pointFormat]);
};

/* ****************************************************************************
 * End value compare logic                                                    *
 *****************************************************************************/

/* ****************************************************************************
 * Start ordinal axis logic                                                   *
 *****************************************************************************/

(function () {
	var baseInit = seriesProto.init,
		baseGetSegments = seriesProto.getSegments;
		
	seriesProto.init = function () {
		var series = this,
			chart,
			xAxis;
		
		// call base method
		baseInit.apply(series, arguments);
		
		// chart and xAxis are set in base init
		chart = series.chart;
		xAxis = series.xAxis;
		
		// Destroy the extended ordinal index on updated data
		if (xAxis && xAxis.options.ordinal) {
			addEvent(series, 'updatedData', function () {
				delete xAxis.ordinalIndex;
			});
		}
		
		/**
		 * Extend the ordinal axis object. If we rewrite the axis object to a prototype model,
		 * we should add these properties to the prototype instead.
		 */
		if (xAxis && xAxis.options.ordinal && !xAxis.hasOrdinalExtension) {
				
			xAxis.hasOrdinalExtension = true;
		
			/**
			 * Calculate the ordinal positions before tick positions are calculated. 
			 * TODO: When we rewrite Axis to use a prototype model, this should be implemented
			 * as a method extension to avoid overhead in the core.
			 */
			xAxis.beforeSetTickPositions = function () {
				var axis = this,
					len,
					ordinalPositions = [],
					useOrdinal = false,
					dist,
					extremes = axis.getExtremes(),
					min = extremes.min,
					max = extremes.max,
					minIndex,
					maxIndex,
					slope,
					i;
				
				// apply the ordinal logic
				if (axis.options.ordinal) {
					
					each(axis.series, function (series, i) {
						
						if (series.visible !== false) {
							
							// concatenate the processed X data into the existing positions, or the empty array 
							ordinalPositions = ordinalPositions.concat(series.processedXData);
							len = ordinalPositions.length;
							
							// if we're dealing with more than one series, remove duplicates
							if (i && len) {
							
								ordinalPositions.sort(function (a, b) {
									return a - b; // without a custom function it is sorted as strings
								});
							
								i = len - 1;
								while (i--) {
									if (ordinalPositions[i] === ordinalPositions[i + 1]) {
										ordinalPositions.splice(i, 1);
									}
								}
							}
						}
						
					});
					
					// cache the length
					len = ordinalPositions.length;					
					
					// Check if we really need the overhead of mapping axis data against the ordinal positions.
					// If the series consist of evenly spaced data any way, we don't need any ordinal logic.
					if (len > 2) { // two points have equal distance by default
						dist = ordinalPositions[1] - ordinalPositions[0]; 
						i = len - 1;
						while (i-- && !useOrdinal) {
							if (ordinalPositions[i + 1] - ordinalPositions[i] !== dist) {
								useOrdinal = true;
							}
						}
					}
					
					// Record the slope and offset to compute the linear values from the array index.
					// Since the ordinal positions may exceed the current range, get the start and 
					// end positions within it (#719, #665b)
					if (useOrdinal) {
						
						// Register
						axis.ordinalPositions = ordinalPositions;
						
						// This relies on the ordinalPositions being set
						minIndex = xAxis.val2lin(min, true);
						maxIndex = xAxis.val2lin(max, true);
				
						// Set the slope and offset of the values compared to the indices in the ordinal positions
						axis.ordinalSlope = slope = (max - min) / (maxIndex - minIndex);
						axis.ordinalOffset = min - (minIndex * slope);
						
					} else {
						axis.ordinalPositions = axis.ordinalSlope = axis.ordinalOffset = UNDEFINED;
					}
				}
			};
			
			/**
			 * Translate from a linear axis value to the corresponding ordinal axis position. If there
			 * are no gaps in the ordinal axis this will be the same. The translated value is the value
			 * that the point would have if the axis were linear, using the same min and max.
			 * 
			 * @param Number val The axis value
			 * @param Boolean toIndex Whether to return the index in the ordinalPositions or the new value
			 */
			xAxis.val2lin = function (val, toIndex) {
				
				var axis = this,
					ordinalPositions = axis.ordinalPositions;
				
				if (!ordinalPositions) {
					return val;
				
				} else {
				
					var ordinalLength = ordinalPositions.length,
						i,
						distance,
						ordinalIndex;
						
					// first look for an exact match in the ordinalpositions array
					i = ordinalLength;
					while (i--) {
						if (ordinalPositions[i] === val) {
							ordinalIndex = i;
							break;
						}
					}
					
					// if that failed, find the intermediate position between the two nearest values
					i = ordinalLength - 1;
					while (i--) {
						if (val > ordinalPositions[i] || i === 0) { // interpolate
							distance = (val - ordinalPositions[i]) / (ordinalPositions[i + 1] - ordinalPositions[i]); // something between 0 and 1
							ordinalIndex = i + distance;
							break;
						}
					}
					return toIndex ?
						ordinalIndex :
						axis.ordinalSlope * (ordinalIndex || 0) + axis.ordinalOffset;
				}
			};
			
			/**
			 * Translate from linear (internal) to axis value
			 * 
			 * @param Number val The linear abstracted value
			 * @param Boolean fromIndex Translate from an index in the ordinal positions rather than a value
			 */
			xAxis.lin2val = function (val, fromIndex) {
				var axis = this,
					ordinalPositions = axis.ordinalPositions;
				
				if (!ordinalPositions) { // the visible range contains only equally spaced values
					return val;
				
				} else {
				
					var ordinalSlope = axis.ordinalSlope,
						ordinalOffset = axis.ordinalOffset,
						i = ordinalPositions.length - 1,
						linearEquivalentLeft,
						linearEquivalentRight,
						distance;
						
					
					// Handle the case where we translate from the index directly, used only 
					// when panning an ordinal axis
					if (fromIndex) {
						
						if (val < 0) { // out of range, in effect panning to the left
							val = ordinalPositions[0];
						} else if (val > i) { // out of range, panning to the right
							val = ordinalPositions[i];
						} else { // split it up
							i = mathFloor(val);
							distance = val - i; // the decimal
						}
						
					// Loop down along the ordinal positions. When the linear equivalent of i matches
					// an ordinal position, interpolate between the left and right values.
					} else {
						while (i--) {
							linearEquivalentLeft = (ordinalSlope * i) + ordinalOffset;
							if (val >= linearEquivalentLeft) {
								linearEquivalentRight = (ordinalSlope * (i + 1)) + ordinalOffset;
								distance = (val - linearEquivalentLeft) / (linearEquivalentRight - linearEquivalentLeft); // something between 0 and 1
								break;
							}
						}
					}
					
					// If the index is within the range of the ordinal positions, return the associated
					// or interpolated value. If not, just return the value
					return distance !== UNDEFINED && ordinalPositions[i] !== UNDEFINED ?
						ordinalPositions[i] + (distance ? distance * (ordinalPositions[i + 1] - ordinalPositions[i]) : 0) : 
						val;
				}
			};
			
			/**
			 * Get the ordinal positions for the entire data set. This is necessary in chart panning
			 * because we need to find out what points or data groups are available outside the 
			 * visible range. When a panning operation starts, if an index for the given grouping
			 * does not exists, it is created and cached. This index is deleted on updated data, so
			 * it will be regenerated the next time a panning operation starts.
			 */
			xAxis.getExtendedPositions = function () {
				var grouping = xAxis.series[0].currentDataGrouping,
					ordinalIndex = xAxis.ordinalIndex,
					key = grouping ? grouping.count + grouping.unitName : 'raw',
					extremes = xAxis.getExtremes(),
					fakeAxis,
					fakeSeries;
					
				// If this is the first time, or the ordinal index is deleted by updatedData,
				// create it.
				if (!ordinalIndex) {
					ordinalIndex = xAxis.ordinalIndex = {};
				}
				
				
				if (!ordinalIndex[key]) {
					
					// Create a fake axis object where the extended ordinal positions are emulated
					fakeAxis = {
						series: [],
						getExtremes: function () {
							return {
								min: extremes.dataMin,
								max: extremes.dataMax
							};
						},
						options: {
							ordinal: true
						}
					};
					
					// Add the fake series to hold the full data, then apply processData to it
					each(xAxis.series, function (series) {
						fakeSeries = {
							xAxis: fakeAxis,
							xData: series.xData,
							chart: chart
						};
						fakeSeries.options = {
							dataGrouping : grouping ? {
								enabled: true,
								forced: true,
								approximation: 'open', // doesn't matter which, use the fastest
								units: [[grouping.unitName, [grouping.count]]]
							} : {
								enabled: false
							}
						};
						series.processData.apply(fakeSeries);
						
						fakeAxis.series.push(fakeSeries);
					});
					
					// Run beforeSetTickPositions to compute the ordinalPositions
					xAxis.beforeSetTickPositions.apply(fakeAxis);
					
					// Cache it
					ordinalIndex[key] = fakeAxis.ordinalPositions;
				}
				return ordinalIndex[key];
			};
			
			/**
			 * Find the factor to estimate how wide the plot area would have been if ordinal
			 * gaps were included. This value is used to compute an imagined plot width in order
			 * to establish the data grouping interval. 
			 * 
			 * A real world case is the intraday-candlestick
			 * example. Without this logic, it would show the correct data grouping when viewing
			 * a range within each day, but once moving the range to include the gap between two
			 * days, the interval would include the cut-away night hours and the data grouping
			 * would be wrong. So the below method tries to compensate by identifying the most
			 * common point interval, in this case days. 
			 * 
			 * An opposite case is presented in issue #718. We have a long array of daily data,
			 * then one point is appended one hour after the last point. We expect the data grouping
			 * not to change.
			 * 
			 * In the future, if we find cases where this estimation doesn't work optimally, we
			 * might need to add a second pass to the data grouping logic, where we do another run
			 * with a greater interval if the number of data groups is more than a certain fraction
			 * of the desired group count.
			 */
			xAxis.getGroupIntervalFactor = function (xMin, xMax, processedXData) {
				var i = 0,
					len = processedXData.length, 
					distances = [],
					median;
					
				// Register all the distances in an array
				for (; i < len - 1; i++) {
					distances[i] = processedXData[i + 1] - processedXData[i];
				}
				
				// Sort them and find the median
				distances.sort(function (a, b) {
					return a - b;
				});
				median = distances[mathFloor(len / 2)];
				
				// Return the factor needed for data grouping
				return (len * median) / (xMax - xMin);
			};
			
			/**
			 * Make the tick intervals closer because the ordinal gaps make the ticks spread out or cluster
			 */
			xAxis.postProcessTickInterval = function (tickInterval) {
				// TODO: http://jsfiddle.net/highcharts/FQm4E/1/
				// This is a case where this algorithm doesn't work optimally. In this case, the 
				// tick labels are spread out per week, but all the gaps reside within weeks. So 
				// we have a situation where the labels are courser than the ordinal gaps, and 
				// thus the tick interval should not be altered				
				var ordinalSlope = this.ordinalSlope;
				
				return ordinalSlope ? 
					tickInterval / (ordinalSlope / xAxis.closestPointRange) : 
					tickInterval;
			};
			
			/**
			 * In an ordinal axis, there might be areas with dense consentrations of points, then large
			 * gaps between some. Creating equally distributed ticks over this entire range
			 * may lead to a huge number of ticks that will later be removed. So instead, break the 
			 * positions up in segments, find the tick positions for each segment then concatenize them.
			 * This method is used from both data grouping logic and X axis tick position logic. 
			 */
			xAxis.getNonLinearTimeTicks = function (normalizedInterval, min, max, startOfWeek, positions, closestDistance, findHigherRanks) {
				
				var start = 0,
					end = 0,
					segmentPositions,
					higherRanks = {},
					hasCrossedHigherRank,
					info,
					posLength,
					outsideMax,
					groupPositions = [],
					tickPixelIntervalOption = xAxis.options.tickPixelInterval;
					
				// The positions are not always defined, for example for ordinal positions when data
				// has regular interval
				if (!positions || min === UNDEFINED) {
					return getTimeTicks(normalizedInterval, min, max, startOfWeek);
				}
				
				// Analyze the positions array to split it into segments on gaps larger than 5 times
				// the closest distance. The closest distance is already found at this point, so 
				// we reuse that instead of computing it again.
				posLength = positions.length;
				for (; end < posLength; end++) {
					
					outsideMax = end && positions[end - 1] > max;
					
					if (positions[end] < min) { // Set the last position before min
						start = end;						
					}
					
					if (end === posLength - 1 || positions[end + 1] - positions[end] > closestDistance * 5 || outsideMax) {
						
						// For each segment, calculate the tick positions from the getTimeTicks utility
						// function. The interval will be the same regardless of how long the segment is.
						segmentPositions = getTimeTicks(normalizedInterval, positions[start], positions[end], startOfWeek);		
						
						groupPositions = groupPositions.concat(segmentPositions);
						
						// Set start of next segment
						start = end + 1;						
					}
					
					if (outsideMax) {
						break;
					}
				}
				
				// Get the grouping info from the last of the segments. The info is the same for
				// all segments.
				info = segmentPositions.info;
				
				// Optionally identify ticks with higher rank, for example when the ticks
				// have crossed midnight.
				if (findHigherRanks && info.unitRange <= timeUnits[HOUR]) {
					end = groupPositions.length - 1;
					
					// Compare points two by two
					for (start = 1; start < end; start++) {
						if (new Date(groupPositions[start])[getDate]() !== new Date(groupPositions[start - 1])[getDate]()) {
							higherRanks[groupPositions[start]] = DAY;
							hasCrossedHigherRank = true;
						}
					}
					
					// If the complete array has crossed midnight, we want to mark the first
					// positions also as higher rank
					if (hasCrossedHigherRank) {
						higherRanks[groupPositions[0]] = DAY;
					}
					info.higherRanks = higherRanks;
				}
				
				// Save the info
				groupPositions.info = info;
				
				
				
				// Don't show ticks within a gap in the ordinal axis, where the space between
				// two points is greater than a portion of the tick pixel interval
				if (findHigherRanks && defined(tickPixelIntervalOption)) { // check for squashed ticks
					
					var length = groupPositions.length,
						i = length,
						itemToRemove,
						translated,
						translatedArr = [],
						lastTranslated,
						medianDistance,
						distance,
						distances = [];
						
					// Find median pixel distance in order to keep a reasonably even distance between
					// ticks (#748)
					while (i--) {
						translated = xAxis.translate(groupPositions[i]);
						if (lastTranslated) {
							distances[i] = lastTranslated - translated;
						}
						translatedArr[i] = lastTranslated = translated; 
					}
					distances.sort();
					medianDistance = distances[mathFloor(distances.length / 2)];
					if (medianDistance < tickPixelIntervalOption * 0.6) {
						medianDistance = null;
					}
					
					// Now loop over again and remove ticks where needed
					i = groupPositions[length - 1] > max ? length - 1 : length; // #817
					lastTranslated = undefined;
					while (i--) {
						translated = translatedArr[i];
						distance = lastTranslated - translated;
	
						// Remove ticks that are closer than 0.6 times the pixel interval from the one to the right,
						// but not if it is close to the median distance (#748).
						if (lastTranslated && distance < tickPixelIntervalOption * 0.8 && 
								(medianDistance === null || distance < medianDistance * 0.8)) {
							
							// Is this a higher ranked position with a normal position to the right?
							if (higherRanks[groupPositions[i]] && !higherRanks[groupPositions[i + 1]]) {
								
								// Yes: remove the lower ranked neighbour to the right
								itemToRemove = i + 1;
								lastTranslated = translated; // #709
								
							} else {
								
								// No: remove this one
								itemToRemove = i;
							}
							
							groupPositions.splice(itemToRemove, 1);
							
						} else {
							lastTranslated = translated;
						}
					}
				}
				
				return groupPositions;
			};
			
			
			/**
			 * Overrride the chart.pan method for ordinal axes. 
			 */
			
			var baseChartPan = chart.pan;
			chart.pan = function (chartX) {
				var xAxis = chart.xAxis[0],
					runBase = false;
				if (xAxis.options.ordinal) {
					
					var mouseDownX = chart.mouseDownX,
						extremes = xAxis.getExtremes(),
						dataMax = extremes.dataMax,
						min = extremes.min,
						max = extremes.max,
						newMin,
						newMax,
						hoverPoints = chart.hoverPoints,
						closestPointRange = xAxis.closestPointRange,
						pointPixelWidth = xAxis.translationSlope * (xAxis.ordinalSlope || closestPointRange),
						movedUnits = (mouseDownX - chartX) / pointPixelWidth, // how many ordinal units did we move?
						extendedAxis = { ordinalPositions: xAxis.getExtendedPositions() }, // get index of all the chart's points
						ordinalPositions,
						searchAxisLeft,
						lin2val = xAxis.lin2val,
						val2lin = xAxis.val2lin,
						searchAxisRight;
					
					if (!extendedAxis.ordinalPositions) { // we have an ordinal axis, but the data is equally spaced
						runBase = true;
					
					} else if (mathAbs(movedUnits) > 1) {
						
						// Remove active points for shared tooltip
						if (hoverPoints) {
							each(hoverPoints, function (point) {
								point.setState();
							});
						}
						
						if (movedUnits < 0) {
							searchAxisLeft = extendedAxis;
							searchAxisRight = xAxis.ordinalPositions ? xAxis : extendedAxis;
						} else {
							searchAxisLeft = xAxis.ordinalPositions ? xAxis : extendedAxis;
							searchAxisRight = extendedAxis;
						}
						
						// In grouped data series, the last ordinal position represents the grouped data, which is 
						// to the left of the real data max. If we don't compensate for this, we will be allowed
						// to pan grouped data series passed the right of the plot area. 
						ordinalPositions = searchAxisRight.ordinalPositions;
						if (dataMax > ordinalPositions[ordinalPositions.length - 1]) {
							ordinalPositions.push(dataMax);
						}
						
						// Get the new min and max values by getting the ordinal index for the current extreme, 
						// then add the moved units and translate back to values. This happens on the 
						// extended ordinal positions if the new position is out of range, else it happens
						// on the current x axis which is smaller and faster.
						newMin = lin2val.apply(searchAxisLeft, [
							val2lin.apply(searchAxisLeft, [min, true]) + movedUnits, // the new index 
							true // translate from index
						]);
						newMax = lin2val.apply(searchAxisRight, [
							val2lin.apply(searchAxisRight, [max, true]) + movedUnits, // the new index 
							true // translate from index
						]);
						
						// Apply it if it is within the available data range
						if (newMin > mathMin(extremes.dataMin, min) && newMax < mathMax(dataMax, max)) {
							xAxis.setExtremes(newMin, newMax, true, false);
						}
				
						chart.mouseDownX = chartX; // set new reference for next run
						css(chart.container, { cursor: 'move' });
					}
				
				} else {
					runBase = true;
				}
				
				// revert to the linear chart.pan version
				if (runBase) {
					baseChartPan.apply(chart, arguments);
				}
			}; 
		}
	};
			
	/**
	 * Extend getSegments by identifying gaps in the ordinal data so that we can draw a gap in the 
	 * line or area
	 */
	seriesProto.getSegments = function () {
		
		var series = this,
			segments,
			gapSize = series.options.gapSize;
	
		// call base method
		baseGetSegments.apply(series);
		
		if (series.xAxis.options.ordinal && gapSize) {
		
			// properties
			segments = series.segments;
			
			// extension for ordinal breaks
			each(segments, function (segment, no) {
				var i = segment.length - 1;
				while (i--) {
					if (segment[i + 1].x - segment[i].x > series.xAxis.closestPointRange * gapSize) {
						segments.splice( // insert after this one
							no + 1,
							0,
							segment.splice(i + 1, segment.length - i)
						);
					}
				}
			});
		}
	};
}());

/* ****************************************************************************
 * End ordinal axis logic                                                   *
 *****************************************************************************/
// global variables
extend(Highcharts, {
	
	// Constructors
	Axis: Axis,
	CanVGRenderer: CanVGRenderer,
	Chart: Chart,
	Color: Color,
	Point: Point,
	Tick: Tick,
	Tooltip: Tooltip,
	Renderer: Renderer,
	Series: Series,
	SVGRenderer: SVGRenderer,
	VMLRenderer: VMLRenderer,
	
	// Various
	dateFormat: dateFormat,
	pathAnim: pathAnim,
	getOptions: getOptions,
	hasBidiBug: hasBidiBug,
	numberFormat: numberFormat,
	seriesTypes: seriesTypes,
	setOptions: setOptions,
	addEvent: addEvent,
	removeEvent: removeEvent,
	createElement: createElement,
	discardElement: discardElement,
	css: css,
	each: each,
	extend: extend,
	map: map,
	merge: merge,
	pick: pick,
	splat: splat,
	extendClass: extendClass,
	pInt: pInt,
	product: 'Highstock',
	version: '1.1.5'
});
}());<|MERGE_RESOLUTION|>--- conflicted
+++ resolved
@@ -16083,14 +16083,10 @@
 		// Override the chart.setSize method to adjust the xAxis and yAxis top option as well.
 		// This needs to be done prior to chart.resize
 		chart.setSize = function (width, height, animation) {
-<<<<<<< HEAD
-			xAxis.options.top = yAxis.options.top = scroller.top = top = scroller.getAxisTop(height);
-=======
-			top = getAxisTop(height);
+			top = scroller.getAxisTop(height);
 			if (xAxis && yAxis) { // false if navigator is disabled (#904)
-				xAxis.options.top = yAxis.options.top = top;
-			}
->>>>>>> 4ecd1bca
+				xAxis.options.top = yAxis.options.top = scroller.top = top;
+			}
 			baseChartSetSize.call(chart, width, height, animation);
 		};
 
