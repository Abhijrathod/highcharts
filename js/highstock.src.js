--- conflicted
+++ resolved
@@ -5651,16 +5651,10 @@
 									distance = mathAbs(xData[i] - xData[i - 1]);
 									pointRange = pointRange === UNDEFINED ? distance : mathMin(distance, pointRange);
 								}
-<<<<<<< HEAD
 	
 								// for points within the visible range, including the first point outside the 
 								// visible range, consider y extremes
 								if (cropped || ((xData[i + 1] || x) >= xExtremes.min && (xData[i - 1] || x) <= xExtremes.max)) {
-=======
-
-								// for points within the visible range, consider y extremes
-								if (cropped || (x >= xExtremes.min && x <= xExtremes.max)) {
->>>>>>> 8dfcfc8a
 
 									j = y.length;
 									if (j) { // array, like ohlc data
@@ -6074,13 +6068,8 @@
 						}
 					}
 				}
-<<<<<<< HEAD
 	
 				// Mark as dirty if it is not already set to dirty and extremes have changed. #595.
-=======
-
-				// mark as dirty if it is not already set to dirty and extremes have changed
->>>>>>> 8dfcfc8a
 				if (!axis.isDirty) {
 					axis.isDirty = chart.isDirtyBox || min !== oldMin || max !== oldMax;
 				}
