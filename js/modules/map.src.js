--- conflicted
+++ resolved
@@ -1,9 +1,5 @@
 /**
-<<<<<<< HEAD
- * @license Highmaps JS v2.0-dev ()
-=======
- * @license Highmaps JS v1.1.9-modified (2015-10-20)
->>>>>>> 806e78df
+ * @license Highmaps JS v2.0-dev (2015-10-21)
  * Highmaps as a plugin for Highcharts 4.1.x or Highstock 2.1.x (x being the patch version of this file)
  *
  * (c) 2011-2014 Torstein Honsi
@@ -11,2405 +7,13 @@
  * License: www.highcharts.com/license
  */
 
-<<<<<<< HEAD
-/*global HighchartsAdapter*/
+/*global clearTimeout, document, Highcharts, HighchartsAdapter, setInterval, setTimeout, window */
 (function (H) {
-	var Axis = H.Axis,
-		each = H.each,
-		pick = H.pick,
-		wrap = H.wrap;
-/**
- * Override to use the extreme coordinates from the SVG shape, not the
- * data values
- */
-wrap(Axis.prototype, 'getSeriesExtremes', function (proceed) {
-	var isXAxis = this.isXAxis,
-		dataMin,
-		dataMax,
-		xData = [],
-		useMapGeometry;
-
-	// Remove the xData array and cache it locally so that the proceed method doesn't use it
-	if (isXAxis) {
-		each(this.series, function (series, i) {
-			if (series.useMapGeometry) {
-				xData[i] = series.xData;
-				series.xData = [];
-			}
-		});
-	}
-
-	// Call base to reach normal cartesian series (like mappoint)
-	proceed.call(this);
-
-	// Run extremes logic for map and mapline
-	if (isXAxis) {
-		dataMin = pick(this.dataMin, Number.MAX_VALUE);
-		dataMax = pick(this.dataMax, -Number.MAX_VALUE);
-		each(this.series, function (series, i) {
-			if (series.useMapGeometry) {
-				dataMin = Math.min(dataMin, pick(series.minX, dataMin));
-				dataMax = Math.max(dataMax, pick(series.maxX, dataMin));
-				series.xData = xData[i]; // Reset xData array
-				useMapGeometry = true;
-			}
-		});
-		if (useMapGeometry) {
-			this.dataMin = dataMin;
-			this.dataMax = dataMax;
-		}
-	}
-});
-
-/**
- * Override axis translation to make sure the aspect ratio is always kept
- */
-wrap(Axis.prototype, 'setAxisTranslation', function (proceed) {
-	var chart = this.chart,
-		mapRatio,
-		plotRatio = chart.plotWidth / chart.plotHeight,
-		adjustedAxisLength,
-		xAxis = chart.xAxis[0],
-		padAxis,
-		fixTo,
-		fixDiff,
-		preserveAspectRatio;
-
-	
-	// Run the parent method
-	proceed.call(this);
-
-	// Check for map-like series
-	if (this.coll === 'yAxis' && xAxis.transA !== undefined) {
-		each(this.series, function (series) {
-			if (series.preserveAspectRatio) {
-				preserveAspectRatio = true;
-			}
-		});
-	}
-	
-	// On Y axis, handle both
-	if (preserveAspectRatio) {
-		
-		// Use the same translation for both axes
-		this.transA = xAxis.transA = Math.min(this.transA, xAxis.transA);
-		
-		mapRatio = plotRatio / ((xAxis.max - xAxis.min) / (this.max - this.min));
-		
-		// What axis to pad to put the map in the middle
-		padAxis = mapRatio < 1 ? this : xAxis;
-
-		// Pad it
-		adjustedAxisLength = (padAxis.max - padAxis.min) * padAxis.transA;
-		padAxis.pixelPadding = padAxis.len - adjustedAxisLength;
-		padAxis.minPixelPadding = padAxis.pixelPadding / 2;
-
-		fixTo = padAxis.fixTo;
-		if (fixTo) {
-			fixDiff = fixTo[1] - padAxis.toValue(fixTo[0], true);
-			fixDiff *= padAxis.transA;
-			if (Math.abs(fixDiff) > padAxis.minPixelPadding || (padAxis.min === padAxis.dataMin && padAxis.max === padAxis.dataMax)) { // zooming out again, keep within restricted area
-				fixDiff = 0;
-			}
-			padAxis.minPixelPadding -= fixDiff;
-		}
-	}
-});
-
-/**
- * Override Axis.render in order to delete the fixTo prop
- */
-wrap(Axis.prototype, 'render', function (proceed) {
-	proceed.call(this);
-	this.fixTo = null;
-});
-
-	return H;
-}(Highcharts));
-(function (H) {
-	var Axis = H.Axis,
-		Chart = H.Chart,
-		Color = H.Color,
-		ColorAxis,
-		each = H.each,
-		extend = H.extend,
-		Legend = H.Legend,
-		LegendSymbolMixin = H.LegendSymbolMixin,
-		noop = H.noop,
-		merge = H.merge,
-		pick = H.pick,
-		wrap = H.wrap;
-
-/**
- * The ColorAxis object for inclusion in gradient legends
- */
-ColorAxis = H.ColorAxis = function () {
-	this.isColorAxis = true;
-	this.init.apply(this, arguments);
-};
-extend(ColorAxis.prototype, Axis.prototype);
-extend(ColorAxis.prototype, {
-	defaultColorAxisOptions: {
-		lineWidth: 0,
-		minPadding: 0,
-		maxPadding: 0,
-		gridLineWidth: 1,
-		tickPixelInterval: 72,
-		startOnTick: true,
-		endOnTick: true,
-		offset: 0,
-		marker: {
-			animation: {
-				duration: 50
-			},
-			color: 'gray',
-			width: 0.01
-		},
-		labels: {
-			overflow: 'justify'
-		},
-		minColor: '#EFEFFF',
-		maxColor: '#003875',
-		tickLength: 5
-	},
-	init: function (chart, userOptions) {
-		var horiz = chart.options.legend.layout !== 'vertical',
-			options;
-
-		// Build the options
-		options = merge(this.defaultColorAxisOptions, {
-			side: horiz ? 2 : 1,
-			reversed: !horiz
-		}, userOptions, {
-			opposite: !horiz,
-			showEmpty: false,
-			title: null,
-			isColor: true
-		});
-
-		Axis.prototype.init.call(this, chart, options);
-
-		// Base init() pushes it to the xAxis array, now pop it again
-		//chart[this.isXAxis ? 'xAxis' : 'yAxis'].pop();
-
-		// Prepare data classes
-		if (userOptions.dataClasses) {
-			this.initDataClasses(userOptions);
-		}
-		this.initStops(userOptions);
-
-		// Override original axis properties
-		this.horiz = horiz;
-		this.zoomEnabled = false;
-	},
-
-	/*
-	 * Return an intermediate color between two colors, according to pos where 0
-	 * is the from color and 1 is the to color. 
-	 * NOTE: Changes here should be copied
-	 * to the same function in drilldown.src.js and solid-gauge-src.js.
-	 */
-	tweenColors: function (from, to, pos) {
-		// Check for has alpha, because rgba colors perform worse due to lack of
-		// support in WebKit.
-		var hasAlpha,
-			ret;
-
-		// Unsupported color, return to-color (#3920)
-		if (!to.rgba.length || !from.rgba.length) {
-			ret = to.raw || 'none';
-
-		// Interpolate
-		} else {
-			from = from.rgba;
-			to = to.rgba;
-			hasAlpha = (to[3] !== 1 || from[3] !== 1);
-			ret = (hasAlpha ? 'rgba(' : 'rgb(') + 
-				Math.round(to[0] + (from[0] - to[0]) * (1 - pos)) + ',' + 
-				Math.round(to[1] + (from[1] - to[1]) * (1 - pos)) + ',' + 
-				Math.round(to[2] + (from[2] - to[2]) * (1 - pos)) + 
-				(hasAlpha ? (',' + (to[3] + (from[3] - to[3]) * (1 - pos))) : '') + ')';
-		}
-		return ret;
-	},
-
-	initDataClasses: function (userOptions) {
-		var axis = this,
-			chart = this.chart,
-			dataClasses,
-			colorCounter = 0,
-			options = this.options,
-			len = userOptions.dataClasses.length;
-		this.dataClasses = dataClasses = [];
-		this.legendItems = [];
-
-		each(userOptions.dataClasses, function (dataClass, i) {
-			var colors;
-
-			dataClass = merge(dataClass);
-			dataClasses.push(dataClass);
-			if (!dataClass.color) {
-				if (options.dataClassColor === 'category') {
-					colors = chart.options.colors;
-					dataClass.color = colors[colorCounter++];
-					// loop back to zero
-					if (colorCounter === colors.length) {
-						colorCounter = 0;
-					}
-				} else {
-					dataClass.color = axis.tweenColors(
-						Color(options.minColor), 
-						Color(options.maxColor), 
-						len < 2 ? 0.5 : i / (len - 1) // #3219
-					);
-				}
-			}
-		});
-	},
-
-	initStops: function (userOptions) {
-		this.stops = userOptions.stops || [
-			[0, this.options.minColor],
-			[1, this.options.maxColor]
-		];
-		each(this.stops, function (stop) {
-			stop.color = Color(stop[1]);
-		});
-	},
-
-	/**
-	 * Extend the setOptions method to process extreme colors and color
-	 * stops.
-	 */
-	setOptions: function (userOptions) {
-		Axis.prototype.setOptions.call(this, userOptions);
-
-		this.options.crosshair = this.options.marker;
-		this.coll = 'colorAxis';
-	},
-
-	setAxisSize: function () {
-		var symbol = this.legendSymbol,
-			chart = this.chart,
-			x,
-			y,
-			width,
-			height;
-
-		if (symbol) {
-			this.left = x = symbol.attr('x');
-			this.top = y = symbol.attr('y');
-			this.width = width = symbol.attr('width');
-			this.height = height = symbol.attr('height');
-			this.right = chart.chartWidth - x - width;
-			this.bottom = chart.chartHeight - y - height;
-
-			this.len = this.horiz ? width : height;
-			this.pos = this.horiz ? x : y;
-		}
-	},
-
-	/** 
-	 * Translate from a value to a color
-	 */
-	toColor: function (value, point) {
-		var pos,
-			stops = this.stops,
-			from,
-			to,
-			color,
-			dataClasses = this.dataClasses,
-			dataClass,
-			i;
-
-		if (dataClasses) {
-			i = dataClasses.length;
-			while (i--) {
-				dataClass = dataClasses[i];
-				from = dataClass.from;
-				to = dataClass.to;
-				if ((from === undefined || value >= from) && (to === undefined || value <= to)) {
-					color = dataClass.color;
-					if (point) {
-						point.dataClass = i;
-					}
-					break;
-				}	
-			}
-
-		} else {
-
-			if (this.isLog) {
-				value = this.val2lin(value);
-			}
-			pos = 1 - ((this.max - value) / ((this.max - this.min) || 1));
-			i = stops.length;
-			while (i--) {
-				if (pos > stops[i][0]) {
-					break;
-				}
-			}
-			from = stops[i] || stops[i + 1];
-			to = stops[i + 1] || from;
-
-			// The position within the gradient
-			pos = 1 - (to[0] - pos) / ((to[0] - from[0]) || 1);
-
-			color = this.tweenColors(
-				from.color, 
-				to.color,
-				pos
-			);
-		}
-		return color;
-	},
-
-	/**
-	 * Override the getOffset method to add the whole axis groups inside the legend.
-	 */
-	getOffset: function () {
-		var group = this.legendGroup,
-			sideOffset = this.chart.axisOffset[this.side];
-		
-		if (group) {
-
-			// Hook for the getOffset method to add groups to this parent group
-			this.axisParent = group;
-
-			// Call the base
-			Axis.prototype.getOffset.call(this);
-
-			// First time only
-			if (!this.added) {
-
-				this.added = true;
-
-				this.labelLeft = 0;
-				this.labelRight = this.width;
-			}
-			// Reset it to avoid color axis reserving space
-			this.chart.axisOffset[this.side] = sideOffset;
-		}
-	},
-
-	/**
-	 * Create the color gradient
-	 */
-	setLegendColor: function () {
-		var grad,
-			horiz = this.horiz,
-			options = this.options,
-			reversed = this.reversed;
-
-		grad = horiz ? [+reversed, 0, +!reversed, 0] : [0, +!reversed, 0, +reversed]; // #3190
-		this.legendColor = {
-			linearGradient: { x1: grad[0], y1: grad[1], x2: grad[2], y2: grad[3] },
-			stops: options.stops || [
-				[0, options.minColor],
-				[1, options.maxColor]
-			]
-		};
-	},
-
-	/**
-	 * The color axis appears inside the legend and has its own legend symbol
-	 */
-	drawLegendSymbol: function (legend, item) {
-		var padding = legend.padding,
-			legendOptions = legend.options,
-			horiz = this.horiz,
-			box,
-			width = pick(legendOptions.symbolWidth, horiz ? 200 : 12),
-			height = pick(legendOptions.symbolHeight, horiz ? 12 : 200),
-			labelPadding = pick(legendOptions.labelPadding, horiz ? 16 : 30),
-			itemDistance = pick(legendOptions.itemDistance, 10);
-
-		this.setLegendColor();
-
-		// Create the gradient
-		item.legendSymbol = this.chart.renderer.rect(
-			0,
-			legend.baseline - 11,
-			width,
-			height
-		).attr({
-			zIndex: 1
-		}).add(item.legendGroup);
-		box = item.legendSymbol.getBBox();
-
-		// Set how much space this legend item takes up
-		this.legendItemWidth = width + padding + (horiz ? itemDistance : labelPadding);
-		this.legendItemHeight = height + padding + (horiz ? labelPadding : 0);
-	},
-	/**
-	 * Fool the legend
-	 */
-	setState: noop,
-	visible: true,
-	setVisible: noop,
-	getSeriesExtremes: function () {
-		var series;
-		if (this.series.length) {
-			series = this.series[0];
-			this.dataMin = series.valueMin;
-			this.dataMax = series.valueMax;
-		}
-	},
-	drawCrosshair: function (e, point) {
-		var plotX = point && point.plotX,
-			plotY = point && point.plotY,
-			crossPos,
-			axisPos = this.pos,
-			axisLen = this.len;
-		
-		if (point) {
-			crossPos = this.toPixels(point[point.series.colorKey]);
-			if (crossPos < axisPos) {
-				crossPos = axisPos - 2;
-			} else if (crossPos > axisPos + axisLen) {
-				crossPos = axisPos + axisLen + 2;
-			}
-			
-			point.plotX = crossPos;
-			point.plotY = this.len - crossPos;
-			Axis.prototype.drawCrosshair.call(this, e, point);
-			point.plotX = plotX;
-			point.plotY = plotY;
-			
-			if (this.cross) {
-				this.cross
-					.attr({
-						fill: this.crosshair.color
-					})
-					.add(this.legendGroup);
-			}
-		}
-	},
-	getPlotLinePath: function (a, b, c, d, pos) {
-		if (typeof pos === 'number') { // crosshairs only // #3969 pos can be 0 !!
-			return this.horiz ? 
-				['M', pos - 4, this.top - 6, 'L', pos + 4, this.top - 6, pos, this.top, 'Z'] : 
-				['M', this.left, pos, 'L', this.left - 6, pos + 6, this.left - 6, pos - 6, 'Z'];
-		} else {
-			return Axis.prototype.getPlotLinePath.call(this, a, b, c, d);
-		}
-	},
-
-	update: function (newOptions, redraw) {
-		var chart = this.chart,
-			legend = chart.legend;
-
-		each(this.series, function (series) {
-			series.isDirtyData = true; // Needed for Axis.update when choropleth colors change
-		});
-
-		// When updating data classes, destroy old items and make sure new ones are created (#3207)
-		if (newOptions.dataClasses && legend.allItems) {
-			each(legend.allItems, function (item) {
-				if (item.isDataClass) {
-					item.legendGroup.destroy();
-				}
-			});			
-			chart.isDirtyLegend = true;
-		}
-
-		// Keep the options structure updated for export. Unlike xAxis and yAxis, the colorAxis is 
-		// not an array. (#3207)
-		chart.options[this.coll] = merge(this.userOptions, newOptions);
-
-		Axis.prototype.update.call(this, newOptions, redraw);
-		if (this.legendItem) {
-			this.setLegendColor();
-			legend.colorizeItem(this, true);
-		}
-	},
-
-	/**
-	 * Get the legend item symbols for data classes
-	 */
-	getDataClassLegendSymbols: function () {
-		var axis = this,
-			chart = this.chart,
-			legendItems = this.legendItems,
-			legendOptions = chart.options.legend,
-			valueDecimals = legendOptions.valueDecimals,
-			valueSuffix = legendOptions.valueSuffix || '',
-			name;
-
-		if (!legendItems.length) {
-			each(this.dataClasses, function (dataClass, i) {
-				var vis = true,
-					from = dataClass.from,
-					to = dataClass.to;
-				
-				// Assemble the default name. This can be overridden by legend.options.labelFormatter
-				name = '';
-				if (from === undefined) {
-					name = '< ';
-				} else if (to === undefined) {
-					name = '> ';
-				}
-				if (from !== undefined) {
-					name += H.numberFormat(from, valueDecimals) + valueSuffix;
-				}
-				if (from !== undefined && to !== undefined) {
-					name += ' - ';
-				}
-				if (to !== undefined) {
-					name += H.numberFormat(to, valueDecimals) + valueSuffix;
-				}
-				// Add a mock object to the legend items
-				legendItems.push(extend({
-					chart: chart,
-					name: name,
-					options: {},
-					drawLegendSymbol: LegendSymbolMixin.drawRectangle,
-					visible: true,
-					setState: noop,
-					isDataClass: true,
-					setVisible: function () {
-						vis = this.visible = !vis;
-						each(axis.series, function (series) {
-							each(series.points, function (point) {
-								if (point.dataClass === i) {
-									point.setVisible(vis);
-								}
-							});
-						});
-						
-						chart.legend.colorizeItem(this, vis);
-					}
-				}, dataClass));
-			});
-		}
-		return legendItems;
-	},
-	name: '' // Prevents 'undefined' in legend in IE8
-});
-
-/**
- * Handle animation of the color attributes directly
- */
-each(['fill', 'stroke'], function (prop) {
-	H.addAnimSetter(prop, function (fx) {
-		fx.elem.attr(prop, ColorAxis.prototype.tweenColors(Color(fx.start), Color(fx.end), fx.pos));
-	});
-});
-
-/**
- * Extend the chart getAxes method to also get the color axis
- */
-wrap(Chart.prototype, 'getAxes', function (proceed) {
-
-	var options = this.options,
-		colorAxisOptions = options.colorAxis;
-
-	proceed.call(this);
-
-	this.colorAxis = [];
-	if (colorAxisOptions) {
-		proceed = new ColorAxis(this, colorAxisOptions); // Fake assignment for jsLint
-	}
-});
-
-
-/**
- * Wrap the legend getAllItems method to add the color axis. This also removes the 
- * axis' own series to prevent them from showing up individually.
- */
-wrap(Legend.prototype, 'getAllItems', function (proceed) {
-	var allItems = [],
-		colorAxis = this.chart.colorAxis[0];
-
-	if (colorAxis) {
-
-		// Data classes
-		if (colorAxis.options.dataClasses) {
-			allItems = allItems.concat(colorAxis.getDataClassLegendSymbols());
-		// Gradient legend
-		} else {
-			// Add this axis on top
-			allItems.push(colorAxis);
-		}
-
-		// Don't add the color axis' series
-		each(colorAxis.series, function (series) {
-			series.options.showInLegend = false;
-		});
-	}
-
-	return allItems.concat(proceed.call(this));
-});
-
-	return H;
-}(Highcharts));
-(function (H) {
-	var colorPointMixin,
-		colorSeriesMixin,
-
-		each = H.each,
-		noop = H.noop,
-		seriesTypes = H.seriesTypes;
-
-/**
- * Mixin for maps and heatmaps
- */
-colorPointMixin = H.colorPointMixin = {
-	/**
-	 * Set the visibility of a single point
-	 */
-	setVisible: function (vis) {
-		var point = this,
-			method = vis ? 'show' : 'hide';
-
-		// Show and hide associated elements
-		each(['graphic', 'dataLabel'], function (key) {
-			if (point[key]) {
-				point[key][method]();
-			}
-		});
-	}
-};
-
-colorSeriesMixin = H.colorSeriesMixin = {
-	pointArrayMap: ['value'],
-	axisTypes: ['xAxis', 'yAxis', 'colorAxis'],
-	optionalAxis: 'colorAxis',
-	trackerGroups: ['group', 'markerGroup', 'dataLabelsGroup'],
-	getSymbol: noop,
-	parallelArrays: ['x', 'y', 'value'],
-	colorKey: 'value',
-
-	pointAttribs: seriesTypes.column.prototype.pointAttribs,
-	
-	/**
-	 * In choropleth maps, the color is a result of the value, so this needs translation too
-	 */
-	translateColors: function () {
-		var series = this,
-			nullColor = this.options.nullColor,
-			colorAxis = this.colorAxis,
-			colorKey = this.colorKey;
-
-		each(this.data, function (point) {
-			var value = point[colorKey],
-				color;
-
-			color = point.options.color || 
-				(value === null ? nullColor : (colorAxis && value !== undefined) ? colorAxis.toColor(value, point) : point.color || series.color);
-
-			if (color) {
-				point.color = color;
-			}
-		});
-	}
-};
-	return H;
-}(Highcharts));
-(function (H) {
-	var addEvent = H.addEvent,
-		Chart = H.Chart,
-		each = H.each,
-		extend = H.extend,
-		merge = H.merge,
-		pick = H.pick,
-		wrap = H.wrap;
-
-// Add events to the Chart object itself
-extend(Chart.prototype, {
-	renderMapNavigation: function () {
-		var chart = this,
-			options = this.options.mapNavigation,
-			buttons = options.buttons,
-			n,
-			button,
-			buttonOptions,
-			attr,
-			states,
-			stopEvent = function (e) {
-				if (e) {
-					if (e.preventDefault) {
-						e.preventDefault();
-					}
-					if (e.stopPropagation) {
-						e.stopPropagation();
-					}
-					e.cancelBubble = true;
-				}
-			},
-			outerHandler = function (e) {
-				this.handler.call(chart, e);
-				stopEvent(e); // Stop default click event (#4444)
-			};
-
-		if (pick(options.enableButtons, options.enabled) && !chart.renderer.forExport) {
-			for (n in buttons) {
-				if (buttons.hasOwnProperty(n)) {
-					buttonOptions = merge(options.buttonOptions, buttons[n]);
-					attr = buttonOptions.theme;
-					attr.style = merge(buttonOptions.theme.style, buttonOptions.style); // #3203
-					states = attr.states;
-					button = chart.renderer.button(
-							buttonOptions.text, 
-							0, 
-							0, 
-							outerHandler, 
-							attr, 
-							states && states.hover,
-							states && states.select, 
-							0, 
-							n === 'zoomIn' ? 'topbutton' : 'bottombutton'
-						)
-						.attr({
-							width: buttonOptions.width,
-							height: buttonOptions.height,
-							title: chart.options.lang[n],
-							zIndex: 5
-						})					
-						.add();
-					button.handler = buttonOptions.onclick;
-					button.align(extend(buttonOptions, { width: button.width, height: 2 * button.height }), null, buttonOptions.alignTo);
-					addEvent(button.element, 'dblclick', stopEvent); // Stop double click event (#4444)
-				}
-			}
-		}
-	},
-
-	/**
-	 * Fit an inner box to an outer. If the inner box overflows left or right, align it to the sides of the
-	 * outer. If it overflows both sides, fit it within the outer. This is a pattern that occurs more places
-	 * in Highcharts, perhaps it should be elevated to a common utility function.
-	 */
-	fitToBox: function (inner, outer) {
-		each([['x', 'width'], ['y', 'height']], function (dim) {
-			var pos = dim[0],
-				size = dim[1];
-
-			if (inner[pos] + inner[size] > outer[pos] + outer[size]) { // right overflow
-				if (inner[size] > outer[size]) { // the general size is greater, fit fully to outer
-					inner[size] = outer[size];
-					inner[pos] = outer[pos];
-				} else { // align right
-					inner[pos] = outer[pos] + outer[size] - inner[size];
-				}
-			}
-			if (inner[size] > outer[size]) {
-				inner[size] = outer[size];
-			}
-			if (inner[pos] < outer[pos]) {
-				inner[pos] = outer[pos];
-			}
-		});
-		
-
-		return inner;
-	},
-
-	/**
-	 * Zoom the map in or out by a certain amount. Less than 1 zooms in, greater than 1 zooms out.
-	 */
-	mapZoom: function (howMuch, centerXArg, centerYArg, mouseX, mouseY) {
-		/*if (this.isMapZooming) {
-			this.mapZoomQueue = arguments;
-			return;
-		}*/
-
-		var chart = this,
-			xAxis = chart.xAxis[0],
-			xRange = xAxis.max - xAxis.min,
-			centerX = pick(centerXArg, xAxis.min + xRange / 2),
-			newXRange = xRange * howMuch,
-			yAxis = chart.yAxis[0],
-			yRange = yAxis.max - yAxis.min,
-			centerY = pick(centerYArg, yAxis.min + yRange / 2),
-			newYRange = yRange * howMuch,
-			fixToX = mouseX ? ((mouseX - xAxis.pos) / xAxis.len) : 0.5,
-			fixToY = mouseY ? ((mouseY - yAxis.pos) / yAxis.len) : 0.5,
-			newXMin = centerX - newXRange * fixToX,
-			newYMin = centerY - newYRange * fixToY,
-			newExt = chart.fitToBox({
-				x: newXMin,
-				y: newYMin,
-				width: newXRange,
-				height: newYRange
-			}, {
-				x: xAxis.dataMin,
-				y: yAxis.dataMin,
-				width: xAxis.dataMax - xAxis.dataMin,
-				height: yAxis.dataMax - yAxis.dataMin
-			});
-
-		// When mousewheel zooming, fix the point under the mouse
-		if (mouseX) {
-			xAxis.fixTo = [mouseX - xAxis.pos, centerXArg];
-		}
-		if (mouseY) {
-			yAxis.fixTo = [mouseY - yAxis.pos, centerYArg];
-		}
-
-		// Zoom
-		if (howMuch !== undefined) {
-			xAxis.setExtremes(newExt.x, newExt.x + newExt.width, false);
-			yAxis.setExtremes(newExt.y, newExt.y + newExt.height, false);
-
-		// Reset zoom
-		} else {
-			xAxis.setExtremes(undefined, undefined, false);
-			yAxis.setExtremes(undefined, undefined, false);
-		}
-		
-		// Prevent zooming until this one is finished animating
-		/*chart.holdMapZoom = true;
-		setTimeout(function () {
-			chart.holdMapZoom = false;
-		}, 200);*/
-		/*delay = animation ? animation.duration || 500 : 0;
-		if (delay) {
-			chart.isMapZooming = true;
-			setTimeout(function () {
-				chart.isMapZooming = false;
-				if (chart.mapZoomQueue) {
-					chart.mapZoom.apply(chart, chart.mapZoomQueue);
-				}
-				chart.mapZoomQueue = null;
-			}, delay);
-		}*/
-
-		chart.redraw();
-	}
-});
-
-/**
- * Extend the Chart.render method to add zooming and panning
- */
-wrap(Chart.prototype, 'render', function (proceed) {
-	var chart = this,
-		mapNavigation = chart.options.mapNavigation;
-
-	// Render the plus and minus buttons. Doing this before the shapes makes getBBox much quicker, at least in Chrome.
-	chart.renderMapNavigation();
-
-	proceed.call(chart);
-
-	// Add the double click event
-	if (pick(mapNavigation.enableDoubleClickZoom, mapNavigation.enabled) || mapNavigation.enableDoubleClickZoomTo) {
-		addEvent(chart.container, 'dblclick', function (e) {
-			chart.pointer.onContainerDblClick(e);
-		});
-	}
-
-	// Add the mousewheel event
-	if (pick(mapNavigation.enableMouseWheelZoom, mapNavigation.enabled)) {
-		addEvent(chart.container, document.onmousewheel === undefined ? 'DOMMouseScroll' : 'mousewheel', function (e) {
-			chart.pointer.onContainerMouseWheel(e);
-			return false;
-		});
-	}
-});
-	return H;
-}(Highcharts));
-(function (H) {
-	var extend = H.extend,
-		pick = H.pick,
-		Pointer = H.Pointer,
-		wrap = H.wrap;
-		
-// Extend the Pointer
-extend(Pointer.prototype, {
-
-	/**
-	 * The event handler for the doubleclick event
-	 */
-	onContainerDblClick: function (e) {
-		var chart = this.chart;
-
-		e = this.normalize(e);
-
-		if (chart.options.mapNavigation.enableDoubleClickZoomTo) {
-			if (chart.pointer.inClass(e.target, 'highcharts-tracker')) {
-				chart.hoverPoint.zoomTo();
-			}
-		} else if (chart.isInsidePlot(e.chartX - chart.plotLeft, e.chartY - chart.plotTop)) {
-			chart.mapZoom(
-				0.5,
-				chart.xAxis[0].toValue(e.chartX),
-				chart.yAxis[0].toValue(e.chartY),
-				e.chartX, 
-				e.chartY
-			);
-		}
-	},
-
-	/**
-	 * The event handler for the mouse scroll event
-	 */
-	onContainerMouseWheel: function (e) {
-		var chart = this.chart,
-			delta;
-
-		e = this.normalize(e);
-
-		// Firefox uses e.detail, WebKit and IE uses wheelDelta
-		delta = e.detail || -(e.wheelDelta / 120);
-		if (chart.isInsidePlot(e.chartX - chart.plotLeft, e.chartY - chart.plotTop)) {
-			chart.mapZoom(
-				//delta > 0 ? 2 : 0.5,
-				Math.pow(2, delta),
-				chart.xAxis[0].toValue(e.chartX),
-				chart.yAxis[0].toValue(e.chartY),
-				e.chartX,
-				e.chartY
-			);
-		}
-	}
-});
-
-// Implement the pinchType option
-wrap(Pointer.prototype, 'init', function (proceed, chart, options) {
-
-	proceed.call(this, chart, options);
-
-	// Pinch status
-	if (pick(options.mapNavigation.enableTouchZoom, options.mapNavigation.enabled)) {
-		this.pinchX = this.pinchHor = this.pinchY = this.pinchVert = this.hasZoom = true;
-	}
-});
-
-// Extend the pinchTranslate method to preserve fixed ratio when zooming
-wrap(Pointer.prototype, 'pinchTranslate', function (proceed, pinchDown, touches, transform, selectionMarker, clip, lastValidTouch) {
-	var xBigger;
-	proceed.call(this, pinchDown, touches, transform, selectionMarker, clip, lastValidTouch);
-
-	// Keep ratio
-	if (this.chart.options.chart.type === 'map' && this.hasZoom) {
-		xBigger = transform.scaleX > transform.scaleY;
-		this.pinchTranslateDirection(
-			!xBigger, 
-			pinchDown, 
-			touches, 
-			transform, 
-			selectionMarker, 
-			clip, 
-			lastValidTouch, 
-			xBigger ? transform.scaleX : transform.scaleY
-		);
-	}
-});
-
-	return H;
-}(Highcharts));
-(function (H) {
-	var Color = H.Color,
-		ColorAxis = H.ColorAxis,
-		colorPointMixin = H.colorPointMixin,
-		colorSeriesMixin = H.colorSeriesMixin,
-		defaultPlotOptions = H.defaultPlotOptions,
-		each = H.each,
-		extend = H.extend,
-		extendClass = H.extendClass,
-		LegendSymbolMixin = H.LegendSymbolMixin,
-		merge = H.merge,
-		noop = H.noop,
-		pick = H.pick,
-		Point = H.Point,
-		Series = H.Series,
-		seriesTypes = H.seriesTypes,
-		splat = H.splat;
-
-// The vector-effect attribute is not supported in IE <= 11 (at least), so we need 
-// diffent logic (#3218)
-var supportsVectorEffect = document.documentElement.style.vectorEffect !== undefined;
-
-/**
- * Extend the default options with map options
- */
-defaultPlotOptions.map = merge(defaultPlotOptions.scatter, {
-	allAreas: true,
-
-	animation: false, // makes the complex shapes slow
-	nullColor: '#F8F8F8',
-	borderColor: 'silver',
-	borderWidth: 1,
-	marker: null,
-	stickyTracking: false,
-	dataLabels: {
-		formatter: function () { // #2945
-			return this.point.value;
-		},
-		inside: true, // for the color
-		verticalAlign: 'middle',
-		crop: false,
-		overflow: false,
-		padding: 0
-	},
-	turboThreshold: 0,
-	tooltip: {
-		followPointer: true,
-		pointFormat: '{point.name}: {point.value}<br/>'
-	},
-	states: {
-		normal: {
-			animation: true
-		},
-		hover: {
-			brightness: 0.2,
-			halo: null
-		},
-		select: {
-			color: '#C0C0C0'
-		}
-	}
-});
-
-/**
- * The MapAreaPoint object
- */
-var MapAreaPoint = H.MapAreaPoint = extendClass(Point, extend({
-	/**
-	 * Extend the Point object to split paths
-	 */
-	applyOptions: function (options, x) {
-
-		var point = Point.prototype.applyOptions.call(this, options, x),
-			series = this.series,
-			joinBy = series.joinBy,
-			mapPoint;
-
-		if (series.mapData) {
-			mapPoint = point[joinBy[1]] !== undefined && series.mapMap[point[joinBy[1]]];
-			if (mapPoint) {
-				// This applies only to bubbles
-				if (series.xyFromShape) {
-					point.x = mapPoint._midX;
-					point.y = mapPoint._midY;
-				}
-				extend(point, mapPoint); // copy over properties
-			} else {
-				point.value = point.value || null;
-			}
-		}
-		
-		return point;
-	},
-
-	/**
-	 * Stop the fade-out 
-	 */
-	onMouseOver: function (e) {
-		clearTimeout(this.colorInterval);
-		if (this.value !== null) {
-			Point.prototype.onMouseOver.call(this, e);
-		} else { //#3401 Tooltip doesn't hide when hovering over null points
-			this.series.onMouseOut(e);
-		}
-	},
-	/*= if (build.classic) { =*/
-	// Todo: check unstyled
-	/**
-	 * Custom animation for tweening out the colors. Animation reduces blinking when hovering
-	 * over islands and coast lines. We run a custom implementation of animation becuase we
-	 * need to be able to run this independently from other animations like zoom redraw. Also,
-	 * adding color animation to the adapters would introduce almost the same amount of code.
-	 */
-	onMouseOut: function () {
-		var point = this,
-			start = +new Date(),
-			normalColor = Color(point.color),
-			hoverColor = Color(point.series.pointAttribs(point, 'hover').fill),
-			animation = point.series.options.states.normal.animation,
-			duration = animation && (animation.duration || 500),
-			fill;
-
-		if (duration && normalColor.rgba.length === 4 && hoverColor.rgba.length === 4 && point.state !== 'select') {
-			clearTimeout(point.colorInterval);
-			point.colorInterval = setInterval(function () {
-				var pos = (new Date() - start) / duration,
-					graphic = point.graphic;
-				if (pos > 1) {
-					pos = 1;
-				}
-				if (graphic) {
-					graphic.attr('fill', ColorAxis.prototype.tweenColors.call(0, hoverColor, normalColor, pos));
-				}
-				if (pos >= 1) {
-					clearTimeout(point.colorInterval);
-				}
-			}, 13);
-		}
-		point.isFading = true;
-		Point.prototype.onMouseOut.call(point);
-		point.isFading = null;
-	},
-	/*= } =*/
-
-	/**
-	 * Zoom the chart to view a specific area point
-	 */
-	zoomTo: function () {
-		var point = this,
-			series = point.series;
-
-		series.xAxis.setExtremes(
-			point._minX,
-			point._maxX,
-			false
-		);
-		series.yAxis.setExtremes(
-			point._minY,
-			point._maxY,
-			false
-		);
-		series.chart.redraw();
-	}
-}, colorPointMixin)
-);
-
-/**
- * Add the series type
- */
-seriesTypes.map = extendClass(seriesTypes.scatter, merge(colorSeriesMixin, {
-	type: 'map',
-	pointClass: MapAreaPoint,
-	supportsDrilldown: true,
-	getExtremesFromAll: true,
-	useMapGeometry: true, // get axis extremes from paths, not values
-	forceDL: true,
-	searchPoint: noop,
-	directTouch: true, // When tooltip is not shared, this series (and derivatives) requires direct touch/hover. KD-tree does not apply.
-	preserveAspectRatio: true, // X axis and Y axis must have same translation slope
-	/**
-	 * Get the bounding box of all paths in the map combined.
-	 */
-	getBox: function (paths) {
-		var MAX_VALUE = Number.MAX_VALUE,
-			maxX = -MAX_VALUE, 
-			minX =  MAX_VALUE, 
-			maxY = -MAX_VALUE, 
-			minY =  MAX_VALUE,
-			minRange = MAX_VALUE,
-			xAxis = this.xAxis,
-			yAxis = this.yAxis,
-			hasBox;
-		
-		// Find the bounding box
-		each(paths || [], function (point) {
-
-			if (point.path) {
-				if (typeof point.path === 'string') {
-					point.path = H.splitPath(point.path);
-				}
-
-				var path = point.path || [],
-					i = path.length,
-					even = false, // while loop reads from the end
-					pointMaxX = -MAX_VALUE, 
-					pointMinX =  MAX_VALUE, 
-					pointMaxY = -MAX_VALUE, 
-					pointMinY =  MAX_VALUE,
-					properties = point.properties;
-
-				// The first time a map point is used, analyze its box
-				if (!point._foundBox) {
-					while (i--) {
-						if (typeof path[i] === 'number' && !isNaN(path[i])) {
-							if (even) { // even = x
-								pointMaxX = Math.max(pointMaxX, path[i]);
-								pointMinX = Math.min(pointMinX, path[i]);
-							} else { // odd = Y
-								pointMaxY = Math.max(pointMaxY, path[i]);
-								pointMinY = Math.min(pointMinY, path[i]);
-							}
-							even = !even;
-						}
-					}
-					// Cache point bounding box for use to position data labels, bubbles etc
-					point._midX = pointMinX + (pointMaxX - pointMinX) * 
-						(point.middleX || (properties && properties['hc-middle-x']) || 0.5); // pick is slower and very marginally needed
-					point._midY = pointMinY + (pointMaxY - pointMinY) * 
-						(point.middleY || (properties && properties['hc-middle-y']) || 0.5);
-					point._maxX = pointMaxX;
-					point._minX = pointMinX;
-					point._maxY = pointMaxY;
-					point._minY = pointMinY;
-					point.labelrank = pick(point.labelrank, (pointMaxX - pointMinX) * (pointMaxY - pointMinY));
-					point._foundBox = true;
-				}
-
-				maxX = Math.max(maxX, point._maxX);
-				minX = Math.min(minX, point._minX);
-				maxY = Math.max(maxY, point._maxY);
-				minY = Math.min(minY, point._minY);
-				minRange = Math.min(point._maxX - point._minX, point._maxY - point._minY, minRange);
-				hasBox = true;
-			}
-		});
-
-		// Set the box for the whole series
-		if (hasBox) {
-			this.minY = Math.min(minY, pick(this.minY, MAX_VALUE));
-			this.maxY = Math.max(maxY, pick(this.maxY, -MAX_VALUE));
-			this.minX = Math.min(minX, pick(this.minX, MAX_VALUE));
-			this.maxX = Math.max(maxX, pick(this.maxX, -MAX_VALUE));
-
-			// If no minRange option is set, set the default minimum zooming range to 5 times the 
-			// size of the smallest element
-			if (xAxis && xAxis.options.minRange === undefined) {
-				xAxis.minRange = Math.min(5 * minRange, (this.maxX - this.minX) / 5, xAxis.minRange || MAX_VALUE);
-			}
-			if (yAxis && yAxis.options.minRange === undefined) {
-				yAxis.minRange = Math.min(5 * minRange, (this.maxY - this.minY) / 5, yAxis.minRange || MAX_VALUE);
-			}
-		}
-	},
-	
-	getExtremes: function () {
-		// Get the actual value extremes for colors
-		Series.prototype.getExtremes.call(this, this.valueData);
-
-		// Recalculate box on updated data
-		if (this.chart.hasRendered && this.isDirtyData) {
-			this.getBox(this.options.data);
-		}
-
-		this.valueMin = this.dataMin;
-		this.valueMax = this.dataMax;
-
-		// Extremes for the mock Y axis
-		this.dataMin = this.minY;
-		this.dataMax = this.maxY;
-	},
-	
-	/**
-	 * Translate the path so that it automatically fits into the plot area box
-	 * @param {Object} path
-	 */
-	translatePath: function (path) {
-		
-		var series = this,
-			even = false, // while loop reads from the end
-			xAxis = series.xAxis,
-			yAxis = series.yAxis,
-			xMin = xAxis.min,
-			xTransA = xAxis.transA,
-			xMinPixelPadding = xAxis.minPixelPadding,
-			yMin = yAxis.min,
-			yTransA = yAxis.transA,
-			yMinPixelPadding = yAxis.minPixelPadding,
-			i,
-			ret = []; // Preserve the original
-
-		// Do the translation
-		if (path) {
-			i = path.length;
-			while (i--) {
-				if (typeof path[i] === 'number') {
-					ret[i] = even ? 
-						(path[i] - xMin) * xTransA + xMinPixelPadding :
-						(path[i] - yMin) * yTransA + yMinPixelPadding;
-					even = !even;
-				} else {
-					ret[i] = path[i];
-				}
-			}
-		}
-
-		return ret;
-	},
-	
-	/**
-	 * Extend setData to join in mapData. If the allAreas option is true, all areas 
-	 * from the mapData are used, and those that don't correspond to a data value
-	 * are given null values.
-	 */
-	setData: function (data, redraw) {
-		var options = this.options,
-			mapData = options.mapData,
-			joinBy = options.joinBy,
-			joinByNull = joinBy === null,
-			dataUsed = [],
-			mapPoint,
-			transform,
-			mapTransforms,
-			props,
-			i;
-
-		if (joinByNull) {
-			joinBy = '_i';
-		}
-		joinBy = this.joinBy = splat(joinBy);
-		if (!joinBy[1]) {
-			joinBy[1] = joinBy[0];
-		}
-
-		// Pick up numeric values, add index
-		if (data) {
-			each(data, function (val, i) {
-				if (typeof val === 'number') {
-					data[i] = {
-						value: val
-					};
-				}
-				if (joinByNull) {
-					data[i]._i = i;
-				}
-			});
-		}
-
-		this.getBox(data);
-		if (mapData) {
-			if (mapData.type === 'FeatureCollection') {
-				if (mapData['hc-transform']) {
-					this.chart.mapTransforms = mapTransforms = mapData['hc-transform'];
-					// Cache cos/sin of transform rotation angle
-					for (transform in mapTransforms) {
-						if (mapTransforms.hasOwnProperty(transform) && transform.rotation) {							
-							transform.cosAngle = Math.cos(transform.rotation);
-							transform.sinAngle = Math.sin(transform.rotation);							
-						}
-					}
-				}
-				mapData = H.geojson(mapData, this.type, this);
-			}
-
-			this.getBox(mapData);
-			this.mapData = mapData;
-			this.mapMap = {};
-			
-			for (i = 0; i < mapData.length; i++) {
-				mapPoint = mapData[i];
-				props = mapPoint.properties;
-
-				mapPoint._i = i;
-				// Copy the property over to root for faster access
-				if (joinBy[0] && props && props[joinBy[0]]) {
-					mapPoint[joinBy[0]] = props[joinBy[0]];
-				}
-				this.mapMap[mapPoint[joinBy[0]]] = mapPoint;
-			}
-
-			if (options.allAreas) {
-
-				data = data || [];
-
-				// Registered the point codes that actually hold data
-				if (joinBy[1]) {
-					each(data, function (point) {
-						dataUsed.push(point[joinBy[1]]);
-					});
-				}
-
-				// Add those map points that don't correspond to data, which will be drawn as null points
-				dataUsed = '|' + dataUsed.join('|') + '|'; // String search is faster than array.indexOf 
-
-				each(mapData, function (mapPoint) {
-					if (!joinBy[0] || dataUsed.indexOf('|' + mapPoint[joinBy[0]] + '|') === -1) {
-						data.push(merge(mapPoint, { value: null }));
-					}
-				});
-			}
-		}
-		Series.prototype.setData.call(this, data, redraw);
-	},
-
-	
-	/**
-	 * No graph for the map series
-	 */
-	drawGraph: noop,
-	
-	/**
-	 * We need the points' bounding boxes in order to draw the data labels, so 
-	 * we skip it now and call it from drawPoints instead.
-	 */
-	drawDataLabels: noop,
-
-	/**
-	 * Allow a quick redraw by just translating the area group. Used for zooming and panning
-	 * in capable browsers.
-	 */
-	doFullTranslate: function () {
-		return this.isDirtyData || this.chart.isResizing || this.chart.renderer.isVML || !this.baseTrans;
-	},
-	
-	/**
-	 * Add the path option for data points. Find the max value for color calculation.
-	 */
-	translate: function () {
-		var series = this,
-			xAxis = series.xAxis,
-			yAxis = series.yAxis,
-			doFullTranslate = series.doFullTranslate();
-
-		series.generatePoints();
-		
-		each(series.data, function (point) {
-		
-			// Record the middle point (loosely based on centroid), determined
-			// by the middleX and middleY options.
-			point.plotX = xAxis.toPixels(point._midX, true);
-			point.plotY = yAxis.toPixels(point._midY, true);
-
-			if (doFullTranslate) {
-		
-				point.shapeType = 'path';
-				point.shapeArgs = {
-					d: series.translatePath(point.path)
-				};
-			}
-		});
-		
-		series.translateColors();
-	},
-
-	/**
-	 * Get presentational attributes
-	 */
-	pointAttribs: function (point, state) {
-		var attr = seriesTypes.column.prototype.pointAttribs.call(this, point, state);
-
-		// Prevent flickering whan called from setState
-		if (point.isFading) {
-			delete attr.fill;
-		}
-
-		// If vector-effect is not supported, we set the stroke-width on the group element
-		// and let all point graphics inherit. That way we don't have to iterate over all 
-		// points to update the stroke-width on zooming. TODO: Check unstyled
-		if (supportsVectorEffect) {
-			attr['vector-effect'] = 'non-scaling-stroke';
-		} else {
-			attr['stroke-width'] = 'inherit';
-		}
-
-		return attr;
-	},
-	
-	/** 
-	 * Use the drawPoints method of column, that is able to handle simple shapeArgs.
-	 * Extend it by assigning the tooltip position.
-	 */
-	drawPoints: function () {
-		var series = this,
-			xAxis = series.xAxis,
-			yAxis = series.yAxis,
-			group = series.group,
-			chart = series.chart,
-			renderer = chart.renderer,
-			scaleX,
-			scaleY,
-			translateX,
-			translateY,
-			baseTrans = this.baseTrans;
-
-		// Set a group that handles transform during zooming and panning in order to preserve clipping
-		// on series.group
-		if (!series.transformGroup) {
-			series.transformGroup = renderer.g()
-				.attr({
-					scaleX: 1,
-					scaleY: 1
-				})
-				.add(group);
-			series.transformGroup.survive = true;
-		}
-		
-		// Draw the shapes again
-		if (series.doFullTranslate()) {
-
-			// Individual point actions. TODO: Check unstyled.
-			/*= if (build.classic) { =*/
-			if (chart.hasRendered) {
-				each(series.points, function (point) {
-
-					// Restore state color on update/redraw (#3529)
-					if (point.shapeArgs) {
-						point.shapeArgs.fill = series.pointAttribs(point, point.state).fill;
-					}
-				});
-			}
-			/*= } =*/
-
-			// Draw them in transformGroup
-			series.group = series.transformGroup;
-			seriesTypes.column.prototype.drawPoints.apply(series);
-			series.group = group; // Reset
-
-			// Add class names
-			each(series.points, function (point) {
-				if (point.graphic) {
-					if (point.name) {
-						point.graphic.addClass('highcharts-name-' + point.name.replace(' ', '-').toLowerCase());
-					}
-					if (point.properties && point.properties['hc-key']) {
-						point.graphic.addClass('highcharts-key-' + point.properties['hc-key'].toLowerCase());
-					}
-				}
-			});
-
-			// Set the base for later scale-zooming. The originX and originY properties are the 
-			// axis values in the plot area's upper left corner.
-			this.baseTrans = {
-				originX: xAxis.min - xAxis.minPixelPadding / xAxis.transA,
-				originY: yAxis.min - yAxis.minPixelPadding / yAxis.transA + (yAxis.reversed ? 0 : yAxis.len / yAxis.transA), 
-				transAX: xAxis.transA,
-				transAY: yAxis.transA
-			};
-
-			// Reset transformation in case we're doing a full translate (#3789)
-			this.transformGroup.animate({
-				translateX: 0,
-				translateY: 0,
-				scaleX: 1,
-				scaleY: 1
-			});
-
-		// Just update the scale and transform for better performance
-		} else {
-			scaleX = xAxis.transA / baseTrans.transAX;
-			scaleY = yAxis.transA / baseTrans.transAY;
-			translateX = xAxis.toPixels(baseTrans.originX, true);
-			translateY = yAxis.toPixels(baseTrans.originY, true);
-
-			// Handle rounding errors in normal view (#3789)
-			if (scaleX > 0.99 && scaleX < 1.01 && scaleY > 0.99 && scaleY < 1.01) {
-				scaleX = 1;
-				scaleY = 1;
-				translateX = Math.round(translateX);
-				translateY = Math.round(translateY);
-			}
-
-			this.transformGroup.animate({
-				translateX: translateX,
-				translateY: translateY,
-				scaleX: scaleX,
-				scaleY: scaleY
-			});
-
-		}
-
-		// Set the stroke-width directly on the group element so the children inherit it. We need to use 
-		// setAttribute directly, because the stroke-widthSetter method expects a stroke color also to be 
-		// set.
-		if (!supportsVectorEffect) {
-			series.group.element.setAttribute('stroke-width', series.options.borderWidth / (scaleX || 1));
-		}
-
-		this.drawMapDataLabels();
-		
-		
-	},
-
-	/**
-	 * Draw the data labels. Special for maps is the time that the data labels are drawn (after points),
-	 * and the clipping of the dataLabelsGroup.
-	 */		
-	drawMapDataLabels: function () {
-
-		Series.prototype.drawDataLabels.call(this);
-		if (this.dataLabelsGroup) {
-			this.dataLabelsGroup.clip(this.chart.clipRect);
-		}
-	},
-
-	/**
-	 * Override render to throw in an async call in IE8. Otherwise it chokes on the US counties demo.
-	 */
-	render: function () {
-		var series = this,
-			render = Series.prototype.render;
-
-		// Give IE8 some time to breathe.
-		if (series.chart.renderer.isVML && series.data.length > 3000) {
-			setTimeout(function () {
-				render.call(series);
-			});
-		} else {
-			render.call(series);
-		}
-	},
-
-	/**
-	 * The initial animation for the map series. By default, animation is disabled. 
-	 * Animation of map shapes is not at all supported in VML browsers.
-	 */
-	animate: function (init) {
-		var chart = this.chart,
-			animation = this.options.animation,
-			group = this.group,
-			xAxis = this.xAxis,
-			yAxis = this.yAxis,
-			left = xAxis.pos,
-			top = yAxis.pos;
-
-		if (chart.renderer.isSVG) {
-
-			if (animation === true) {
-				animation = {
-					duration: 1000
-				};
-			}
-
-			// Initialize the animation
-			if (init) {
-			
-				// Scale down the group and place it in the center
-				group.attr({
-					translateX: left + xAxis.len / 2,
-					translateY: top + yAxis.len / 2,
-					scaleX: 0.001, // #1499
-					scaleY: 0.001
-				});
-			
-			// Run the animation
-			} else {
-				group.animate({
-					translateX: left,
-					translateY: top,
-					scaleX: 1,
-					scaleY: 1
-				}, animation);
-			
-				// Delete this function to allow it only once
-				this.animate = null;
-			}
-		}
-	},
-
-	/**
-	 * Animate in the new series from the clicked point in the old series.
-	 * Depends on the drilldown.js module
-	 */
-	animateDrilldown: function (init) {
-		var toBox = this.chart.plotBox,
-			level = this.chart.drilldownLevels[this.chart.drilldownLevels.length - 1],
-			fromBox = level.bBox,
-			animationOptions = this.chart.options.drilldown.animation,
-			scale;
-			
-		if (!init) {
-
-			scale = Math.min(fromBox.width / toBox.width, fromBox.height / toBox.height);
-			level.shapeArgs = {
-				scaleX: scale,
-				scaleY: scale,
-				translateX: fromBox.x,
-				translateY: fromBox.y
-			};
-			
-			// TODO: Animate this.group instead
-			each(this.points, function (point) {
-				if (point.graphic) {
-					point.graphic
-						.attr(level.shapeArgs)
-						.animate({
-							scaleX: 1,
-							scaleY: 1,
-							translateX: 0,
-							translateY: 0
-						}, animationOptions);
-				}
-			});
-
-			this.animate = null;
-		}
-		
-	},
-
-	drawLegendSymbol: LegendSymbolMixin.drawRectangle,
-
-	/**
-	 * When drilling up, pull out the individual point graphics from the lower series
-	 * and animate them into the origin point in the upper series.
-	 */
-	animateDrillupFrom: function (level) {
-		seriesTypes.column.prototype.animateDrillupFrom.call(this, level);
-	},
-
-
-	/**
-	 * When drilling up, keep the upper series invisible until the lower series has
-	 * moved into place
-	 */
-	animateDrillupTo: function (init) {
-		seriesTypes.column.prototype.animateDrillupTo.call(this, init);
-	}
-}));
-
-	return H;
-}(Highcharts));
-(function (H) {
-	var defaultPlotOptions = H.defaultPlotOptions,
-		extendClass = H.extendClass,
-		merge = H.merge,
-		seriesTypes = H.seriesTypes;
-
-// The mapline series type
-defaultPlotOptions.mapline = merge(defaultPlotOptions.map, {
-	lineWidth: 1,
-	fillColor: 'none'
-});
-seriesTypes.mapline = extendClass(seriesTypes.map, {
-	type: 'mapline',
-	pointAttrToOptions: {
-		'stroke-width': 'lineWidth'
-	},
-	/**
-	 * Get presentational attributes
-	 */
-	pointAttribs: function (point, state) {
-		var attr = seriesTypes.map.prototype.pointAttribs.call(this, point, state);
-
-		// The difference from a map series is that the stroke takes the point color
-		attr.stroke = attr.fill;
-		attr.fill = this.options.fillColor;
-
-		return attr;
-	},
-	drawLegendSymbol: seriesTypes.line.prototype.drawLegendSymbol
-});
-	return H;
-}(Highcharts));
-(function (H) {
-	var defaultPlotOptions = H.defaultPlotOptions,
-		extend = H.extend,
-		extendClass = H.extendClass,
-		merge = H.merge,
-		Point = H.Point,
-		seriesTypes = H.seriesTypes;
-
-// The mappoint series type
-defaultPlotOptions.mappoint = merge(defaultPlotOptions.scatter, {
-	dataLabels: {
-		enabled: true,
-		formatter: function () { // #2945
-			return this.point.name; 
-		},
-		crop: false,
-		defer: false,
-		overflow: false,
-		style: {
-			color: '#000000'
-		}
-	}
-});
-seriesTypes.mappoint = extendClass(seriesTypes.scatter, {
-	type: 'mappoint',
-	forceDL: true,
-	pointClass: extendClass(Point, {
-		applyOptions: function (options, x) {
-			var point = Point.prototype.applyOptions.call(this, options, x);
-			if (options.lat !== undefined && options.lon !== undefined) {
-				point = extend(point, this.series.chart.fromLatLonToPoint(point));
-			}
-			return point;
-		}
-	})
-});
-	return H;
-}(Highcharts));
-(function (H) {
-	var defaultPlotOptions = H.defaultPlotOptions,
-		extend = H.extend,
-		extendClass = H.extendClass,
-		MapAreaPoint = H.MapAreaPoint,
-		merge = H.merge,
-		Point = H.Point,
-		seriesTypes = H.seriesTypes;
-
-// The mapbubble series type
-if (seriesTypes.bubble) {
-
-	defaultPlotOptions.mapbubble = merge(defaultPlotOptions.bubble, {
-		animationLimit: 500,
-		tooltip: {
-			pointFormat: '{point.name}: {point.z}'
-		}
-	});
-	seriesTypes.mapbubble = extendClass(seriesTypes.bubble, {
-		pointClass: extendClass(Point, {
-			applyOptions: function (options, x) {
-				var point;
-				if (options && options.lat !== undefined && options.lon !== undefined) {
-					point = Point.prototype.applyOptions.call(this, options, x);
-					point = extend(point, this.series.chart.fromLatLonToPoint(point));
-				} else {
-					point = MapAreaPoint.prototype.applyOptions.call(this, options, x);
-				}
-				return point;
-			},
-			ttBelow: false
-		}),
-		xyFromShape: true,
-		type: 'mapbubble',
-		pointArrayMap: ['z'], // If one single value is passed, it is interpreted as z
-		/**
-		 * Return the map area identified by the dataJoinBy option
-		 */
-		getMapData: seriesTypes.map.prototype.getMapData,
-		getBox: seriesTypes.map.prototype.getBox,
-		setData: seriesTypes.map.prototype.setData
-	});
-}
-
-	return H;
-}(Highcharts));
-(function (H) {
-	var colorPointMixin = H.colorPointMixin,
-		colorSeriesMixin = H.colorSeriesMixin,
-		defaultOptions = H.defaultOptions,
-		each = H.each,
-		extendClass = H.extendClass,
-		LegendSymbolMixin = H.LegendSymbolMixin,
-		merge = H.merge,
-		noop = H.noop,
-		pick = H.pick,
-		Point = H.Point,
-		Series = H.Series,
-		seriesTypes = H.seriesTypes;
-/**
- * Extend the default options with map options
- */
-defaultOptions.plotOptions.heatmap = merge(defaultOptions.plotOptions.scatter, {
-	animation: false,
-	borderWidth: 0,
-	nullColor: '#F8F8F8',
-	dataLabels: {
-		formatter: function () { // #2945
-			return this.point.value;
-		},
-		inside: true,
-		verticalAlign: 'middle',
-		crop: false,
-		overflow: false,
-		padding: 0 // #3837
-	},
-	marker: null,
-	pointRange: null, // dynamically set to colsize by default
-	tooltip: {
-		pointFormat: '{point.x}, {point.y}: {point.value}<br/>'
-	},
-	states: {
-		normal: {
-			animation: true
-		},
-		hover: {
-			halo: false,  // #3406, halo is not required on heatmaps
-			brightness: 0.2
-		}
-	}
-});
-
-// The Heatmap series type
-seriesTypes.heatmap = extendClass(seriesTypes.scatter, merge(colorSeriesMixin, {
-	type: 'heatmap',
-	pointArrayMap: ['y', 'value'],
-	hasPointSpecificOptions: true,
-	pointClass: extendClass(Point, colorPointMixin),
-	supportsDrilldown: true,
-	getExtremesFromAll: true,
-	directTouch: true,
-
-	/**
-	 * Override the init method to add point ranges on both axes.
-	 */
-	init: function () {
-		var options;
-		seriesTypes.scatter.prototype.init.apply(this, arguments);
-
-		options = this.options;
-		this.pointRange = options.pointRange = pick(options.pointRange, options.colsize || 1); // #3758, prevent resetting in setData
-		this.yAxis.axisPointRange = options.rowsize || 1; // general point range
-	},
-	translate: function () {
-		var series = this,
-			options = series.options,
-			xAxis = series.xAxis,
-			yAxis = series.yAxis,
-			between = function (x, a, b) {
-				return Math.min(Math.max(a, x), b);
-			};
-
-		series.generatePoints();
-
-		each(series.points, function (point) {
-			var xPad = (options.colsize || 1) / 2,
-				yPad = (options.rowsize || 1) / 2,
-				x1 = between(Math.round(xAxis.len - xAxis.translate(point.x - xPad, 0, 1, 0, 1)), 0, xAxis.len),
-				x2 = between(Math.round(xAxis.len - xAxis.translate(point.x + xPad, 0, 1, 0, 1)), 0, xAxis.len),
-				y1 = between(Math.round(yAxis.translate(point.y - yPad, 0, 1, 0, 1)), 0, yAxis.len),
-				y2 = between(Math.round(yAxis.translate(point.y + yPad, 0, 1, 0, 1)), 0, yAxis.len);
-
-			// Set plotX and plotY for use in K-D-Tree and more
-			point.plotX = point.clientX = (x1 + x2) / 2;
-			point.plotY = (y1 + y2) / 2;
-
-			point.shapeType = 'rect';
-			point.shapeArgs = {
-				x: Math.min(x1, x2),
-				y: Math.min(y1, y2),
-				width: Math.abs(x2 - x1),
-				height: Math.abs(y2 - y1)
-			};
-		});
-		
-		series.translateColors();
-
-		// Make sure colors are updated on colorAxis update (#2893)
-		if (this.chart.hasRendered) {
-			each(series.points, function (point) {
-				point.shapeArgs.fill = point.options.color || point.color; // #3311
-			});
-		}
-	},
-	drawPoints: seriesTypes.column.prototype.drawPoints,
-	animate: noop,
-	getBox: noop,
-	drawLegendSymbol: LegendSymbolMixin.drawRectangle,
-
-	getExtremes: function () {
-		// Get the extremes from the value data
-		Series.prototype.getExtremes.call(this, this.valueData);
-		this.valueMin = this.dataMin;
-		this.valueMax = this.dataMax;
-
-		// Get the extremes from the y data
-		Series.prototype.getExtremes.call(this);
-	}
-		
-}));
-
-	return H;
-}(Highcharts));
-(function (H) {
-	var defaultOptions = H.defaultOptions,
-		Chart = H.Chart,
-		each = H.each,
-		extend = H.extend,
-		error = H.error,
-		wrap = H.wrap;
-/** 
- * Test for point in polygon. Polygon defined as array of [x,y] points.
- */
-function pointInPolygon(point, polygon) {
-	var i, j, rel1, rel2, c = false,
-		x = point.x,
-		y = point.y;
-
-	for (i = 0, j = polygon.length - 1; i < polygon.length; j = i++) {
-		rel1 = polygon[i][1] > y;
-		rel2 = polygon[j][1] > y;
-		if (rel1 !== rel2 && (x < (polygon[j][0] - polygon[i][0]) * (y - polygon[i][1]) / (polygon[j][1] - polygon[i][1]) + polygon[i][0])) {
-			c = !c;
-		}
-	}
-
-	return c;
-}
-
-/**
- * Get point from latLon using specified transform definition
- */
-Chart.prototype.transformFromLatLon = function (latLon, transform) {
-	if (window.proj4 === undefined) {
-		error(21);
-		return {
-			x: 0,
-			y: null
-		};
-	}
-
-	var projected = window.proj4(transform.crs, [latLon.lon, latLon.lat]),
-		cosAngle = transform.cosAngle || (transform.rotation && Math.cos(transform.rotation)),
-		sinAngle = transform.sinAngle || (transform.rotation && Math.sin(transform.rotation)),
-		rotated = transform.rotation ? [projected[0] * cosAngle + projected[1] * sinAngle, -projected[0] * sinAngle + projected[1] * cosAngle] : projected;
-	
-	return {
-		x: ((rotated[0] - (transform.xoffset || 0)) * (transform.scale || 1) + (transform.xpan || 0)) * (transform.jsonres || 1) + (transform.jsonmarginX || 0),
-		y: (((transform.yoffset || 0) - rotated[1]) * (transform.scale || 1) + (transform.ypan || 0)) * (transform.jsonres || 1) - (transform.jsonmarginY || 0)
-	};
-};
-
-/**
- * Get latLon from point using specified transform definition
- */
-Chart.prototype.transformToLatLon = function (point, transform) {
-	if (window.proj4 === undefined) {
-		error(21);
-		return;
-	}
-
-	var normalized = {
-			x: ((point.x - (transform.jsonmarginX || 0)) / (transform.jsonres || 1) - (transform.xpan || 0)) / (transform.scale || 1) + (transform.xoffset || 0),
-			y: ((-point.y - (transform.jsonmarginY || 0)) / (transform.jsonres || 1) + (transform.ypan || 0)) / (transform.scale || 1) + (transform.yoffset || 0)
-		},
-		cosAngle = transform.cosAngle || (transform.rotation && Math.cos(transform.rotation)),
-		sinAngle = transform.sinAngle || (transform.rotation && Math.sin(transform.rotation)),
-		// Note: Inverted sinAngle to reverse rotation direction
-		projected = window.proj4(transform.crs, 'WGS84', transform.rotation ? {
-			x: normalized.x * cosAngle + normalized.y * -sinAngle,
-			y: normalized.x * sinAngle + normalized.y * cosAngle
-		} : normalized);
-
-	return {lat: projected.y, lon: projected.x};
-};
-
-Chart.prototype.fromPointToLatLon = function (point) {
-	var transforms = this.mapTransforms,
-		transform;
-
-	if (!transforms) {
-		error(22);
-		return;
-	}
-
-	for (transform in transforms) {
-		if (transforms.hasOwnProperty(transform) && transforms[transform].hitZone && pointInPolygon({x: point.x, y: -point.y}, transforms[transform].hitZone.coordinates[0])) {
-			return this.transformToLatLon(point, transforms[transform]);
-		}
-	}
-
-	return this.transformToLatLon(point, transforms['default']);
-};
-
-Chart.prototype.fromLatLonToPoint = function (latLon) {
-	var transforms = this.mapTransforms,
-		transform,
-		coords;
-
-	if (!transforms) {
-		error(22);
-		return {
-			x: 0,
-			y: null
-		};
-	}
-
-	for (transform in transforms) {
-		if (transforms.hasOwnProperty(transform) && transforms[transform].hitZone) {
-			coords = this.transformFromLatLon(latLon, transforms[transform]);
-			if (pointInPolygon({x: coords.x, y: -coords.y}, transforms[transform].hitZone.coordinates[0])) {
-				return coords;
-			}
-		}
-	}
-
-	return this.transformFromLatLon(latLon, transforms['default']);
-};
-
-/**
- * Convert a geojson object to map data of a given Highcharts type (map, mappoint or mapline).
- */
-H.geojson = function (geojson, hType, series) {
-	var mapData = [],
-		path = [],
-		polygonToPath = function (polygon) {
-			var i = 0,
-				len = polygon.length;
-			path.push('M');
-			for (; i < len; i++) {
-				if (i === 1) {
-					path.push('L');
-				}
-				path.push(polygon[i][0], -polygon[i][1]);
-			}
-		};
-
-	hType = hType || 'map';
-	
-	each(geojson.features, function (feature) {
-
-		var geometry = feature.geometry,
-			type = geometry.type,
-			coordinates = geometry.coordinates,
-			properties = feature.properties,
-			point;
-		
-		path = [];
-
-		if (hType === 'map' || hType === 'mapbubble') {
-			if (type === 'Polygon') {
-				each(coordinates, polygonToPath);
-				path.push('Z');
-
-			} else if (type === 'MultiPolygon') {
-				each(coordinates, function (items) {
-					each(items, polygonToPath);
-				});
-				path.push('Z');
-			}
-
-			if (path.length) {
-				point = { path: path };
-			}
-		
-		} else if (hType === 'mapline') {
-			if (type === 'LineString') {
-				polygonToPath(coordinates);
-			} else if (type === 'MultiLineString') {
-				each(coordinates, polygonToPath);
-			}
-
-			if (path.length) {
-				point = { path: path };
-			}
-		
-		} else if (hType === 'mappoint') {
-			if (type === 'Point') {
-				point = {
-					x: coordinates[0],
-					y: -coordinates[1]
-				};
-			}
-		}
-		if (point) {
-			mapData.push(extend(point, {
-				name: properties.name || properties.NAME, 
-				properties: properties
-			}));
-		}
-
-	});
-
-	// Create a credits text that includes map source, to be picked up in Chart.showCredits
-	if (series && geojson.copyrightShort) {
-		series.chart.mapCredits = '<a href="http://www.highcharts.com">Highcharts</a> \u00A9 ' +
-			'<a href="' + geojson.copyrightUrl + '">' + geojson.copyrightShort + '</a>';
-		series.chart.mapCreditsFull = geojson.copyright;
-	}
-
-	return mapData;
-};
-
-/**
- * Override showCredits to include map source by default
- */
-wrap(Chart.prototype, 'showCredits', function (proceed, credits) {
-
-	if (defaultOptions.credits.text === this.options.credits.text && this.mapCredits) { // default text and mapCredits is set
-		credits.text = this.mapCredits;
-		credits.href = null;
-	}
-
-	proceed.call(this, credits);
-
-	if (this.credits) { 
-		this.credits.attr({ 
-			title: this.mapCreditsFull
-		});
-	}
-});
-
-	return H;
-}(Highcharts));
-(function (H) {
-	var Chart = H.Chart,
-		defaultOptions = H.defaultOptions,
-		each = H.each,
-		extend = H.extend,
-		merge = H.merge,
-		Renderer = H.Renderer,
-		SVGRenderer = H.SVGRenderer,
-		VMLRenderer = H.VMLRenderer;
-
-
-// Add language
-extend(defaultOptions.lang, {
-	zoomIn: 'Zoom in',
-	zoomOut: 'Zoom out'
-});
-
-
-// Set the default map navigation options
-defaultOptions.mapNavigation = {
-	buttonOptions: {
-		alignTo: 'plotBox',
-		align: 'left',
-		verticalAlign: 'top',
-		x: 0,
-		width: 18,
-		height: 18,
-		style: {
-			fontSize: '15px',
-			fontWeight: 'bold',
-			textAlign: 'center'
-		},
-		theme: {
-			'stroke-width': 1
-		}
-	},
-	buttons: {
-		zoomIn: {
-			onclick: function () {
-				this.mapZoom(0.5);
-			},
-			text: '+',
-			y: 0
-		},
-		zoomOut: {
-			onclick: function () {
-				this.mapZoom(2);
-			},
-			text: '-',
-			y: 28
-		}
-	}
-	// enabled: false,
-	// enableButtons: null, // inherit from enabled
-	// enableTouchZoom: null, // inherit from enabled
-	// enableDoubleClickZoom: null, // inherit from enabled
-	// enableDoubleClickZoomTo: false
-	// enableMouseWheelZoom: null, // inherit from enabled
-};
-
-/**
- * Utility for reading SVG paths directly.
- */
-H.splitPath = function (path) {
-	var i;
-
-	// Move letters apart
-	path = path.replace(/([A-Za-z])/g, ' $1 ');
-	// Trim
-	path = path.replace(/^\s*/, "").replace(/\s*$/, "");
-	
-	// Split on spaces and commas
-	path = path.split(/[ ,,]+/); // Extra comma to escape gulp.scripts task
-	
-	// Parse numbers
-	for (i = 0; i < path.length; i++) {
-		if (!/[a-zA-Z]/.test(path[i])) {
-			path[i] = parseFloat(path[i]);
-		}
-	}
-	return path;
-};
-
-// A placeholder for map definitions
-H.maps = {};
-
-
-
-
-
-// Create symbols for the zoom buttons
-function selectiveRoundedRect(x, y, w, h, rTopLeft, rTopRight, rBottomRight, rBottomLeft) {
-	return ['M', x + rTopLeft, y,
-        // top side
-        'L', x + w - rTopRight, y,
-        // top right corner
-        'C', x + w - rTopRight / 2, y, x + w, y + rTopRight / 2, x + w, y + rTopRight,
-        // right side
-        'L', x + w, y + h - rBottomRight,
-        // bottom right corner
-        'C', x + w, y + h - rBottomRight / 2, x + w - rBottomRight / 2, y + h, x + w - rBottomRight, y + h,
-        // bottom side
-        'L', x + rBottomLeft, y + h,
-        // bottom left corner
-        'C', x + rBottomLeft / 2, y + h, x, y + h - rBottomLeft / 2, x, y + h - rBottomLeft,
-        // left side
-        'L', x, y + rTopLeft,
-        // top left corner
-        'C', x, y + rTopLeft / 2, x + rTopLeft / 2, y, x + rTopLeft, y,
-        'Z'
-    ];
-}
-SVGRenderer.prototype.symbols.topbutton = function (x, y, w, h, attr) {
-	return selectiveRoundedRect(x - 1, y - 1, w, h, attr.r, attr.r, 0, 0);
-};
-SVGRenderer.prototype.symbols.bottombutton = function (x, y, w, h, attr) {
-	return selectiveRoundedRect(x - 1, y - 1, w, h, 0, 0, attr.r, attr.r);
-};
-// The symbol callbacks are generated on the SVGRenderer object in all browsers. Even
-// VML browsers need this in order to generate shapes in export. Now share
-// them with the VMLRenderer.
-if (Renderer === VMLRenderer) {
-	each(['topbutton', 'bottombutton'], function (shape) {
-		VMLRenderer.prototype.symbols[shape] = SVGRenderer.prototype.symbols[shape];
-	});
-}
-
-
-/**
- * A wrapper for Chart with all the default values for a Map
- */
-H.Map = function (options, callback) {
-	
-	var hiddenAxis = {
-			endOnTick: false,
-			gridLineWidth: 0,
-			lineWidth: 0,
-			minPadding: 0,
-			maxPadding: 0,
-			startOnTick: false,
-			title: null,
-			tickPositions: []
-		},
-		seriesOptions;
-
-	/* For visual testing
-	hiddenAxis.gridLineWidth = 1;
-	hiddenAxis.gridZIndex = 10;
-	hiddenAxis.tickPositions = undefined;
-	// */
-	
-	// Don't merge the data
-	seriesOptions = options.series;
-	options.series = null;
-	
-	options = merge({
-		chart: {
-			panning: 'xy',
-			type: 'map'
-		},
-		xAxis: hiddenAxis,
-		yAxis: merge(hiddenAxis, { reversed: true })	
-	},
-	options, // user's options
-
-	{ // forced options
-		chart: {
-			inverted: false,
-			alignTicks: false
-		}
-	});
-
-	options.series = seriesOptions;
-
-
-	return new Chart(options, callback);
-};
-=======
-/*global clearTimeout, document, Highcharts, HighchartsAdapter, setInterval, setTimeout, window */
-(function (Highcharts) {
-
-
-    var UNDEFINED,
-        Axis = Highcharts.Axis,
-        Chart = Highcharts.Chart,
-        Color = Highcharts.Color,
-        Point = Highcharts.Point,
-        Pointer = Highcharts.Pointer,
-        Legend = Highcharts.Legend,
-        LegendSymbolMixin = Highcharts.LegendSymbolMixin,
-        Renderer = Highcharts.Renderer,
-        Series = Highcharts.Series,
-        SVGRenderer = Highcharts.SVGRenderer,
-        VMLRenderer = Highcharts.VMLRenderer,
-
-        addEvent = Highcharts.addEvent,
-        each = Highcharts.each,
-        error = Highcharts.error,
-        extend = Highcharts.extend,
-        extendClass = Highcharts.extendClass,
-        merge = Highcharts.merge,
-        pick = Highcharts.pick,
-        defaultOptions = Highcharts.getOptions(),
-        seriesTypes = Highcharts.seriesTypes,
-        defaultPlotOptions = defaultOptions.plotOptions,
-        wrap = Highcharts.wrap,
-        noop = function () {};
-
-        /**
+        var Axis = H.Axis,
+            each = H.each,
+            pick = H.pick,
+            wrap = H.wrap;
+    /**
      * Override to use the extreme coordinates from the SVG shape, not the
      * data values
      */
@@ -2471,7 +75,7 @@
         proceed.call(this);
 
         // Check for map-like series
-        if (this.coll === 'yAxis' && xAxis.transA !== UNDEFINED) {
+        if (this.coll === 'yAxis' && xAxis.transA !== undefined) {
             each(this.series, function (series) {
                 if (series.preserveAspectRatio) {
                     preserveAspectRatio = true;
@@ -2515,11 +119,26 @@
         this.fixTo = null;
     });
 
+        return H;
+    }(Highcharts));
+    (function (H) {
+        var Axis = H.Axis,
+            Chart = H.Chart,
+            Color = H.Color,
+            ColorAxis,
+            each = H.each,
+            extend = H.extend,
+            Legend = H.Legend,
+            LegendSymbolMixin = H.LegendSymbolMixin,
+            noop = H.noop,
+            merge = H.merge,
+            pick = H.pick,
+            wrap = H.wrap;
 
     /**
      * The ColorAxis object for inclusion in gradient legends
      */
-    var ColorAxis = Highcharts.ColorAxis = function () {
+    ColorAxis = H.ColorAxis = function () {
         this.isColorAxis = true;
         this.init.apply(this, arguments);
     };
@@ -2704,7 +323,7 @@
                     dataClass = dataClasses[i];
                     from = dataClass.from;
                     to = dataClass.to;
-                    if ((from === UNDEFINED || value >= from) && (to === UNDEFINED || value <= to)) {
+                    if ((from === undefined || value >= from) && (to === undefined || value <= to)) {
                         color = dataClass.color;
                         if (point) {
                             point.dataClass = i;
@@ -2921,21 +540,20 @@
 
                     // Assemble the default name. This can be overridden by legend.options.labelFormatter
                     name = '';
-                    if (from === UNDEFINED) {
+                    if (from === undefined) {
                         name = '< ';
-                    } else if (to === UNDEFINED) {
+                    } else if (to === undefined) {
                         name = '> ';
                     }
-                    if (from !== UNDEFINED) {
-                        name += Highcharts.numberFormat(from, valueDecimals) + valueSuffix;
-                    }
-                    if (from !== UNDEFINED && to !== UNDEFINED) {
+                    if (from !== undefined) {
+                        name += H.numberFormat(from, valueDecimals) + valueSuffix;
+                    }
+                    if (from !== undefined && to !== undefined) {
                         name += ' - ';
                     }
-                    if (to !== UNDEFINED) {
-                        name += Highcharts.numberFormat(to, valueDecimals) + valueSuffix;
-                    }
-
+                    if (to !== undefined) {
+                        name += H.numberFormat(to, valueDecimals) + valueSuffix;
+                    }
                     // Add a mock object to the legend items
                     legendItems.push(extend({
                         chart: chart,
@@ -2969,7 +587,7 @@
      * Handle animation of the color attributes directly
      */
     each(['fill', 'stroke'], function (prop) {
-        HighchartsAdapter.addAnimSetter(prop, function (fx) {
+        H.addAnimSetter(prop, function (fx) {
             fx.elem.attr(prop, ColorAxis.prototype.tweenColors(Color(fx.start), Color(fx.end), fx.pos));
         });
     });
@@ -3017,10 +635,22 @@
         }
 
         return allItems.concat(proceed.call(this));
-    });/**
+    });
+
+        return H;
+    }(Highcharts));
+    (function (H) {
+        var colorPointMixin,
+            colorSeriesMixin,
+
+            each = H.each,
+            noop = H.noop,
+            seriesTypes = H.seriesTypes;
+
+    /**
      * Mixin for maps and heatmaps
      */
-    var colorPointMixin = {
+    colorPointMixin = H.colorPointMixin = {
         /**
          * Set the visibility of a single point
          */
@@ -3036,14 +666,8 @@
             });
         }
     };
-    var colorSeriesMixin = {
-
-        pointAttrToOptions: { // mapping between SVG attributes and the corresponding options
-            stroke: 'borderColor',
-            'stroke-width': 'borderWidth',
-            fill: 'color',
-            dashstyle: 'dashStyle'
-        },
+
+    colorSeriesMixin = H.colorSeriesMixin = {
         pointArrayMap: ['value'],
         axisTypes: ['xAxis', 'yAxis', 'colorAxis'],
         optionalAxis: 'colorAxis',
@@ -3052,6 +676,8 @@
         parallelArrays: ['x', 'y', 'value'],
         colorKey: 'value',
 
+        pointAttribs: seriesTypes.column.prototype.pointAttribs,
+    
         /**
          * In choropleth maps, the color is a result of the value, so this needs translation too
          */
@@ -3074,6 +700,17 @@
             });
         }
     };
+        return H;
+    }(Highcharts));
+    (function (H) {
+        var addEvent = H.addEvent,
+            Chart = H.Chart,
+            each = H.each,
+            extend = H.extend,
+            merge = H.merge,
+            pick = H.pick,
+            wrap = H.wrap;
+
     // Add events to the Chart object itself
     extend(Chart.prototype, {
         renderMapNavigation: function () {
@@ -3265,7 +902,14 @@
             });
         }
     });
-
+        return H;
+    }(Highcharts));
+    (function (H) {
+        var extend = H.extend,
+            pick = H.pick,
+            Pointer = H.Pointer,
+            wrap = H.wrap;
+        
     // Extend the Pointer
     extend(Pointer.prototype, {
 
@@ -3348,6 +992,25 @@
         }
     });
 
+        return H;
+    }(Highcharts));
+    (function (H) {
+        var Color = H.Color,
+            ColorAxis = H.ColorAxis,
+            colorPointMixin = H.colorPointMixin,
+            colorSeriesMixin = H.colorSeriesMixin,
+            defaultPlotOptions = H.defaultPlotOptions,
+            each = H.each,
+            extend = H.extend,
+            extendClass = H.extendClass,
+            LegendSymbolMixin = H.LegendSymbolMixin,
+            merge = H.merge,
+            noop = H.noop,
+            pick = H.pick,
+            Point = H.Point,
+            Series = H.Series,
+            seriesTypes = H.seriesTypes,
+            splat = H.splat;
 
     // The vector-effect attribute is not supported in IE <= 11 (at least), so we need
     // diffent logic (#3218)
@@ -3387,6 +1050,9 @@
             hover: {
                 brightness: 0.2,
                 halo: null
+            },
+            select: {
+                color: '#C0C0C0'
             }
         }
     });
@@ -3394,7 +1060,7 @@
     /**
      * The MapAreaPoint object
      */
-    var MapAreaPoint = extendClass(Point, extend({
+    var MapAreaPoint = H.MapAreaPoint = extendClass(Point, extend({
         /**
          * Extend the Point object to split paths
          */
@@ -3433,6 +1099,8 @@
                 this.series.onMouseOut(e);
             }
         },
+        
+        // Todo: check unstyled
         /**
          * Custom animation for tweening out the colors. Animation reduces blinking when hovering
          * over islands and coast lines. We run a custom implementation of animation becuase we
@@ -3443,15 +1111,12 @@
             var point = this,
                 start = +new Date(),
                 normalColor = Color(point.color),
-                hoverColor = Color(point.pointAttr.hover.fill),
+                hoverColor = Color(point.series.pointAttribs(point, 'hover').fill),
                 animation = point.series.options.states.normal.animation,
                 duration = animation && (animation.duration || 500),
                 fill;
 
             if (duration && normalColor.rgba.length === 4 && hoverColor.rgba.length === 4 && point.state !== 'select') {
-                fill = point.pointAttr[''].fill;
-                delete point.pointAttr[''].fill; // avoid resetting it in Point.setState
-
                 clearTimeout(point.colorInterval);
                 point.colorInterval = setInterval(function () {
                     var pos = (new Date() - start) / duration,
@@ -3467,12 +1132,11 @@
                     }
                 }, 13);
             }
+            point.isFading = true;
             Point.prototype.onMouseOut.call(point);
-
-            if (fill) {
-                point.pointAttr[''].fill = fill;
-            }
-        },
+            point.isFading = null;
+        },
+        
 
         /**
          * Zoom the chart to view a specific area point
@@ -3528,7 +1192,7 @@
 
                 if (point.path) {
                     if (typeof point.path === 'string') {
-                        point.path = Highcharts.splitPath(point.path);
+                        point.path = H.splitPath(point.path);
                     }
 
                     var path = point.path || [],
@@ -3668,7 +1332,7 @@
             if (joinByNull) {
                 joinBy = '_i';
             }
-            joinBy = this.joinBy = Highcharts.splat(joinBy);
+            joinBy = this.joinBy = splat(joinBy);
             if (!joinBy[1]) {
                 joinBy[1] = joinBy[0];
             }
@@ -3700,7 +1364,7 @@
                             }
                         }
                     }
-                    mapData = Highcharts.geojson(mapData, this.type, this);
+                    mapData = H.geojson(mapData, this.type, this);
                 }
 
                 this.getBox(mapData);
@@ -3787,9 +1451,6 @@
                     point.shapeArgs = {
                         d: series.translatePath(point.path)
                     };
-                    if (supportsVectorEffect) {
-                        point.shapeArgs['vector-effect'] = 'non-scaling-stroke';
-                    }
                 }
             });
 
@@ -3797,6 +1458,29 @@
         },
 
         /**
+         * Get presentational attributes
+         */
+        pointAttribs: function (point, state) {
+            var attr = seriesTypes.column.prototype.pointAttribs.call(this, point, state);
+
+            // Prevent flickering whan called from setState
+            if (point.isFading) {
+                delete attr.fill;
+            }
+
+            // If vector-effect is not supported, we set the stroke-width on the group element
+            // and let all point graphics inherit. That way we don't have to iterate over all 
+            // points to update the stroke-width on zooming. TODO: Check unstyled
+            if (supportsVectorEffect) {
+                attr['vector-effect'] = 'non-scaling-stroke';
+            } else {
+                attr['stroke-width'] = 'inherit';
+            }
+
+            return attr;
+        },
+    
+        /** 
          * Use the drawPoints method of column, that is able to handle simple shapeArgs.
          * Extend it by assigning the tooltip position.
          */
@@ -3828,28 +1512,18 @@
             // Draw the shapes again
             if (series.doFullTranslate()) {
 
-                // Individual point actions
-                if (chart.hasRendered && series.pointAttrToOptions.fill === 'color') {
+                // Individual point actions. TODO: Check unstyled.
+                
+                if (chart.hasRendered) {
                     each(series.points, function (point) {
 
-                        // Reset color on update/redraw
+                        // Restore state color on update/redraw (#3529)
                         if (point.shapeArgs) {
-                            point.shapeArgs.fill = point.pointAttr[pick(point.state, '')].fill; // #3529
+                            point.shapeArgs.fill = series.pointAttribs(point, point.state).fill;
                         }
                     });
                 }
-
-                // If vector-effect is not supported, we set the stroke-width on the group element
-                // and let all point graphics inherit. That way we don't have to iterate over all
-                // points to update the stroke-width on zooming.
-                if (!supportsVectorEffect) {
-                    each(series.points, function (point) {
-                        var attr = point.pointAttr[''];
-                        if (attr['stroke-width'] === series.pointAttr['']['stroke-width']) {
-                            attr['stroke-width'] = 'inherit';
-                        }
-                    });
-                }
+                
 
                 // Draw them in transformGroup
                 series.group = series.transformGroup;
@@ -3864,10 +1538,6 @@
                         }
                         if (point.properties && point.properties['hc-key']) {
                             point.graphic.addClass('highcharts-key-' + point.properties['hc-key'].toLowerCase());
-                        }
-
-                        if (!supportsVectorEffect) {
-                            point.graphic['stroke-widthSetter'] = noop;
                         }
                     }
                 });
@@ -4060,6 +1730,13 @@
         }
     }));
 
+        return H;
+    }(Highcharts));
+    (function (H) {
+        var defaultPlotOptions = H.defaultPlotOptions,
+            extendClass = H.extendClass,
+            merge = H.merge,
+            seriesTypes = H.seriesTypes;
 
     // The mapline series type
     defaultPlotOptions.mapline = merge(defaultPlotOptions.map, {
@@ -4068,14 +1745,32 @@
     });
     seriesTypes.mapline = extendClass(seriesTypes.map, {
         type: 'mapline',
-        pointAttrToOptions: { // mapping between SVG attributes and the corresponding options
-            stroke: 'color',
-            'stroke-width': 'lineWidth',
-            fill: 'fillColor',
-            dashstyle: 'dashStyle'
+        pointAttrToOptions: {
+            'stroke-width': 'lineWidth'
+        },
+        /**
+         * Get presentational attributes
+         */
+        pointAttribs: function (point, state) {
+            var attr = seriesTypes.map.prototype.pointAttribs.call(this, point, state);
+
+            // The difference from a map series is that the stroke takes the point color
+            attr.stroke = attr.fill;
+            attr.fill = this.options.fillColor;
+
+            return attr;
         },
         drawLegendSymbol: seriesTypes.line.prototype.drawLegendSymbol
     });
+        return H;
+    }(Highcharts));
+    (function (H) {
+        var defaultPlotOptions = H.defaultPlotOptions,
+            extend = H.extend,
+            extendClass = H.extendClass,
+            merge = H.merge,
+            Point = H.Point,
+            seriesTypes = H.seriesTypes;
 
     // The mappoint series type
     defaultPlotOptions.mappoint = merge(defaultPlotOptions.scatter, {
@@ -4105,6 +1800,16 @@
             }
         })
     });
+        return H;
+    }(Highcharts));
+    (function (H) {
+        var defaultPlotOptions = H.defaultPlotOptions,
+            extend = H.extend,
+            extendClass = H.extendClass,
+            MapAreaPoint = H.MapAreaPoint,
+            merge = H.merge,
+            Point = H.Point,
+            seriesTypes = H.seriesTypes;
 
     // The mapbubble series type
     if (seriesTypes.bubble) {
@@ -4141,6 +1846,21 @@
         });
     }
 
+        return H;
+    }(Highcharts));
+    (function (H) {
+        var colorPointMixin = H.colorPointMixin,
+            colorSeriesMixin = H.colorSeriesMixin,
+            defaultOptions = H.defaultOptions,
+            each = H.each,
+            extendClass = H.extendClass,
+            LegendSymbolMixin = H.LegendSymbolMixin,
+            merge = H.merge,
+            noop = H.noop,
+            pick = H.pick,
+            Point = H.Point,
+            Series = H.Series,
+            seriesTypes = H.seriesTypes;
     /**
      * Extend the default options with map options
      */
@@ -4253,8 +1973,16 @@
 
     }));
 
-
-    /**
+        return H;
+    }(Highcharts));
+    (function (H) {
+        var defaultOptions = H.defaultOptions,
+            Chart = H.Chart,
+            each = H.each,
+            extend = H.extend,
+            error = H.error,
+            wrap = H.wrap;
+    /** 
      * Test for point in polygon. Polygon defined as array of [x,y] points.
      */
     function pointInPolygon(point, polygon) {
@@ -4366,7 +2094,7 @@
     /**
      * Convert a geojson object to map data of a given Highcharts type (map, mappoint or mapline).
      */
-    Highcharts.geojson = function (geojson, hType, series) {
+    H.geojson = function (geojson, hType, series) {
         var mapData = [],
             path = [],
             polygonToPath = function (polygon) {
@@ -4465,6 +2193,19 @@
             });
         }
     });
+
+        return H;
+    }(Highcharts));
+    (function (H) {
+        var Chart = H.Chart,
+            defaultOptions = H.defaultOptions,
+            each = H.each,
+            extend = H.extend,
+            merge = H.merge,
+            Renderer = H.Renderer,
+            SVGRenderer = H.SVGRenderer,
+            VMLRenderer = H.VMLRenderer;
+
 
     // Add language
     extend(defaultOptions.lang, {
@@ -4518,7 +2259,7 @@
     /**
      * Utility for reading SVG paths directly.
      */
-    Highcharts.splitPath = function (path) {
+    H.splitPath = function (path) {
         var i;
 
         // Move letters apart
@@ -4527,8 +2268,8 @@
         path = path.replace(/^\s*/, "").replace(/\s*$/, "");
 
         // Split on spaces and commas
-        path = path.split(/[ ,]+/);
-
+        path = path.split(/[ ,]+/); // Extra comma to escape gulp.scripts task
+    
         // Parse numbers
         for (i = 0; i < path.length; i++) {
             if (!/[a-zA-Z]/.test(path[i])) {
@@ -4539,7 +2280,7 @@
     };
 
     // A placeholder for map definitions
-    Highcharts.maps = {};
+    H.maps = {};
 
 
 
@@ -4586,8 +2327,8 @@
     /**
      * A wrapper for Chart with all the default values for a Map
      */
-    Highcharts.Map = function (options, callback) {
-
+    H.Map = function (options, callback) {
+    
         var hiddenAxis = {
                 endOnTick: false,
                 gridLineWidth: 0,
@@ -4632,7 +2373,7 @@
 
         return new Chart(options, callback);
     };
->>>>>>> 806e78df
-
-	return H;
-}(Highcharts));+
+        return H;
+    }(Highcharts));
+    