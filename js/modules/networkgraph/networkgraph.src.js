--- conflicted
+++ resolved
@@ -1060,8 +1060,6 @@
  * @product   highcharts
  * @apioption series.networkgraph.nodes.mass
  */
-<<<<<<< HEAD
-=======
 /**
  * Individual data label for each node. The options are the same as
  * the ones for [series.networkgraph.dataLabels](#series.networkgraph.dataLabels).
@@ -1070,5 +1068,4 @@
  *
  * @apioption series.networkgraph.nodes.dataLabels
  */
->>>>>>> 18582209
 ''; // adds doclets above to transpiled file