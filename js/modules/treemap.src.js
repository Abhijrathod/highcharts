/**
 * @license @product.name@ JS v@product.version@ (@product.date@)
 *
 * (c) 2014 Highsoft AS
 * Authors: Jon Arild Nygard / Oystein Moseng
 *
 * License: www.highcharts.com/license
 */

(function (H) {
	var seriesTypes = H.seriesTypes,
		map = H.map,
		merge = H.merge,
		extend = H.extend,
		extendClass = H.extendClass,
		defaultOptions = H.defaultOptions,
		plotOptions = defaultOptions.plotOptions,
<<<<<<< HEAD
		noop = H.noop,
=======
		noop = function () {
		},
>>>>>>> df0e951f
		each = H.each,
		grep = H.grep,
		pick = H.pick,
		Series = H.Series,
		Color = H.Color,
		eachObject = function (list, func, context) {
			var key;
			context = context || this;
			for (key in list) {
				if (list.hasOwnProperty(key)) {
					func.call(context, list[key], key, list);
				}
			}
		},
		reduce = function (arr, func, previous, context) {
			context = context || this;
			arr = arr || []; // @note should each be able to handle empty values automatically?
			each(arr, function (current, i) {
				previous = func.call(context, previous, current, i, arr);
			});
			return previous;
		},
		// @todo find correct name for this function. 
		recursive = function (item, func, context) {
			var next;
			context = context || this;
			next = func.call(context, item);
			if (next !== false) {
				recursive(next, func, context);
			}
		};

	// Define default options
	plotOptions.treemap = merge(plotOptions.scatter, {
		showInLegend: false,
		marker: false,
		borderColor: '#E0E0E0',
		borderWidth: 1,
		dataLabels: {
			enabled: true,
			defer: false,
			verticalAlign: 'middle',
			formatter: function () { // #2945
				return this.point.name || this.point.id;
			},
			inside: true
		},
		tooltip: {
			headerFormat: '',
			pointFormat: '<b>{point.name}</b>: {point.node.val}</b><br/>'
		},
		layoutAlgorithm: 'sliceAndDice',
		layoutStartingDirection: 'vertical',
		alternateStartingDirection: false,
		levelIsConstant: true,
		states: {
			hover: {
				borderColor: '#A0A0A0',
				brightness: seriesTypes.heatmap ? 0 : 0.1,
				shadow: false
			}
		},
		drillUpButton: {
			position: { 
				align: 'right',
				x: -10,
				y: 10
			}
		}
	});
	
	// Stolen from heatmap	
	var colorSeriesMixin = {
		pointArrayMap: ['value'],
		axisTypes: seriesTypes.heatmap ? ['xAxis', 'yAxis', 'colorAxis'] : ['xAxis', 'yAxis'],
		optionalAxis: 'colorAxis',
		getSymbol: noop,
		parallelArrays: ['x', 'y', 'value', 'colorValue'],
		colorKey: 'colorValue', // Point color option key
		translateColors: seriesTypes.heatmap && seriesTypes.heatmap.prototype.translateColors
	};

	// The Treemap series type
	seriesTypes.treemap = extendClass(seriesTypes.scatter, merge(colorSeriesMixin, {
		type: 'treemap',
		trackerGroups: ['group', 'dataLabelsGroup'],
		pointClass: extendClass(H.Point, {
			setVisible: seriesTypes.pie.prototype.pointClass.prototype.setVisible
		}),
		/**
		 * Creates an object map from parent id to childrens index.
		 * @param {Array} data List of points set in options.
		 * @param {string} data[].parent Parent id of point.
		 * @param {Array} ids List of all point ids.
		 * @return {Object} Map from parent id to children index in data.
		 */
		getListOfParents: function (data, ids) {
			var listOfParents = reduce(data, function (prev, curr, i) {
				var parent = pick(curr.parent, '');
				if (prev[parent] === undefined) {
					prev[parent] = [];
				}
				prev[parent].push(i);
				return prev;
			}, {});

			// If parent does not exist, hoist parent to root of tree.
			eachObject(listOfParents, function (children, parent, list) {
				if ((parent !== '') && (HighchartsAdapter.inArray(parent, ids) === -1)) {
					each(children, function (child) {
						list[''].push(child);
					});
					delete list[parent];
				}
			});
			return listOfParents;
		},
		/**
		* Creates a tree structured object from the series points
		*/
		getTree: function () {
			var tree,
				series = this,
				allIds = map(this.data, function (d) {
					return d.id;
				}),
				parentList = series.getListOfParents(this.data, allIds);

			series.nodeMap = [];
			tree = series.buildNode('', -1, 0, parentList, null);
			recursive(this.nodeMap[this.rootNode], function (node) {
				var next = false,
					p = node.parent;
				node.visible = true;
				if (p || p === '') {
					next = series.nodeMap[p];
				}
				return next;
			});
			recursive(this.nodeMap[this.rootNode].children, function (children) {
				var next = false;
				each(children, function (child) {
					child.visible = true;
					if (child.children.length) {
						next = (next || []).concat(child.children);
					}
				});
				return next;
			});
			this.setTreeValues(tree);
			return tree;
		},
		init: function (chart, options) {
			var series = this;
			Series.prototype.init.call(series, chart, options);
			if (series.options.allowDrillToNode) {
				series.drillTo();
			}
		},
		buildNode: function (id, i, level, list, parent) {
			var series = this,
				children = [],
				point = series.points[i],
				node,
				child;

			// Actions
			each((list[id] || []), function (i) {
				child = series.buildNode(series.points[i].id, i, (level + 1), list, id);
				children.push(child);
			});
			node = {
				id: id,
				i: i,
				children: children,
				level: level,
				parent: parent,
				visible: false // @todo move this to better location
			};
			series.nodeMap[node.id] = node;
			if (point) {
				point.node = node;
			}
			return node;
		},
		setTreeValues: function (tree) {
			var series = this,
				options = series.options,
				childrenTotal = 0,
				sorted = [],
				val,
				point = series.points[tree.i],
				levelDynamic;

			// First give the children some values
			each(tree.children, function (child) {
				child = series.setTreeValues(child);
				series.insertElementSorted(sorted, child, function (el, el2) {
					return el.val > el2.val; 
				});

				if (!child.ignore) {
					childrenTotal += child.val;
				} else {
					// @todo Add predicate to avoid looping already ignored children
					recursive(child.children, function (children) {
						var next = false;
						each(children, function (node) {
							extend(node, {
								ignore: true,
								isLeaf: false,
								visible: false
							});
							if (node.children.length) {
								next = (next || []).concat(node.children);
							}
						});
						return next;
					});
				}
			});

			// Set the values
			val = pick(point && point.value, childrenTotal);
			levelDynamic = (options.levelIsConstant ? tree.level : (tree.level - series.nodeMap[series.rootNode].level));
			extend(tree, {
				children: sorted,
				childrenTotal: childrenTotal,
				// Ignore this node if point is not visible
				ignore: !(pick(point && point.visible, true) && (val > 0)),
				isLeaf: tree.visible && !childrenTotal,
<<<<<<< HEAD
				levelDynamic: levelDynamic,
				name: pick(point && point.name, ""),
				val: val,
				zIndex: 1000 - (levelDynamic * 2)
=======
				levelDynamic: (options.levelIsConstant ? tree.level : (tree.level - series.nodeMap[series.rootNode].level)),
				name: pick(point && point.name, ''),
				val: val
>>>>>>> df0e951f
			});
			return tree;
		},
		/**
		 * Recursive function which calculates the area for all children of a node.
		 * @param {Object} node The node which is parent to the children.
		 * @param {Object} area The rectangular area of the parent.
		 */
		calculateChildrenAreas: function (parent, area) {
			var series = this,
				options = series.options,
				level = this.levelMap[parent.levelDynamic + 1],
				algorithm = pick((series[level && level.layoutAlgorithm] && level.layoutAlgorithm), options.layoutAlgorithm),
				alternate = options.alternateStartingDirection,
				childrenValues = [],
				children;

			// Collect all children which should be included
			children = grep(parent.children, function (n) {
				return !n.ignore;
			});

			if (level && level.layoutStartingDirection) {
				area.direction = level.layoutStartingDirection === 'vertical' ? 0 : 1;
			}
			childrenValues = series[algorithm](area, children);
			each(children, function (child, index) {
				var values = childrenValues[index];
				child.values = merge(values, {
					val: child.childrenTotal,
					direction: (alternate ? 1 - area.direction : area.direction)
				});
				child.pointValues = merge(values, {
					x: (values.x / series.axisRatio),
					width: (values.width / series.axisRatio) 
				});
				// If node has children, then call method recursively
				if (child.children.length) {
					series.calculateChildrenAreas(child, child.values);
				}
			});
		},
		setPointValues: function () {
			var series = this,
				xAxis = series.xAxis,
				yAxis = series.yAxis;
			each(series.points, function (point) {
				var node = point.node,
					values = node.pointValues,
					x1,
					x2,
					y1,
					y2;
				// Points which is ignored, have no values.
				if (values) {
					x1 = Math.round(xAxis.translate(values.x, 0, 0, 0, 1));
					x2 = Math.round(xAxis.translate(values.x + values.width, 0, 0, 0, 1));
					y1 = Math.round(yAxis.translate(values.y, 0, 0, 0, 1));
					y2 = Math.round(yAxis.translate(values.y + values.height, 0, 0, 0, 1));
					// Set point values
					point.shapeType = 'rect';
					point.shapeArgs = {
						x: Math.min(x1, x2),
						y: Math.min(y1, y2),
						width: Math.abs(x2 - x1),
						height: Math.abs(y2 - y1)
					};
					point.plotX = point.shapeArgs.x + (point.shapeArgs.width / 2);
					point.plotY = point.shapeArgs.y + (point.shapeArgs.height / 2);
				} else {
					// Reset visibility
					delete point.plotX;
					delete point.plotY;
				}
			});
		},
		setColorRecursive: function (node, color) {
			var series = this,
				point,
				level;
			if (node) {
				point = series.points[node.i];
				level = series.levelMap[node.levelDynamic];
				// Select either point color, level color or inherited color.
				color = pick(point && point.options.color, level && level.color, color);
				if (point) {
					point.color = color;
				}
				// Do it all again with the children	
				if (node.children.length) {
					each(node.children, function (child) {
						series.setColorRecursive(child, color);
					});
				}
			}
		},
		algorithmGroup: function (h, w, d, p) {
			this.height = h;
			this.width = w;
			this.plot = p;
			this.direction = d;
			this.startDirection = d;
			this.total = 0;
			this.nW = 0;
			this.lW = 0;
			this.nH = 0;
			this.lH = 0;
			this.elArr = [];
			this.lP = {
				total: 0,
				lH: 0,
				nH: 0,
				lW: 0,
				nW: 0,
				nR: 0,
				lR: 0,
				aspectRatio: function (w, h) {
					return Math.max((w / h), (h / w));
				}
			};
			this.addElement = function (el) {
				this.lP.total = this.elArr[this.elArr.length - 1];
				this.total = this.total + el;
				if (this.direction === 0) {
					// Calculate last point old aspect ratio
					this.lW = this.nW;
					this.lP.lH = this.lP.total / this.lW;
					this.lP.lR = this.lP.aspectRatio(this.lW, this.lP.lH);
					// Calculate last point new aspect ratio
					this.nW = this.total / this.height;
					this.lP.nH = this.lP.total / this.nW;
					this.lP.nR = this.lP.aspectRatio(this.nW, this.lP.nH);
				} else {
					// Calculate last point old aspect ratio
					this.lH = this.nH;
					this.lP.lW = this.lP.total / this.lH;
					this.lP.lR = this.lP.aspectRatio(this.lP.lW, this.lH);
					// Calculate last point new aspect ratio
					this.nH = this.total / this.width;
					this.lP.nW = this.lP.total / this.nH;
					this.lP.nR = this.lP.aspectRatio(this.lP.nW, this.nH);
				}
				this.elArr.push(el);						
			};
			this.reset = function () {
				this.nW = 0;
				this.lW = 0;
				this.elArr = [];
				this.total = 0;
			};
		},
		algorithmCalcPoints: function (directionChange, last, group, childrenArea) {
			var pX,
				pY,
				pW,
				pH,
				gW = group.lW,
				gH = group.lH,
				plot = group.plot,
				keep,
				i = 0,
				end = group.elArr.length - 1;
			if (last) {
				gW = group.nW;
				gH = group.nH;
			} else {
				keep = group.elArr[group.elArr.length - 1];
			}
			each(group.elArr, function (p) {
				if (last || (i < end)) {
					if (group.direction === 0) {
						pX = plot.x;
						pY = plot.y; 
						pW = gW;
						pH = p / pW;
					} else {
						pX = plot.x;
						pY = plot.y;
						pH = gH;
						pW = p / pH;
					}
					childrenArea.push({
						x: pX,
						y: pY,
						width: pW,
						height: pH
					});
					if (group.direction === 0) {
						plot.y = plot.y + pH;
					} else {
						plot.x = plot.x + pW;
					}						
				}
				i = i + 1;
			});
			// Reset variables
			group.reset();
			if (group.direction === 0) {
				group.width = group.width - gW;
			} else {
				group.height = group.height - gH;
			}
			plot.y = plot.parent.y + (plot.parent.height - group.height);
			plot.x = plot.parent.x + (plot.parent.width - group.width);
			if (directionChange) {
				group.direction = 1 - group.direction;
			}
			// If not last, then add uncalculated element
			if (!last) {
				group.addElement(keep);
			}
		},
		algorithmLowAspectRatio: function (directionChange, parent, children) {
			var childrenArea = [],
				series = this,
				pTot,
				plot = {
					x: parent.x,
					y: parent.y,
					parent: parent
				},
				direction = parent.direction,
				i = 0,
				end = children.length - 1,
				group = new this.algorithmGroup(parent.height, parent.width, direction, plot);
			// Loop through and calculate all areas
			each(children, function (child) {
				pTot = (parent.width * parent.height) * (child.val / parent.val);
				group.addElement(pTot);
				if (group.lP.nR > group.lP.lR) {
					series.algorithmCalcPoints(directionChange, false, group, childrenArea, plot);
				}
				// If last child, then calculate all remaining areas
				if (i === end) {
					series.algorithmCalcPoints(directionChange, true, group, childrenArea, plot);
				}
				i = i + 1;
			});
			return childrenArea;
		},
		algorithmFill: function (directionChange, parent, children) {
			var childrenArea = [],
				pTot,
				direction = parent.direction,
				x = parent.x,
				y = parent.y,
				width = parent.width,
				height = parent.height,
				pX,
				pY,
				pW,
				pH;
			each(children, function (child) {
				pTot = (parent.width * parent.height) * (child.val / parent.val);
				pX = x;
				pY = y;
				if (direction === 0) {
					pH = height;
					pW = pTot / pH;
					width = width - pW;
					x = x + pW;
				} else {
					pW = width;
					pH = pTot / pW;
					height = height - pH;
					y = y + pH;
				}
				childrenArea.push({
					x: pX,
					y: pY,
					width: pW,
					height: pH
				});
				if (directionChange) {
					direction = 1 - direction;
				}
			});
			return childrenArea;
		},
		strip: function (parent, children) {
			return this.algorithmLowAspectRatio(false, parent, children);
		},
		squarified: function (parent, children) {
			return this.algorithmLowAspectRatio(true, parent, children);
		},
		sliceAndDice: function (parent, children) {
			return this.algorithmFill(true, parent, children);
		},
		stripes: function (parent, children) {
			return this.algorithmFill(false, parent, children);
		},
		translate: function () {
			var pointValues,
				seriesArea,
				tree,
				val;

			// Call prototype function
			Series.prototype.translate.call(this);

			// Assign variables
			this.rootNode = pick(this.options.rootId, '');
			// Create a object map from level to options
			this.levelMap = reduce(this.options.levels, function (arr, item) {
				arr[item.level] = item;
				return arr;
			}, {});
			tree = this.tree = this.getTree(); // @todo Only if series.isDirtyData is true

			// Calculate plotting values.
			this.axisRatio = (this.xAxis.len / this.yAxis.len);
			this.nodeMap[''].pointValues = pointValues = { x: 0, y: 0, width: 100, height: 100 };
			this.nodeMap[''].values = seriesArea = merge(pointValues, {
				width: (pointValues.width * this.axisRatio),
				direction: (this.options.layoutStartingDirection === 'vertical' ? 0 : 1),
				val: tree.val
			});
			this.calculateChildrenAreas(tree, seriesArea);

			// Logic for point colors
			if (this.colorAxis) {
				this.translateColors();
			} else if (!this.options.colorByPoint) {
				this.setColorRecursive(this.tree, undefined);
			}

			// Update axis extremes according to the root node.
			val = this.nodeMap[this.rootNode].pointValues;
			this.xAxis.setExtremes(val.x, val.x + val.width, false);
			this.yAxis.setExtremes(val.y, val.y + val.height, false);
			this.xAxis.setScale();
			this.yAxis.setScale();

			// Assign values to points.
			this.setPointValues();
		},
		/**
		 * Extend drawDataLabels with logic to handle custom options related to the treemap series:
		 * - Points which is not a leaf node, has dataLabels disabled by default.
		 * - Options set on series.levels is merged in.
		 * - Width of the dataLabel is set to match the width of the point shape.
		 */
		drawDataLabels: function () {
			var series = this,
				points = grep(series.points, function (n) {
					return n.node.visible;
				}),
				options,
				level;
			each(points, function (point) {
				level = series.levelMap[point.node.levelDynamic];
				// Set options to new object to avoid problems with scope
				options = { style: {} };

				// If not a leaf, then label should be disabled as default
				if (!point.node.isLeaf) {
					options.enabled = false;
				}

				// If options for level exists, include them as well
				if (level && level.dataLabels) {
					options = merge(options, level.dataLabels);
					series._hasPointLabels = true;
				}

				// Set dataLabel width to the width of the point shape.
				if (point.shapeArgs) {
					options.style.width = point.shapeArgs.width;
				}

				// Merge custom options with point options
				point.dlOptions = merge(options, point.options.dataLabels);
			});
			Series.prototype.drawDataLabels.call(this);
		},

		/**
		 * Over the alignment method by setting z index
		 */
		alignDataLabel: function (point) {
			seriesTypes.column.prototype.alignDataLabel.apply(this, arguments);
			if (point.dataLabel) {
				point.dataLabel.attr({ zIndex: point.node.zIndex + 1 });
			}
		},

		/**
		 * Get presentational attributes
		 */
		pointAttribs: function (point, state) {
			var level = this.levelMap[point.node.levelDynamic] || {},
				options = this.options,
				attr,
				stateOptions = (state && options.states[state]) || {};

			// Set attributes by precedence. Point trumps level trumps series. Stroke width uses pick
			// because it can be 0.
			attr = {
				'stroke': point.borderColor || level.borderColor || stateOptions.borderColor || options.borderColor,
				'stroke-width': pick(point.borderWidth, level.borderWidth, stateOptions.borderWidth, options.borderWidth),
				'dashstyle': point.borderDashStyle || level.borderDashStyle || stateOptions.borderDashStyle || options.borderDashStyle,
				'fill': point.color || this.color,
				'zIndex': state === 'hover' ? 1 : 0
			};

			if (point.node.level <= this.nodeMap[this.rootNode].level) {
				// Hide levels above the current view
				attr.fill = 'none';
				attr['stroke-width'] = 0;
			} else if (!point.node.isLeaf) {
				// If not a leaf, then remove fill
				// @todo let users set the opacity
				attr.fill = pick(options.interactByLeaf, !options.allowDrillToNode) ? 'none' : Color(attr.fill).setOpacity(state === 'hover' ? 0.75 : 0.15).get();
			} else if (state) {
				// Brighten and hoist the hover nodes
				attr.fill = Color(attr.fill).brighten(stateOptions.brightness).get();
			}

			return attr;
		},

		/**
		* Extending ColumnSeries drawPoints
		*/
		drawPoints: function () {
			var series = this,
				points = grep(series.points, function (n) {
					return n.node.visible;
				});

			each(points, function (point) {
				var groupKey = 'levelGroup-' + point.node.levelDynamic;
				if (!series[groupKey]) {
					series[groupKey] = series.chart.renderer.g(groupKey)
						.attr({
							zIndex: 1000 - point.node.levelDynamic // @todo Set the zIndex based upon the number of levels, instead of using 1000
						})
						.add(series.group);
				}
				point.group = series[groupKey];
				
			});
			// Call standard drawPoints
			seriesTypes.column.prototype.drawPoints.call(this);

			// If drillToNode is allowed, set a point cursor on clickables & add drillId to point 
			if (series.options.allowDrillToNode) {
				each(points, function (point) {
					var cursor,
						drillId;
					if (point.graphic) {
						drillId = point.drillId = series.options.interactByLeaf ? series.drillToByLeaf(point) : series.drillToByGroup(point);
						cursor = drillId ? 'pointer' : 'default';
						point.graphic.css({ cursor: cursor });
					}
				});
			}
		},
		/**
		 * Inserts an element into an array, sorted by a condition.
		 * Modifies the referenced array
		 * @param {*[]} arr The array which the element is inserted into.
		 * @param {*} el The element to insert.
		 * @param {function} cond The condition to sort on. First parameter is el, second parameter is array element
		 */
		insertElementSorted: function (arr, el, cond) {
			var i = 0,
				inserted = false;
			if (arr.length !== 0) {
				each(arr, function (arrayElement) {
					if (cond(el, arrayElement) && !inserted) {
						arr.splice(i, 0, el);
						inserted = true;
					}
					i = i + 1;					
				});
			} 
			if (!inserted) {
				arr.push(el);
			}
		},
		/**
		* Add drilling on the suitable points
		*/
		drillTo: function () {
			var series = this;
			H.addEvent(series, 'click', function (event) {
				var point = event.point,
					drillId = point.drillId,
					drillName;
				// If a drill id is returned, add click event and cursor. 
				if (drillId) {
					drillName = series.nodeMap[series.rootNode].name || series.rootNode;
					point.setState(''); // Remove hover
					series.drillToNode(drillId);
					series.showDrillUpButton(drillName);
				}
			});
		},
		/**
		* Finds the drill id for a parent node.
		* Returns false if point should not have a click event
		* @param {Object} point
		* @return {string || boolean} Drill to id or false when point should not have a click event
		*/
		drillToByGroup: function (point) {
			var series = this,
				drillId = false;
			if ((point.node.level - series.nodeMap[series.rootNode].level) === 1 && !point.node.isLeaf) {
				drillId = point.id;
			}
			return drillId;
		},
		/**
		* Finds the drill id for a leaf node.
		* Returns false if point should not have a click event
		* @param {Object} point
		* @return {string || boolean} Drill to id or false when point should not have a click event
		*/
		drillToByLeaf: function (point) {
			var series = this,
				drillId = false,
				nodeParent;
			if ((point.node.parent !== series.rootNode) && (point.node.isLeaf)) {
				nodeParent = point.node;
				while (!drillId) {
					nodeParent = series.nodeMap[nodeParent.parent];
					if (nodeParent.parent === series.rootNode) {
						drillId = nodeParent.id;
					}
				}
			}
			return drillId;
		},
		drillUp: function () {
			var drillPoint = null,
				node,
				parent;
			if (this.rootNode) {
				node = this.nodeMap[this.rootNode];
				if (node.parent !== null) {
					drillPoint = this.nodeMap[node.parent];
				} else {
					drillPoint = this.nodeMap[''];
				}
			}

			if (drillPoint !== null) {
				this.drillToNode(drillPoint.id);
				if (drillPoint.id === '') {
					this.drillUpButton = this.drillUpButton.destroy();
				} else {
					parent = this.nodeMap[drillPoint.parent];
					this.showDrillUpButton((parent.name || parent.id));
				}
			} 
		},
		drillToNode: function (id) {
			this.options.rootId = id;
			this.isDirty = true; // Force redraw
			this.chart.redraw();
		},
		showDrillUpButton: function (name) {
			var series = this,
				backText = (name || '< Back'),
				buttonOptions = series.options.drillUpButton,
				attr,
				states;

			if (buttonOptions.text) {
				backText = buttonOptions.text;
			}
			if (!this.drillUpButton) {
				attr = buttonOptions.theme;
				states = attr && attr.states;
							
				this.drillUpButton = this.chart.renderer.button(
					backText,
					null,
					null,
					function () {
						series.drillUp(); 
					},
					attr, 
					states && states.hover,
					states && states.select
				)
				.attr({
					align: buttonOptions.position.align,
					zIndex: 9
				})
				.add()
				.align(buttonOptions.position, false, buttonOptions.relativeTo || 'plotBox');
			} else {
				this.drillUpButton.attr({
					text: backText
				})
				.align();
			}
		},
		buildKDTree: noop,
		drawLegendSymbol: H.LegendSymbolMixin.drawRectangle,
		getExtremes: function () {
			// Get the extremes from the value data
			Series.prototype.getExtremes.call(this, this.colorValueData);
			this.valueMin = this.dataMin;
			this.valueMax = this.dataMax;

			// Get the extremes from the y data
			Series.prototype.getExtremes.call(this);
		},
		getExtremesFromAll: true,
		bindAxes: function () {
			var treeAxis = {
				endOnTick: false,
				gridLineWidth: 0,
				lineWidth: 0,
				min: 0,
				dataMin: 0,
				minPadding: 0,
				max: 100,
				dataMax: 100,
				maxPadding: 0,
				startOnTick: false,
				title: null,
				tickPositions: []
			};
			Series.prototype.bindAxes.call(this);
			H.extend(this.yAxis.options, treeAxis);
			H.extend(this.xAxis.options, treeAxis);
		}
	}));
}(Highcharts));<|MERGE_RESOLUTION|>--- conflicted
+++ resolved
@@ -15,12 +15,7 @@
 		extendClass = H.extendClass,
 		defaultOptions = H.defaultOptions,
 		plotOptions = defaultOptions.plotOptions,
-<<<<<<< HEAD
 		noop = H.noop,
-=======
-		noop = function () {
-		},
->>>>>>> df0e951f
 		each = H.each,
 		grep = H.grep,
 		pick = H.pick,
@@ -252,16 +247,9 @@
 				// Ignore this node if point is not visible
 				ignore: !(pick(point && point.visible, true) && (val > 0)),
 				isLeaf: tree.visible && !childrenTotal,
-<<<<<<< HEAD
-				levelDynamic: levelDynamic,
-				name: pick(point && point.name, ""),
-				val: val,
-				zIndex: 1000 - (levelDynamic * 2)
-=======
 				levelDynamic: (options.levelIsConstant ? tree.level : (tree.level - series.nodeMap[series.rootNode].level)),
 				name: pick(point && point.name, ''),
 				val: val
->>>>>>> df0e951f
 			});
 			return tree;
 		},
