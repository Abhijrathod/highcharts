--- conflicted
+++ resolved
@@ -60,13 +60,8 @@
      *
      * @function Highcharts.AxisResizer#render
      */
-<<<<<<< HEAD
-    render: function () {
+    AxisResizer.prototype.render = function () {
         var resizer = this, axis = resizer.axis, chart = axis.chart, options = resizer.options, x = options.x || 0, y = options.y, 
-=======
-    AxisResizer.prototype.render = function () {
-        var resizer = this, axis = resizer.axis, chart = axis.chart, options = resizer.options, x = options.x, y = options.y, 
->>>>>>> 1d960da1
         // Normalize control line position according to the plot area
         pos = clamp(axis.top + axis.height + y, chart.plotTop, chart.plotTop + chart.plotHeight), attr = {}, lineWidth;
         if (!chart.styledMode) {
