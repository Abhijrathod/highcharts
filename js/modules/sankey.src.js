/* *
 * Sankey diagram module
 *
 * (c) 2010-2018 Torstein Honsi
 *
 * License: www.highcharts.com/license
 */

'use strict';

import H from '../parts/Globals.js';
import '../parts/Utilities.js';
import '../parts/Options.js';

var defined = H.defined,
    extend = H.extend,
    seriesType = H.seriesType,
    pick = H.pick,
    Point = H.Point;

/**
 * @private
 * @class
 * @name Highcharts.seriesTypes.sankey
 *
 * @augments Highcharts.Series
 */
seriesType('sankey', 'column'

/**
 * A sankey diagram is a type of flow diagram, in which the width of the
 * link between two nodes is shown proportionally to the flow quantity.
 *
<<<<<<< HEAD
 * @extends      plotOptions.column
 * @product      highcharts
 * @sample       highcharts/demo/sankey-diagram/
 *               Sankey diagram
 * @sample       highcharts/plotoptions/sankey-inverted/
 *               Inverted sankey diagram
 * @sample       highcharts/plotoptions/sankey-outgoing
 *               Sankey diagram with outgoing links
=======
 * @sample highcharts/demo/sankey-diagram/
 *         Sankey diagram
 * @sample highcharts/plotoptions/sankey-inverted/
 *         Inverted sankey diagram
 * @sample highcharts/plotoptions/sankey-outgoing
 *         Sankey diagram with outgoing links
 *
 * @extends      plotOptions.column
>>>>>>> e5584b31
 * @since        6.0.0
 * @product      highcharts
 * @excluding    animationLimit, boostThreshold, borderColor, borderRadius,
 *               borderWidth, crisp, cropThreshold, depth, edgeColor, edgeWidth,
 *               findNearestPointBy, grouping, groupPadding, groupZPadding,
 *               maxPointWidth, negativeColor, pointInterval, pointIntervalUnit,
 *               pointPadding, pointPlacement, pointRange, pointStart,
 *               pointWidth, shadow, softThreshold, stacking, threshold,
 *               zoneAxis, zones
 * @optionparent plotOptions.sankey
 */
, {
    colorByPoint: true,
    /**
     * Higher numbers makes the links in a sankey diagram render more curved.
     * A `curveFactor` of 0 makes the lines straight.
     */
    curveFactor: 0.33,
    /**
     * Options for the data labels appearing on top of the nodes and links. For
     * sankey charts, data labels are visible for the nodes by default, but
     * hidden for links. This is controlled by modifying the `nodeFormat`, and
     * the `format` that applies to links and is an empty string by default.
     */
    dataLabels: {
        enabled: true,
        backgroundColor: 'none', // enable padding
        crop: false,
        /**
         * The
         * [format string](https://www.highcharts.com/docs/chart-concepts/labels-and-string-formatting)
         * specifying what to show for _nodes_ in the sankey diagram. By default
         * the `nodeFormatter` returns `{point.name}`.
         *
         * @type {string}
         */
        nodeFormat: undefined,

        /**
         * Callback to format data labels for _nodes_ in the sankey diagram.
         * The `nodeFormat` option takes precedence over the `nodeFormatter`.
         *
         * @type  {Highcharts.FormatterCallbackFunction<*>}
         * @since 6.0.2
         */
        nodeFormatter: function () {
            return this.point.name;
        },
        /**
         * The
         * [format string](https://www.highcharts.com/docs/chart-concepts/labels-and-string-formatting)
         * specifying what to show for _links_ in the sankey diagram. Defaults
         * to an empty string returned from the `formatter`, in effect disabling
         * the labels.
         *
         * @type {string}
         */
        format: undefined,
        /**
         * Callback to format data labels for _links_ in the sankey diagram.
         * The `format` option takes precedence over the `formatter`.
         *
         * @type  {Highcharts.FormatterCallbackFunction<Highcharts.SeriesDataLabelsFormatterContextObject>}
         * @since 6.0.2
         */
        formatter: function () {
            return '';
        },
        inside: true
    },
    /**
     * Opacity for the links between nodes in the sankey diagram.
     */
    linkOpacity: 0.5,
    /**
     * The pixel width of each node in a sankey diagram, or the height in case
     * the chart is inverted.
     */
    nodeWidth: 20,
    /**
     * The padding between nodes in a sankey diagram, in pixels.
     */
    nodePadding: 10,
    showInLegend: false,
    states: {
        hover: {
            /**
             * Opacity for the links between nodes in the sankey diagram in
             * hover mode.
             */
            linkOpacity: 1
        }
    },
    tooltip: {
        /**
         * A callback for defining the format for _nodes_ in the sankey chart's
         * tooltip, as opposed to links.
         *
         * @type      {Highcharts.FormatterCallbackFunction<*>}
         * @since     6.0.2
         * @apioption plotOptions.sankey.tooltip.nodeFormatter
         */

        /**
         * Whether the tooltip should follow the pointer or stay fixed on the
         * item.
         */
        followPointer: true,

        headerFormat:
            '<span style="font-size: 10px">{series.name}</span><br/>',
        pointFormat: '{point.fromNode.name} \u2192 {point.toNode.name}: <b>{point.weight}</b><br/>',
        /**
         * The
         * [format string](https://www.highcharts.com/docs/chart-concepts/labels-and-string-formatting)
         * specifying what to show for _nodes_ in tooltip of a sankey diagram
         * series, as opposed to links.
         */
        nodeFormat: '{point.name}: <b>{point.sum}</b><br/>'
    }

}, {
    isCartesian: false,
    forceDL: true,
    // Create a single node that holds information on incoming and outgoing
    // links.
    createNode: function (id) {

        function findById(nodes, id) {
            return H.find(nodes, function (node) {
                return node.id === id;
            });
        }

        var node = findById(this.nodes, id),
            options;

        if (!node) {
            options = this.options.nodes && findById(this.options.nodes, id);
            node = (new Point()).init(
                this,
                extend({
                    className: 'highcharts-node',
                    isNode: true,
                    id: id,
                    y: 1 // Pass isNull test
                }, options)
            );
            node.linksTo = [];
            node.linksFrom = [];
            node.formatPrefix = 'node';
            node.name = node.name || node.options.id; // for use in formats

            // Return the largest sum of either the incoming or outgoing links.
            node.getSum = function () {
                var sumTo = 0,
                    sumFrom = 0;
                node.linksTo.forEach(function (link) {
                    sumTo += link.weight;
                });
                node.linksFrom.forEach(function (link) {
                    sumFrom += link.weight;
                });
                return Math.max(sumTo, sumFrom);
            };
            // Get the offset in weight values of a point/link.
            node.offset = function (point, coll) {
                var offset = 0;
                for (var i = 0; i < node[coll].length; i++) {
                    if (node[coll][i] === point) {
                        return offset;
                    }
                    offset += node[coll][i].weight;
                }
            };

            // Return true if the node has a shape, otherwise all links are
            // outgoing.
            node.hasShape = function () {
                var outgoing = 0;
                node.linksTo.forEach(function (link) {
                    if (link.outgoing) {
                        outgoing++;
                    }
                });
                return !node.linksTo.length || outgoing !== node.linksTo.length;
            };

            this.nodes.push(node);
        }
        return node;
    },

    // Create a node column.
    createNodeColumn: function () {
        var chart = this.chart,
            column = [],
            nodePadding = this.options.nodePadding;

        column.sum = function () {
            var sum = 0;
            this.forEach(function (node) {
                sum += node.getSum();
            });
            return sum;
        };
        // Get the offset in pixels of a node inside the column.
        column.offset = function (node, factor) {
            var offset = 0;
            for (var i = 0; i < column.length; i++) {
                if (column[i] === node) {
                    return offset + (node.options.offset || 0);
                }
                offset += column[i].getSum() * factor + nodePadding;
            }
        };

        // Get the column height in pixels.
        column.top = function (factor) {
            var height = 0;
            for (var i = 0; i < column.length; i++) {
                if (i > 0) {
                    height += nodePadding;
                }
                height += column[i].getSum() * factor;
            }
            return (chart.plotSizeY - height) / 2;
        };

        return column;
    },

    // Create node columns by analyzing the nodes and the relations between
    // incoming and outgoing links.
    createNodeColumns: function () {
        var columns = [];
        this.nodes.forEach(function (node) {
            var fromColumn = -1,
                i,
                point;

            if (!H.defined(node.options.column)) {
                // No links to this node, place it left
                if (node.linksTo.length === 0) {
                    node.column = 0;

                // There are incoming links, place it to the right of the
                // highest order column that links to this one.
                } else {
                    for (i = 0; i < node.linksTo.length; i++) {
                        point = node.linksTo[0];
                        if (point.fromNode.column > fromColumn) {
                            fromColumn = point.fromNode.column;
                        }
                    }
                    node.column = fromColumn + 1;
                }
            }

            if (!columns[node.column]) {
                columns[node.column] = this.createNodeColumn();
            }

            columns[node.column].push(node);

        }, this);

        // Fill in empty columns (#8865)
        for (var i = 0; i < columns.length; i++) {
            if (columns[i] === undefined) {
                columns[i] = this.createNodeColumn();
            }
        }

        return columns;
    },


<<<<<<< HEAD
    /**
     * Return the presentational attributes.
     */
=======
    /*= if (build.classic) { =*/

    // Return the presentational attributes.
>>>>>>> e5584b31
    pointAttribs: function (point, state) {

        var opacity = this.options.linkOpacity,
            color = point.color;

        if (state) {
            opacity = this.options.states[state].linkOpacity || opacity;
            color = this.options.states[state].color || point.color;
        }

        return {
            fill: point.isNode ?
                color :
                H.color(color).setOpacity(opacity).get()
        };
    },
<<<<<<< HEAD
=======

    /*= } =*/
>>>>>>> e5584b31

    // Extend generatePoints by adding the nodes, which are Point objects but
    // pushed to the this.nodes array.
    generatePoints: function () {

        var nodeLookup = {},
            chart = this.chart;

        H.Series.prototype.generatePoints.call(this);

        if (!this.nodes) {
            this.nodes = []; // List of Point-like node items
        }
        this.colorCounter = 0;

        // Reset links from previous run
        this.nodes.forEach(function (node) {
            node.linksFrom.length = 0;
            node.linksTo.length = 0;
        });

        // Create the node list and set up links
        this.points.forEach(function (point) {
            if (defined(point.from)) {
                if (!nodeLookup[point.from]) {
                    nodeLookup[point.from] = this.createNode(point.from);
                }
                nodeLookup[point.from].linksFrom.push(point);
                point.fromNode = nodeLookup[point.from];

                // Point color defaults to the fromNode's color
                if (chart.styledMode) {
                    point.colorIndex = pick(
                        point.options.colorIndex,
                        nodeLookup[point.from].colorIndex
                    );
                } else {
                    point.color =
                        point.options.color || nodeLookup[point.from].color;
                }

            }
            if (defined(point.to)) {
                if (!nodeLookup[point.to]) {
                    nodeLookup[point.to] = this.createNode(point.to);
                }
                nodeLookup[point.to].linksTo.push(point);
                point.toNode = nodeLookup[point.to];
            }

            point.name = point.name || point.options.id; // for use in formats

        }, this);
    },

    // Run pre-translation by generating the nodeColumns.
    translate: function () {
        if (!this.processedXData) {
            this.processData();
        }
        this.generatePoints();

        this.nodeColumns = this.createNodeColumns();

        var chart = this.chart,
            inverted = chart.inverted,
            options = this.options,
            left = 0,
            nodeWidth = options.nodeWidth,
            nodeColumns = this.nodeColumns,
            colDistance = (chart.plotSizeX - nodeWidth) /
                (nodeColumns.length - 1),
            curvy = (
                (inverted ? -colDistance : colDistance) *
                options.curveFactor
            ),
            factor = Infinity;

        // Find out how much space is needed. Base it on the translation
        // factor of the most spaceous column.
        this.nodeColumns.forEach(function (column) {
            var height = chart.plotSizeY -
                (column.length - 1) * options.nodePadding;

            factor = Math.min(factor, height / column.sum());
        });

        this.nodeColumns.forEach(function (column) {
            column.forEach(function (node) {
                var sum = node.getSum(),
                    height = sum * factor,
                    fromNodeTop = (
                        column.top(factor) +
                        column.offset(node, factor)
                    ),
                    nodeLeft = inverted ?
                        chart.plotSizeX - left :
                        left;

                node.sum = sum;

                // Draw the node
                node.shapeType = 'rect';
                if (!inverted) {
                    node.shapeArgs = {
                        x: nodeLeft,
                        y: fromNodeTop,
                        width: nodeWidth,
                        height: height
                    };
                } else {
                    node.shapeArgs = {
                        x: nodeLeft - nodeWidth,
                        y: chart.plotSizeY - fromNodeTop - height,
                        width: nodeWidth,
                        height: height
                    };
                }
                node.shapeArgs.display = node.hasShape() ? '' : 'none';

                // Pass test in drawPoints
                node.plotY = 1;

                // Draw the links from this node
                node.linksFrom.forEach(function (point) {
                    var linkHeight = point.weight * factor,
                        fromLinkTop = node.offset(point, 'linksFrom') *
                            factor,
                        fromY = fromNodeTop + fromLinkTop,
                        toNode = point.toNode,
                        toColTop = nodeColumns[toNode.column].top(factor),
                        toY = (
                            toColTop +
                            (toNode.offset(point, 'linksTo') * factor) +
                            nodeColumns[toNode.column].offset(
                                toNode,
                                factor
                            )
                        ),
                        nodeW = nodeWidth,
                        right = toNode.column * colDistance,
                        outgoing = point.outgoing,
                        straight = right > nodeLeft;

                    if (inverted) {
                        fromY = chart.plotSizeY - fromY;
                        toY = chart.plotSizeY - toY;
                        right = chart.plotSizeX - right;
                        nodeW = -nodeW;
                        linkHeight = -linkHeight;
                        straight = nodeLeft > right;
                    }

                    point.shapeType = 'path';

                    // Links going from left to right
                    if (straight) {
                        point.shapeArgs = {
                            d: [
                                'M', nodeLeft + nodeW, fromY,
                                'C', nodeLeft + nodeW + curvy, fromY,
                                right - curvy, toY,
                                right, toY,
                                'L',
                                right + (outgoing ? nodeW : 0),
                                toY + linkHeight / 2,
                                'L',
                                right,
                                toY + linkHeight,
                                'C', right - curvy, toY + linkHeight,
                                nodeLeft + nodeW + curvy, fromY + linkHeight,
                                nodeLeft + nodeW, fromY + linkHeight,
                                'z'
                            ]
                        };

                    // Experimental: Circular links pointing backwards. In
                    // v6.1.0 this breaks the rendering completely, so even this
                    // experimental rendering is an improvement. #8218.
                    // @todo
                    // - Make room for the link in the layout
                    // - Automatically determine if the link should go up or
                    //   down.
                    } else {
                        var bend = 20,
                            vDist = chart.plotHeight - fromY - linkHeight,
                            x1 = right - bend - linkHeight,
                            x2 = right - bend,
                            x3 = right,
                            x4 = nodeLeft + nodeW,
                            x5 = x4 + bend,
                            x6 = x5 + linkHeight,
                            fy1 = fromY,
                            fy2 = fromY + linkHeight,
                            fy3 = fy2 + bend,
                            y4 = fy3 + vDist,
                            y5 = y4 + bend,
                            y6 = y5 + linkHeight,
                            ty1 = toY,
                            ty2 = ty1 + linkHeight,
                            ty3 = ty2 + bend,
                            cfy1 = fy2 - linkHeight * 0.7,
                            cy2 = y5 + linkHeight * 0.7,
                            cty1 = ty2 - linkHeight * 0.7,
                            cx1 = x3 - linkHeight * 0.7,
                            cx2 = x4 + linkHeight * 0.7;

                        point.shapeArgs = {
                            d: [
                                'M', x4, fy1,
                                'C', cx2, fy1, x6, cfy1, x6, fy3,
                                'L', x6, y4,
                                'C', x6, cy2, cx2, y6, x4, y6,
                                'L', x3, y6,
                                'C', cx1, y6, x1, cy2, x1, y4,
                                'L', x1, ty3,
                                'C', x1, cty1, cx1, ty1, x3, ty1,
                                'L', x3, ty2,
                                'C', x2, ty2, x2, ty2, x2, ty3,
                                'L', x2, y4,
                                'C', x2, y5, x2, y5, x3, y5,
                                'L', x4, y5,
                                'C', x5, y5, x5, y5, x5, y4,
                                'L', x5, fy3,
                                'C', x5, fy2, x5, fy2, x4, fy2,
                                'z'
                            ]
                        };

                    }

                    // Place data labels in the middle
                    point.dlBox = {
                        x: nodeLeft + (right - nodeLeft + nodeW) / 2,
                        y: fromY + (toY - fromY) / 2,
                        height: linkHeight,
                        width: 0
                    };
                    // Pass test in drawPoints
                    point.y = point.plotY = 1;

                    if (!point.color) {
                        point.color = node.color;
                    }
                });
            });
            left += colDistance;

        }, this);
    },
    // Extend the render function to also render this.nodes together with the
    // points.
    render: function () {
        var points = this.points;
        this.points = this.points.concat(this.nodes);
        H.seriesTypes.column.prototype.render.call(this);
        this.points = points;
    },
    animate: H.Series.prototype.animate,


    destroy: function () {
        // Nodes must also be destroyed (#8682, #9300)
        this.data = [].concat(this.points, this.nodes);
        H.Series.prototype.destroy.call(this);
    }
}, {
    getClassName: function () {
        return 'highcharts-link ' + Point.prototype.getClassName.call(this);
    },
    isValid: function () {
        return this.isNode || typeof this.weight === 'number';
    }
});


/**
 * A `sankey` series. If the [type](#series.sankey.type) option is not
 * specified, it is inherited from [chart.type](#chart.type).
 *
 * @extends   series,plotOptions.sankey
 * @excluding animationLimit, boostThreshold, borderColor, borderRadius,
 *            borderWidth, crisp, cropThreshold, dataParser, dataURL, depth,
 *            edgeColor, edgeWidth, findNearestPointBy, grouping, groupPadding,
 *            groupZPadding, maxPointWidth, negativeColor, pointInterval,
 *            pointIntervalUnit, pointPadding, pointPlacement, pointRange,
 *            pointStart, pointWidth, shadow, softThreshold, stacking,
 *            threshold, zoneAxis, zones
 * @product   highcharts
 * @apioption series.sankey
 */


/**
 * A collection of options for the individual nodes. The nodes in a sankey
 * diagram are auto-generated instances of `Highcharts.Point`, but options can
 * be applied here and linked by the `id`.
 *
 * @sample highcharts/css/sankey/
 *         Sankey diagram with node options
 *
 * @type      {Array<*>}
 * @product   highcharts
 * @apioption series.sankey.nodes
 */

/**
 * The id of the auto-generated node, refering to the `from` or `to` setting of
 * the link.
 *
 * @type      {string}
 * @product   highcharts
 * @apioption series.sankey.nodes.id
 */

/**
 * The color of the auto generated node.
 *
 * @type      {Highcharts.ColorString}
 * @product   highcharts
 * @apioption series.sankey.nodes.color
 */

/**
 * The color index of the auto generated node, especially for use in styled
 * mode.
 *
 * @type      {number}
 * @product   highcharts
 * @apioption series.sankey.nodes.colorIndex
 */

/**
 * An optional column index of where to place the node. The default behaviour is
 * to place it next to the preceding node.
 *
 * @sample highcharts/plotoptions/sankey-node-column/
 *         Specified node column
 *
 * @type      {number}
 * @since     6.0.5
 * @product   highcharts
 * @apioption series.sankey.nodes.column
 */

/**
 * The name to display for the node in data labels and tooltips. Use this when
 * the name is different from the `id`. Where the id must be unique for each
 * node, this is not necessary for the name.
 *
 * @sample highcharts/css/sankey/
 *         Sankey diagram with node options
 *
 * @type      {string}
 * @product   highcharts
 * @apioption series.sankey.nodes.name
 */

/**
 * The vertical offset of a node in terms of weight. Positive values shift the
 * node downwards, negative shift it upwards.
 *
 * @sample highcharts/plotoptions/sankey-node-column/
 *         Specified node offset
 *
 * @type      {number}
 * @default   0
 * @since     6.0.5
 * @product   highcharts
 * @apioption series.sankey.nodes.offset
 */

/**
 * An array of data points for the series. For the `sankey` series type,
 * points can be given in the following way:
 *
 * An array of objects with named values. The following snippet shows only a
 * few settings, see the complete options set below. If the total number of data
 * points exceeds the series' [turboThreshold](#series.area.turboThreshold),
 * this option is not available.
 *
 *  ```js
 *     data: [{
 *         from: 'Category1',
 *         to: 'Category2',
 *         weight: 2
 *     }, {
 *         from: 'Category1',
 *         to: 'Category3',
 *         weight: 5
 *     }]
 *  ```
 *
 * @sample {highcharts} highcharts/chart/reflow-true/
 *         Numerical values
 * @sample {highcharts} highcharts/series/data-array-of-arrays/
 *         Arrays of numeric x and y
 * @sample {highcharts} highcharts/series/data-array-of-arrays-datetime/
 *         Arrays of datetime x and y
 * @sample {highcharts} highcharts/series/data-array-of-name-value/
 *         Arrays of point.name and y
 * @sample {highcharts} highcharts/series/data-array-of-objects/
 *         Config objects
 *
 * @type      {Array<number|Array<number|string>|*>}
 * @extends   series.line.data
 * @excluding drilldown, marker, x, y
 * @product   highcharts
 * @apioption series.sankey.data
 */

/**
 * The color for the individual _link_. By default, the link color is the same
 * as the node it extends from. The `series.fillOpacity` option also applies to
 * the points, so when setting a specific link color, consider setting the
 * `fillOpacity` to 1.
 *
 * @type      {Highcharts.ColorString}
 * @product   highcharts
 * @apioption series.sankey.data.color
 */

/**
 * The node that the link runs from.
 *
 * @type      {string}
 * @product   highcharts
 * @apioption series.sankey.data.from
 */

/**
 * The node that the link runs to.
 *
 * @type      {string}
 * @product   highcharts
 * @apioption series.sankey.data.to
 */

/**
 * Whether the link goes out of the system.
 *
 * @sample highcharts/plotoptions/sankey-outgoing
 *         Sankey chart with outgoing links
 *
 * @type      {boolean}
 * @default   false
 * @product   highcharts
 * @apioption series.sankey.data.outgoing
 */

/**
 * The weight of the link.
 *
 * @type      {number}
 * @product   highcharts
 * @apioption series.sankey.data.weight
 */<|MERGE_RESOLUTION|>--- conflicted
+++ resolved
@@ -31,16 +31,6 @@
  * A sankey diagram is a type of flow diagram, in which the width of the
  * link between two nodes is shown proportionally to the flow quantity.
  *
-<<<<<<< HEAD
- * @extends      plotOptions.column
- * @product      highcharts
- * @sample       highcharts/demo/sankey-diagram/
- *               Sankey diagram
- * @sample       highcharts/plotoptions/sankey-inverted/
- *               Inverted sankey diagram
- * @sample       highcharts/plotoptions/sankey-outgoing
- *               Sankey diagram with outgoing links
-=======
  * @sample highcharts/demo/sankey-diagram/
  *         Sankey diagram
  * @sample highcharts/plotoptions/sankey-inverted/
@@ -49,7 +39,6 @@
  *         Sankey diagram with outgoing links
  *
  * @extends      plotOptions.column
->>>>>>> e5584b31
  * @since        6.0.0
  * @product      highcharts
  * @excluding    animationLimit, boostThreshold, borderColor, borderRadius,
@@ -328,15 +317,7 @@
     },
 
 
-<<<<<<< HEAD
-    /**
-     * Return the presentational attributes.
-     */
-=======
-    /*= if (build.classic) { =*/
-
     // Return the presentational attributes.
->>>>>>> e5584b31
     pointAttribs: function (point, state) {
 
         var opacity = this.options.linkOpacity,
@@ -353,11 +334,6 @@
                 H.color(color).setOpacity(opacity).get()
         };
     },
-<<<<<<< HEAD
-=======
-
-    /*= } =*/
->>>>>>> e5584b31
 
     // Extend generatePoints by adding the nodes, which are Point objects but
     // pushed to the this.nodes array.
