/* *
 * (c) 2010-2017 Kacper Madej
 *
 * License: www.highcharts.com/license
 */

'use strict';

import H from '../parts/Globals.js';
import '../parts/Utilities.js';

var pick = H.pick,
    isNumber = H.isNumber,
    relativeLength = H.relativeLength,
    seriesType = H.seriesType,
    columnProto = H.seriesTypes.column.prototype;

/**
 * The bullet series type.
 *
 * @private
 * @class
 * @name Highcharts.seriesTypes.bullet
 *
 * @augments Highcharts.Series
 */

/**
 * A bullet graph is a variation of a bar graph. The bullet graph features a
 * single measure, compares it to a target, and displays it in the context of
 * qualitative ranges of performance that could be set using
 * [plotBands](#yAxis.plotBands) on [yAxis](#yAxis).
 *
 * @sample {highcharts} highcharts/demo/bullet-graph/
 *         Bullet graph
 *
 * @extends      plotOptions.column
 * @since        6.0.0
 * @product      highcharts
 * @excluding    allAreas, boostThreshold, colorAxis, compare, compareBase
 * @optionparent plotOptions.bullet
 */
seriesType('bullet', 'column', {
    /**
     * All options related with look and positiong of targets.
     *
<<<<<<< HEAD
     * @extends      plotOptions.column
     * @product      highcharts
     * @sample       {highcharts} highcharts/demo/bullet-graph/ Bullet graph
     * @since        6.0.0
     * @excluding    allAreas,boostThreshold,colorAxis,compare,compareBase
     * @optionparent plotOptions.bullet
=======
     * @since 6.0.0
>>>>>>> e5584b31
     */
    targetOptions: {
        /**
         * The width of the rectangle representing the target. Could be set
         * as a pixel value or as a percentage of a column width.
         *
         * @type  {number|string}
         * @since 6.0.0
         */
        width: '140%',

        /**
         * The height of the rectangle representing the target.
         *
         * @since 6.0.0
         */
<<<<<<< HEAD
        targetOptions: {
            /**
             * The width of the rectangle representing the target. Could be set
             * as a pixel value or as a percentage of a column width.
             *
             * @type    {Number|String}
             * @since   6.0.0
             * @product highcharts
             */
            width: '140%',

            /**
             * The height of the rectangle representing the target.
             *
             * @since   6.0.0
             * @product highcharts
             */
            height: 3,

            /**
             * The border color of the rectangle representing the target. When
             * not set, the  point's border color is used.
             *
             * In styled mode, use class `highcharts-bullet-target` instead.
             *
             * @type      {Color}
             * @since     6.0.0
             * @product   highcharts
             * @apioption plotOptions.bullet.targetOptions.borderColor
             */

            /**
             * The color of the rectangle representing the target. When not set,
             * point's color (if set in point's options -
             * [`color`](#series.bullet.data.color)) or zone of the target value
             * (if [`zones`](#plotOptions.bullet.zones) or
             * [`negativeColor`](#plotOptions.bullet.negativeColor) are set)
             * or the same color as the point has is used.
             *
             * In styled mode, use class `highcharts-bullet-target` instead.
             *
             * @type      {Color}
             * @since     6.0.0
             * @product   highcharts
             * @apioption plotOptions.bullet.targetOptions.color
             */

            /**
             * The border width of the rectangle representing the target.
             *
             * In styled mode, use class `highcharts-bullet-target` instead.
             *
             * @since   6.0.0
             * @product highcharts
             */
            borderWidth: 0
        },

        tooltip: {
            pointFormat: '<span style="color:{series.color}">\u25CF</span>' +
                ' {series.name}: <b>{point.y}</b>. Target: <b>{point.target}' +
                '</b><br/>'
        }
    }, {
        pointArrayMap: ['y', 'target'],
        parallelArrays: ['x', 'y', 'target'],
=======
        height: 3,

        /*= if (build.classic) { =*/
>>>>>>> e5584b31

        /**
         * The border color of the rectangle representing the target. When
         * not set, the  point's border color is used.
         *
         * In styled mode, use class `highcharts-bullet-target` instead.
         *
         * @type      {Highcharts.ColorString}
         * @since     6.0.0
         * @product   highcharts
         * @apioption plotOptions.bullet.targetOptions.borderColor
         */
<<<<<<< HEAD
        drawPoints: function () {
            var series = this,
                chart = series.chart,
                options = series.options,
                animationLimit = options.animationLimit || 250;

            columnProto.drawPoints.apply(this);

            series.points.forEach(function (point) {
                var pointOptions = point.options,
                    shapeArgs,
                    targetGraphic = point.targetGraphic,
                    targetShapeArgs,
                    targetVal = point.target,
                    pointVal = point.y,
                    width,
                    height,
                    targetOptions,
                    y;

                if (isNumber(targetVal) && targetVal !== null) {
                    targetOptions = H.merge(
                        options.targetOptions,
                        pointOptions.targetOptions
                    );
                    height = targetOptions.height;

                    shapeArgs = point.shapeArgs;
                    width = relativeLength(
                        targetOptions.width,
                        shapeArgs.width
                    );
                    y = series.yAxis.translate(
                            targetVal,
                            false,
                            true,
                            false,
                            true
                        ) - targetOptions.height / 2 - 0.5;

                    targetShapeArgs = series.crispCol.apply({
                        // Use fake series object to set borderWidth of target
                        chart: chart,
                        borderWidth: targetOptions.borderWidth,
                        options: {
                            crisp: options.crisp
                        }
                    }, [
                        shapeArgs.x + shapeArgs.width / 2 - width / 2,
                        y,
                        width,
                        height
                    ]);

                    if (targetGraphic) {
                        // Update
                        targetGraphic[
                            chart.pointCount < animationLimit ?
                                'animate' :
                                'attr'
                        ](targetShapeArgs);

                        // Add or remove tooltip reference
                        if (isNumber(pointVal) && pointVal !== null) {
                            targetGraphic.element.point = point;
                        } else {
                            targetGraphic.element.point = undefined;
                        }
                    } else {
                        point.targetGraphic = targetGraphic = chart.renderer
                            .rect()
                            .attr(targetShapeArgs)
                            .add(series.group);
                    }

                    // Presentational
                    if (!chart.styledMode) {
                        targetGraphic.attr({
                            fill: pick(
                                targetOptions.color,
                                pointOptions.color,
                                (series.zones.length && (point.getZone.call({
                                    series: series,
                                    x: point.x,
                                    y: targetVal,
                                    options: {}
                                }).color || series.color)) || undefined,
                                point.color,
                                series.color
                            ),
                            stroke: pick(
                                targetOptions.borderColor,
                                point.borderColor,
                                series.options.borderColor
                            ),
                            'stroke-width': targetOptions.borderWidth
                        });
                    }

                    // Add tooltip reference
=======

        /**
         * The color of the rectangle representing the target. When not set,
         * point's color (if set in point's options -
         * [`color`](#series.bullet.data.color)) or zone of the target value
         * (if [`zones`](#plotOptions.bullet.zones) or
         * [`negativeColor`](#plotOptions.bullet.negativeColor) are set)
         * or the same color as the point has is used.
         *
         * In styled mode, use class `highcharts-bullet-target` instead.
         *
         * @type      {Highcharts.ColorString|Highcharts.GradientColorObject}
         * @since     6.0.0
         * @product   highcharts
         * @apioption plotOptions.bullet.targetOptions.color
         */

        /**
         * The border width of the rectangle representing the target.
         *
         * In styled mode, use class `highcharts-bullet-target` instead.
         *
         * @since   6.0.0
         */
        borderWidth: 0

        /*= } =*/
    },

    tooltip: {
        /*= if (build.classic) { =*/
        pointFormat: '<span style="color:{series.color}">\u25CF</span>' +
            ' {series.name}: <b>{point.y}</b>. Target: <b>{point.target}' +
            '</b><br/>',
        /*= } else { =*/

        pointFormat: '' + // eslint-disable-line no-dupe-keys
            '<span class="highcharts-color-{point.colorIndex}">' +
            '\u25CF</span> {series.name}: ' +
            '<span class="highcharts-strong">{point.y}</span>. ' +
            'Target: <span class="highcharts-strong">' +
            '{point.target}</span><br/>'
        /*= } =*/
    }
}, {
    pointArrayMap: ['y', 'target'],
    parallelArrays: ['x', 'y', 'target'],

    /**
     * Draws the targets. For inverted chart, the `series.group` is rotated, so
     * the same coordinates apply. This method is based on column series
     * drawPoints function.
     *
     * @ignore
     * @function Highcharts.Series#drawPoints
     */
    drawPoints: function () {
        var series = this,
            chart = series.chart,
            options = series.options,
            animationLimit = options.animationLimit || 250;

        columnProto.drawPoints.apply(this);

        each(series.points, function (point) {
            var pointOptions = point.options,
                shapeArgs,
                targetGraphic = point.targetGraphic,
                targetShapeArgs,
                targetVal = point.target,
                pointVal = point.y,
                width,
                height,
                targetOptions,
                y;

            if (isNumber(targetVal) && targetVal !== null) {
                targetOptions = H.merge(
                    options.targetOptions,
                    pointOptions.targetOptions
                );
                height = targetOptions.height;

                shapeArgs = point.shapeArgs;
                width = relativeLength(
                    targetOptions.width,
                    shapeArgs.width
                );
                y = series.yAxis.translate(
                        targetVal,
                        false,
                        true,
                        false,
                        true
                    ) - targetOptions.height / 2 - 0.5;

                targetShapeArgs = series.crispCol.apply({
                    // Use fake series object to set borderWidth of target
                    chart: chart,
                    borderWidth: targetOptions.borderWidth,
                    options: {
                        crisp: options.crisp
                    }
                }, [
                    shapeArgs.x + shapeArgs.width / 2 - width / 2,
                    y,
                    width,
                    height
                ]);

                if (targetGraphic) {
                    // Update
                    targetGraphic[
                        chart.pointCount < animationLimit ?
                            'animate' :
                            'attr'
                    ](targetShapeArgs);

                    // Add or remove tooltip reference
>>>>>>> e5584b31
                    if (isNumber(pointVal) && pointVal !== null) {
                        targetGraphic.element.point = point;
                    } else {
                        targetGraphic.element.point = undefined;
                    }
                } else {
                    point.targetGraphic = targetGraphic = chart.renderer
                        .rect()
                        .attr(targetShapeArgs)
                        .add(series.group);
                }
                /*= if (build.classic) { =*/
                // Presentational
                targetGraphic.attr({
                    fill: pick(
                        targetOptions.color,
                        pointOptions.color,
                        (series.zones.length && (point.getZone.call({
                            series: series,
                            x: point.x,
                            y: targetVal,
                            options: {}
                        }).color || series.color)) || undefined,
                        point.color,
                        series.color
                    ),
                    stroke: pick(
                        targetOptions.borderColor,
                        point.borderColor,
                        series.options.borderColor
                    ),
                    'stroke-width': targetOptions.borderWidth
                });
                /*= } =*/

                // Add tooltip reference
                if (isNumber(pointVal) && pointVal !== null) {
                    targetGraphic.element.point = point;
                }

                targetGraphic.addClass(point.getClassName() +
                    ' highcharts-bullet-target', true);
            } else if (targetGraphic) {
                point.targetGraphic = targetGraphic.destroy(); // #1269
            }
        });
    },

    /**
     * Includes target values to extend extremes from y values.
     *
     * @ignore
     * @function Highcharts.Series#getExtremes
     */
    getExtremes: function (yData) {
        var series = this,
            targetData = series.targetData,
            yMax,
            yMin;

        columnProto.getExtremes.call(this, yData);

        if (targetData && targetData.length) {
            yMax = series.dataMax;
            yMin = series.dataMin;
            columnProto.getExtremes.call(this, targetData);
            series.dataMax = Math.max(series.dataMax, yMax);
            series.dataMin = Math.min(series.dataMin, yMin);
        }
    }
}, /** @lends Highcharts.seriesTypes.ohlc.prototype.pointClass.prototype */ {

    /**
     * Destroys target graphic.
     *
     * @private
     * @function
     */
    destroy: function () {
        if (this.targetGraphic) {
            this.targetGraphic = this.targetGraphic.destroy();
        }
        columnProto.pointClass.prototype.destroy.apply(this, arguments);
    }
});


/**
 * A `bullet` series. If the [type](#series.bullet.type) option is not
 * specified, it is inherited from [chart.type](#chart.type).
 *
 * @extends   series,plotOptions.bullet
 * @since     6.0.0
 * @product   highcharts
 * @excluding dataParser, dataURL, marker
 * @apioption series.bullet
 */

/**
 * An array of data points for the series. For the `bullet` series type,
 * points can be given in the following ways:
 *
 * 1.  An array of arrays with 3 or 2 values. In this case, the values
 * correspond to `x,y,target`. If the first value is a string,
 * it is applied as the name of the point, and the `x` value is inferred.
 * The `x` value can also be omitted, in which case the inner arrays
 * should be of length 2\. Then the `x` value is automatically calculated,
 * either starting at 0 and incremented by 1, or from `pointStart`
 * and `pointInterval` given in the series options.
 *
 *  ```js
 *     data: [
 *         [0, 40, 75],
 *         [1, 50, 50],
 *         [2, 60, 40]
 *     ]
 *  ```
 *
 * 2.  An array of objects with named values. The following snippet shows only a
 * few settings, see the complete options set below. If the total number of data
 * points exceeds the series' [turboThreshold](#series.bullet.turboThreshold),
 * this option is not available.
 *
 *  ```js
 *     data: [{
 *         x: 0,
 *         y: 40,
 *         target: 75,
 *         name: "Point1",
 *         color: "#00FF00"
 *     }, {
 *         x: 1,
 *         y: 60,
 *         target: 40,
 *         name: "Point2",
 *         color: "#FF00FF"
 *     }]
 *  ```
 *
 * @type      {Array<number|Array<number,string>|*>}
 * @extends   series.column.data
 * @since     6.0.0
 * @product   highcharts
 * @apioption series.bullet.data
 */

/**
 * The target value of a point.
 *
 * @type      {number}
 * @since     6.0.0
 * @product   highcharts
 * @apioption series.bullet.data.target
 */

/**
 * Individual target options for each point.
 *
 * @extends   plotOptions.bullet.targetOptions
 * @product   highcharts
 * @apioption series.bullet.data.targetOptions
 */

 /**
 * @product   highcharts
 * @excluding halo, lineWidth, lineWidthPlus, marker
 * @apioption series.bullet.states.hover
 */

/**
 * @product   highcharts
 * @excluding halo, lineWidth, lineWidthPlus, marker
 * @apioption series.bullet.states.select
 */<|MERGE_RESOLUTION|>--- conflicted
+++ resolved
@@ -1,8 +1,10 @@
 /* *
- * (c) 2010-2017 Kacper Madej
- *
- * License: www.highcharts.com/license
- */
+ *
+ *  (c) 2010-2018 Kacper Madej
+ *
+ *  License: www.highcharts.com/license
+ *
+ * */
 
 'use strict';
 
@@ -24,6 +26,7 @@
  *
  * @augments Highcharts.Series
  */
+seriesType('bullet', 'column'
 
 /**
  * A bullet graph is a variation of a bar graph. The bullet graph features a
@@ -40,20 +43,11 @@
  * @excluding    allAreas, boostThreshold, colorAxis, compare, compareBase
  * @optionparent plotOptions.bullet
  */
-seriesType('bullet', 'column', {
+, {
     /**
      * All options related with look and positiong of targets.
      *
-<<<<<<< HEAD
-     * @extends      plotOptions.column
-     * @product      highcharts
-     * @sample       {highcharts} highcharts/demo/bullet-graph/ Bullet graph
-     * @since        6.0.0
-     * @excluding    allAreas,boostThreshold,colorAxis,compare,compareBase
-     * @optionparent plotOptions.bullet
-=======
      * @since 6.0.0
->>>>>>> e5584b31
      */
     targetOptions: {
         /**
@@ -70,78 +64,7 @@
          *
          * @since 6.0.0
          */
-<<<<<<< HEAD
-        targetOptions: {
-            /**
-             * The width of the rectangle representing the target. Could be set
-             * as a pixel value or as a percentage of a column width.
-             *
-             * @type    {Number|String}
-             * @since   6.0.0
-             * @product highcharts
-             */
-            width: '140%',
-
-            /**
-             * The height of the rectangle representing the target.
-             *
-             * @since   6.0.0
-             * @product highcharts
-             */
-            height: 3,
-
-            /**
-             * The border color of the rectangle representing the target. When
-             * not set, the  point's border color is used.
-             *
-             * In styled mode, use class `highcharts-bullet-target` instead.
-             *
-             * @type      {Color}
-             * @since     6.0.0
-             * @product   highcharts
-             * @apioption plotOptions.bullet.targetOptions.borderColor
-             */
-
-            /**
-             * The color of the rectangle representing the target. When not set,
-             * point's color (if set in point's options -
-             * [`color`](#series.bullet.data.color)) or zone of the target value
-             * (if [`zones`](#plotOptions.bullet.zones) or
-             * [`negativeColor`](#plotOptions.bullet.negativeColor) are set)
-             * or the same color as the point has is used.
-             *
-             * In styled mode, use class `highcharts-bullet-target` instead.
-             *
-             * @type      {Color}
-             * @since     6.0.0
-             * @product   highcharts
-             * @apioption plotOptions.bullet.targetOptions.color
-             */
-
-            /**
-             * The border width of the rectangle representing the target.
-             *
-             * In styled mode, use class `highcharts-bullet-target` instead.
-             *
-             * @since   6.0.0
-             * @product highcharts
-             */
-            borderWidth: 0
-        },
-
-        tooltip: {
-            pointFormat: '<span style="color:{series.color}">\u25CF</span>' +
-                ' {series.name}: <b>{point.y}</b>. Target: <b>{point.target}' +
-                '</b><br/>'
-        }
-    }, {
-        pointArrayMap: ['y', 'target'],
-        parallelArrays: ['x', 'y', 'target'],
-=======
         height: 3,
-
-        /*= if (build.classic) { =*/
->>>>>>> e5584b31
 
         /**
          * The border color of the rectangle representing the target. When
@@ -154,108 +77,6 @@
          * @product   highcharts
          * @apioption plotOptions.bullet.targetOptions.borderColor
          */
-<<<<<<< HEAD
-        drawPoints: function () {
-            var series = this,
-                chart = series.chart,
-                options = series.options,
-                animationLimit = options.animationLimit || 250;
-
-            columnProto.drawPoints.apply(this);
-
-            series.points.forEach(function (point) {
-                var pointOptions = point.options,
-                    shapeArgs,
-                    targetGraphic = point.targetGraphic,
-                    targetShapeArgs,
-                    targetVal = point.target,
-                    pointVal = point.y,
-                    width,
-                    height,
-                    targetOptions,
-                    y;
-
-                if (isNumber(targetVal) && targetVal !== null) {
-                    targetOptions = H.merge(
-                        options.targetOptions,
-                        pointOptions.targetOptions
-                    );
-                    height = targetOptions.height;
-
-                    shapeArgs = point.shapeArgs;
-                    width = relativeLength(
-                        targetOptions.width,
-                        shapeArgs.width
-                    );
-                    y = series.yAxis.translate(
-                            targetVal,
-                            false,
-                            true,
-                            false,
-                            true
-                        ) - targetOptions.height / 2 - 0.5;
-
-                    targetShapeArgs = series.crispCol.apply({
-                        // Use fake series object to set borderWidth of target
-                        chart: chart,
-                        borderWidth: targetOptions.borderWidth,
-                        options: {
-                            crisp: options.crisp
-                        }
-                    }, [
-                        shapeArgs.x + shapeArgs.width / 2 - width / 2,
-                        y,
-                        width,
-                        height
-                    ]);
-
-                    if (targetGraphic) {
-                        // Update
-                        targetGraphic[
-                            chart.pointCount < animationLimit ?
-                                'animate' :
-                                'attr'
-                        ](targetShapeArgs);
-
-                        // Add or remove tooltip reference
-                        if (isNumber(pointVal) && pointVal !== null) {
-                            targetGraphic.element.point = point;
-                        } else {
-                            targetGraphic.element.point = undefined;
-                        }
-                    } else {
-                        point.targetGraphic = targetGraphic = chart.renderer
-                            .rect()
-                            .attr(targetShapeArgs)
-                            .add(series.group);
-                    }
-
-                    // Presentational
-                    if (!chart.styledMode) {
-                        targetGraphic.attr({
-                            fill: pick(
-                                targetOptions.color,
-                                pointOptions.color,
-                                (series.zones.length && (point.getZone.call({
-                                    series: series,
-                                    x: point.x,
-                                    y: targetVal,
-                                    options: {}
-                                }).color || series.color)) || undefined,
-                                point.color,
-                                series.color
-                            ),
-                            stroke: pick(
-                                targetOptions.borderColor,
-                                point.borderColor,
-                                series.options.borderColor
-                            ),
-                            'stroke-width': targetOptions.borderWidth
-                        });
-                    }
-
-                    // Add tooltip reference
-=======
 
         /**
          * The color of the rectangle representing the target. When not set,
@@ -281,24 +102,12 @@
          * @since   6.0.0
          */
         borderWidth: 0
-
-        /*= } =*/
     },
 
     tooltip: {
-        /*= if (build.classic) { =*/
         pointFormat: '<span style="color:{series.color}">\u25CF</span>' +
             ' {series.name}: <b>{point.y}</b>. Target: <b>{point.target}' +
-            '</b><br/>',
-        /*= } else { =*/
-
-        pointFormat: '' + // eslint-disable-line no-dupe-keys
-            '<span class="highcharts-color-{point.colorIndex}">' +
-            '\u25CF</span> {series.name}: ' +
-            '<span class="highcharts-strong">{point.y}</span>. ' +
-            'Target: <span class="highcharts-strong">' +
-            '{point.target}</span><br/>'
-        /*= } =*/
+            '</b><br/>'
     }
 }, {
     pointArrayMap: ['y', 'target'],
@@ -320,7 +129,7 @@
 
         columnProto.drawPoints.apply(this);
 
-        each(series.points, function (point) {
+        series.points.forEach(function (point) {
             var pointOptions = point.options,
                 shapeArgs,
                 targetGraphic = point.targetGraphic,
@@ -375,7 +184,6 @@
                     ](targetShapeArgs);
 
                     // Add or remove tooltip reference
->>>>>>> e5584b31
                     if (isNumber(pointVal) && pointVal !== null) {
                         targetGraphic.element.point = point;
                     } else {
@@ -387,29 +195,30 @@
                         .attr(targetShapeArgs)
                         .add(series.group);
                 }
-                /*= if (build.classic) { =*/
+
                 // Presentational
-                targetGraphic.attr({
-                    fill: pick(
-                        targetOptions.color,
-                        pointOptions.color,
-                        (series.zones.length && (point.getZone.call({
-                            series: series,
-                            x: point.x,
-                            y: targetVal,
-                            options: {}
-                        }).color || series.color)) || undefined,
-                        point.color,
-                        series.color
-                    ),
-                    stroke: pick(
-                        targetOptions.borderColor,
-                        point.borderColor,
-                        series.options.borderColor
-                    ),
-                    'stroke-width': targetOptions.borderWidth
-                });
-                /*= } =*/
+                if (!chart.styledMode) {
+                    targetGraphic.attr({
+                        fill: pick(
+                            targetOptions.color,
+                            pointOptions.color,
+                            (series.zones.length && (point.getZone.call({
+                                series: series,
+                                x: point.x,
+                                y: targetVal,
+                                options: {}
+                            }).color || series.color)) || undefined,
+                            point.color,
+                            series.color
+                        ),
+                        stroke: pick(
+                            targetOptions.borderColor,
+                            point.borderColor,
+                            series.options.borderColor
+                        ),
+                        'stroke-width': targetOptions.borderWidth
+                    });
+                }
 
                 // Add tooltip reference
                 if (isNumber(pointVal) && pointVal !== null) {
