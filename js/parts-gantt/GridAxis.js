/* *
 *
 *  (c) 2016 Highsoft AS
 *  Authors: Lars A. V. Cabrera
 *
 *  License: www.highcharts.com/license
 *
 *  !!!!!!! SOURCE GETS TRANSPILED BY TYPESCRIPT. EDIT TS FILE ONLY. !!!!!!!
 *
 * */
'use strict';
import Axis from '../parts/Axis.js';
import H from '../parts/Globals.js';
import Tick from '../parts/Tick.js';
import U from '../parts/Utilities.js';
var addEvent = U.addEvent, defined = U.defined, erase = U.erase, find = U.find, isArray = U.isArray, isNumber = U.isNumber, merge = U.merge, pick = U.pick, timeUnits = U.timeUnits, wrap = U.wrap;
var argsToArray = function (args) {
    return Array.prototype.slice.call(args, 1);
}, dateFormat = H.dateFormat, isObject = function (x) {
    // Always use strict mode
    return U.isObject(x, true);
}, Chart = H.Chart;
var applyGridOptions = function applyGridOptions(axis) {
    var options = axis.options;
    // Center-align by default
    if (!options.labels) {
        options.labels = {};
    }
    options.labels.align = pick(options.labels.align, 'center');
    // @todo: Check against tickLabelPlacement between/on etc
    /* Prevents adding the last tick label if the axis is not a category
       axis.
       Since numeric labels are normally placed at starts and ends of a
       range of value, and this module makes the label point at the value,
       an "extra" label would appear. */
    if (!axis.categories) {
        options.showLastLabel = false;
    }
    // Prevents rotation of labels when squished, as rotating them would not
    // help.
    axis.labelRotation = 0;
    options.labels.rotation = 0;
};
/**
 * Set grid options for the axis labels. Requires Highcharts Gantt.
 *
 * @since     6.2.0
 * @product   gantt
 * @apioption xAxis.grid
 */
/**
 * Enable grid on the axis labels. Defaults to true for Gantt charts.
 *
 * @type      {boolean}
 * @default   true
 * @since     6.2.0
 * @product   gantt
 * @apioption xAxis.grid.enabled
 */
/**
 * Set specific options for each column (or row for horizontal axes) in the
 * grid. Each extra column/row is its own axis, and the axis options can be set
 * here.
 *
 * @sample gantt/demo/left-axis-table
 *         Left axis as a table
 *
 * @type      {Array<Highcharts.XAxisOptions>}
 * @apioption xAxis.grid.columns
 */
/**
 * Set border color for the label grid lines.
 *
 * @type      {Highcharts.ColorString}
 * @apioption xAxis.grid.borderColor
 */
/**
 * Set border width of the label grid lines.
 *
 * @type      {number}
 * @default   1
 * @apioption xAxis.grid.borderWidth
 */
/**
 * Set cell height for grid axis labels. By default this is calculated from font
 * size. This option only applies to horizontal axes.
 *
 * @sample gantt/grid-axis/cellheight
 *         Gant chart with custom cell height
 * @type      {number}
 * @apioption xAxis.grid.cellHeight
 */
''; // detach doclets above
/**
 * Get the largest label width and height.
 *
 * @private
 * @function Highcharts.Axis#getMaxLabelDimensions
 *
 * @param {Highcharts.Dictionary<Highcharts.Tick>} ticks
 * All the ticks on one axis.
 *
 * @param {Array<number|string>} tickPositions
 * All the tick positions on one axis.
 *
 * @return {Highcharts.SizeObject}
 * Object containing the properties height and width.
 *
 * @todo Move this to the generic axis implementation, as it is used there.
 */
Axis.prototype.getMaxLabelDimensions = function (ticks, tickPositions) {
    var dimensions = {
        width: 0,
        height: 0
    };
    tickPositions.forEach(function (pos) {
        var tick = ticks[pos], tickHeight = 0, tickWidth = 0, label;
        if (isObject(tick)) {
            label = isObject(tick.label) ? tick.label : {};
            // Find width and height of tick
            tickHeight = label.getBBox ? label.getBBox().height : 0;
            if (label.textStr && !isNumber(label.textPxLength)) {
                label.textPxLength = label.getBBox().width;
            }
            tickWidth = isNumber(label.textPxLength) ?
                // Math.round ensures crisp lines
                Math.round(label.textPxLength) :
                0;
            // Update the result if width and/or height are larger
            dimensions.height = Math.max(tickHeight, dimensions.height);
            dimensions.width = Math.max(tickWidth, dimensions.width);
        }
    });
    return dimensions;
};
// Adds week date format
H.dateFormats.W = function (timestamp) {
    var d = new this.Date(timestamp);
    var firstDay = (this.get('Day', d) + 6) % 7;
    var thursday = new this.Date(d.valueOf());
    this.set('Date', thursday, this.get('Date', d) - firstDay + 3);
    var firstThursday = new this.Date(this.get('FullYear', thursday), 0, 1);
    if (this.get('Day', firstThursday) !== 4) {
        this.set('Month', d, 0);
        this.set('Date', d, 1 + (11 - this.get('Day', firstThursday)) % 7);
    }
    return (1 +
        Math.floor((thursday.valueOf() - firstThursday.valueOf()) / 604800000)).toString();
};
// First letter of the day of the week, e.g. 'M' for 'Monday'.
H.dateFormats.E = function (timestamp) {
    return dateFormat('%a', timestamp, true).charAt(0);
};
/* eslint-disable no-invalid-this */
addEvent(Chart, 'afterSetChartSize', function () {
    this.axes.forEach(function (axis) {
        (axis.grid && axis.grid.columns || []).forEach(function (column) {
            column.setAxisSize();
            column.setAxisTranslation();
        });
    });
});
// Center tick labels in cells.
addEvent(Tick, 'afterGetLabelPosition', function (e) {
    var tick = this, label = tick.label, axis = tick.axis, reversed = axis.reversed, chart = axis.chart, options = axis.options, gridOptions = options.grid || {}, labelOpts = axis.options.labels, align = labelOpts.align, 
    // verticalAlign is currently not supported for axis.labels.
    verticalAlign = 'middle', // labelOpts.verticalAlign,
    side = GridAxis.Side[axis.side], tickmarkOffset = e.tickmarkOffset, tickPositions = axis.tickPositions, tickPos = tick.pos - tickmarkOffset, nextTickPos = (isNumber(tickPositions[e.index + 1]) ?
        tickPositions[e.index + 1] - tickmarkOffset :
        axis.max + tickmarkOffset), tickSize = axis.tickSize('tick', true), tickWidth = isArray(tickSize) ? tickSize[0] : 0, crispCorr = tickSize && tickSize[1] / 2, labelHeight, lblMetrics, lines, bottom, top, left, right;
    // Only center tick labels in grid axes
    if (gridOptions.enabled === true) {
        // Calculate top and bottom positions of the cell.
        if (side === 'top') {
            bottom = axis.top + axis.offset;
            top = bottom - tickWidth;
        }
        else if (side === 'bottom') {
            top = chart.chartHeight - axis.bottom + axis.offset;
            bottom = top + tickWidth;
        }
        else {
            bottom = axis.top + axis.len - axis.translate(reversed ? nextTickPos : tickPos);
            top = axis.top + axis.len - axis.translate(reversed ? tickPos : nextTickPos);
        }
        // Calculate left and right positions of the cell.
        if (side === 'right') {
            left = chart.chartWidth - axis.right + axis.offset;
            right = left + tickWidth;
        }
        else if (side === 'left') {
            right = axis.left + axis.offset;
            left = right - tickWidth;
        }
        else {
            left = Math.round(axis.left + axis.translate(reversed ? nextTickPos : tickPos)) - crispCorr;
            right = Math.round(axis.left + axis.translate(reversed ? tickPos : nextTickPos)) - crispCorr;
        }
        tick.slotWidth = right - left;
        // Calculate the positioning of the label based on
        // alignment.
        e.pos.x = (align === 'left' ?
            left :
            align === 'right' ?
                right :
                left + ((right - left) / 2) // default to center
        );
        e.pos.y = (verticalAlign === 'top' ?
            top :
            verticalAlign === 'bottom' ?
                bottom :
                top + ((bottom - top) / 2) // default to middle
        );
        lblMetrics = chart.renderer.fontMetrics(labelOpts.style.fontSize, label.element);
        labelHeight = label.getBBox().height;
        // Adjustment to y position to align the label correctly.
        // Would be better to have a setter or similar for this.
        if (!labelOpts.useHTML) {
            lines = Math.round(labelHeight / lblMetrics.h);
            e.pos.y += (
            // Center the label
            // TODO: why does this actually center the label?
            ((lblMetrics.b - (lblMetrics.h - lblMetrics.f)) / 2) +
                // Adjust for height of additional lines.
                -(((lines - 1) * lblMetrics.h) / 2));
        }
        else {
            e.pos.y += (
            // Readjust yCorr in htmlUpdateTransform
            lblMetrics.b +
                // Adjust for height of html label
                -(labelHeight / 2));
        }
        e.pos.x += (axis.horiz && labelOpts.x || 0);
    }
});
/* eslint-enable no-invalid-this */
/**
 * Additions for grid axes.
 * @private
 * @class
 */
var GridAxisAdditions = /** @class */ (function () {
    /* *
     *
     *  Constructors
     *
     * */
    function GridAxisAdditions(axis) {
        this.axis = axis;
    }
    /* *
     *
     *  Functions
     *
     * */
    /**
     * Checks if an axis is the outer axis in its dimension. Since
     * axes are placed outwards in order, the axis with the highest
     * index is the outermost axis.
     *
     * Example: If there are multiple x-axes at the top of the chart,
     * this function returns true if the axis supplied is the last
     * of the x-axes.
     *
     * @private
     *
     * @return {boolean}
     * True if the axis is the outermost axis in its dimension; false if
     * not.
     */
    GridAxisAdditions.prototype.isOuterAxis = function () {
        var axis = this.axis;
        var chart = axis.chart;
        var columnIndex = axis.grid.columnIndex;
        var columns = (axis.linkedParent && axis.linkedParent.grid.columns ||
            axis.grid.columns);
        var parentAxis = columnIndex ? axis.linkedParent : axis;
        var thisIndex = -1, lastIndex = 0;
        chart[axis.coll].forEach(function (otherAxis, index) {
            if (otherAxis.side === axis.side && !otherAxis.options.isInternal) {
                lastIndex = index;
                if (otherAxis === parentAxis) {
                    // Get the index of the axis in question
                    thisIndex = index;
                }
            }
        });
        return (lastIndex === thisIndex &&
            (isNumber(columnIndex) ? columns.length === columnIndex : true));
    };
    return GridAxisAdditions;
}());
/**
 * Axis with grid support.
 * @private
 * @class
 */
var GridAxis = /** @class */ (function () {
    function GridAxis() {
    }
    /* *
     *
     *  Static Functions
     *
     * */
    /* eslint-disable valid-jsdoc */
    /**
     * Extends axis class with grid support.
     * @private
     */
    GridAxis.compose = function (AxisClass) {
        Axis.keepProps.push('grid');
        wrap(AxisClass.prototype, 'unsquish', GridAxis.wrapUnsquish);
        // Add event handlers
        addEvent(AxisClass, 'init', GridAxis.onInit);
        addEvent(AxisClass, 'afterGetOffset', GridAxis.onAfterGetOffset);
        addEvent(AxisClass, 'afterGetTitlePosition', GridAxis.onAfterGetTitlePosition);
        addEvent(AxisClass, 'afterInit', GridAxis.onAfterInit);
        addEvent(AxisClass, 'afterRender', GridAxis.onAfterRender);
        addEvent(AxisClass, 'afterSetAxisTranslation', GridAxis.onAfterSetAxisTranslation);
        addEvent(AxisClass, 'afterSetOptions', GridAxis.onAfterSetOptions);
        addEvent(AxisClass, 'afterSetOptions', GridAxis.onAfterSetOptions2);
        addEvent(AxisClass, 'afterSetScale', GridAxis.onAfterSetScale);
        addEvent(AxisClass, 'afterTickSize', GridAxis.onAfterTickSize);
        addEvent(AxisClass, 'trimTicks', GridAxis.onTrimTicks);
        addEvent(AxisClass, 'destroy', GridAxis.onDestroy);
    };
    /**
     * Handle columns and getOffset.
     * @private
     */
    GridAxis.onAfterGetOffset = function () {
        var grid = this.grid;
        (grid && grid.columns || []).forEach(function (column) {
            column.getOffset();
        });
    };
    /**
     * @private
     */
    GridAxis.onAfterGetTitlePosition = function (e) {
        var axis = this;
        var options = axis.options;
        var gridOptions = options.grid || {};
        if (gridOptions.enabled === true) {
            // compute anchor points for each of the title align options
            var title = axis.axisTitle, axisHeight = axis.height, horiz = axis.horiz, axisLeft = axis.left, offset = axis.offset, opposite = axis.opposite, _a = axis.options.title, axisTitleOptions = _a === void 0 ? {} : _a, axisTop = axis.top, axisWidth = axis.width;
            var tickSize = axis.tickSize();
            var titleWidth = title && title.getBBox().width;
            var xOption = axisTitleOptions.x || 0;
            var yOption = axisTitleOptions.y || 0;
            var titleMargin = pick(axisTitleOptions.margin, horiz ? 5 : 10);
            var titleFontSize = axis.chart.renderer.fontMetrics(axisTitleOptions.style &&
                axisTitleOptions.style.fontSize, title).f;
            // TODO account for alignment
            // the position in the perpendicular direction of the axis
            var offAxis = ((horiz ? axisTop + axisHeight : axisLeft) +
                (horiz ? 1 : -1) * // horizontal axis reverses the margin
                    (opposite ? -1 : 1) * // so does opposite axes
                    (tickSize[0] / 2) +
                (axis.side === GridAxis.Side.bottom ? titleFontSize : 0));
            e.titlePosition.x = horiz ?
                axisLeft - titleWidth / 2 - titleMargin + xOption :
                offAxis + (opposite ? axisWidth : 0) + offset + xOption;
            e.titlePosition.y = horiz ?
                (offAxis -
                    (opposite ? axisHeight : 0) +
                    (opposite ? titleFontSize : -titleFontSize) / 2 +
                    offset +
                    yOption) :
                axisTop - titleMargin + yOption;
        }
    };
    /**
     * @private
     */
    GridAxis.onAfterInit = function () {
        var axis = this;
        var chart = axis.chart, _a = axis.options.grid, gridOptions = _a === void 0 ? {} : _a, userOptions = axis.userOptions;
        if (gridOptions.enabled) {
            applyGridOptions(axis);
            /* eslint-disable no-invalid-this */
            // TODO: wrap the axis instead
            wrap(axis, 'labelFormatter', function (proceed) {
                var _a = this, axis = _a.axis, value = _a.value;
                var tickPos = axis.tickPositions;
                var series = (axis.isLinked ?
                    axis.linkedParent :
                    axis).series[0];
                var isFirst = value === tickPos[0];
                var isLast = value === tickPos[tickPos.length - 1];
                var point = series && find(series.options.data, function (p) {
                    return p[axis.isXAxis ? 'x' : 'y'] === value;
                });
                // Make additional properties available for the
                // formatter
                this.isFirst = isFirst;
                this.isLast = isLast;
                this.point = point;
                // Call original labelFormatter
                return proceed.call(this);
            });
            /* eslint-enable no-invalid-this */
        }
<<<<<<< HEAD
    }
});
addEvent(Axis, 'afterRender', 
/**
 * Draw an extra line on the far side of the outermost axis,
 * creating floor/roof/wall of a grid. And some padding.
 * ```
 * Make this:
 *             (axis.min) __________________________ (axis.max)
 *                           |    |    |    |    |
 * Into this:
 *             (axis.min) __________________________ (axis.max)
 *                        ___|____|____|____|____|__
 * ```
 *
 * @private
 * @function
 *
 * @param {Function} proceed
 *        the original function
 */
function () {
    var axis = this, options = axis.options, gridOptions = ((options && isObject(options.grid)) ? options.grid : {}), renderer = axis.chart.renderer;
    if (gridOptions.enabled === true) {
        // @todo acutual label padding (top, bottom, left, right)
        axis.maxLabelDimensions = axis.getMaxLabelDimensions(axis.ticks, axis.tickPositions);
        // Remove right wall before rendering if updating
        if (axis.rightWall) {
            axis.rightWall.destroy();
=======
        if (gridOptions.columns) {
            var columns = axis.grid.columns = [], columnIndex = axis.grid.columnIndex = 0;
            // Handle columns, each column is a grid axis
            while (++columnIndex < gridOptions.columns.length) {
                var columnOptions = merge(userOptions, gridOptions.columns[gridOptions.columns.length - columnIndex - 1], {
                    linkedTo: 0,
                    // Force to behave like category axis
                    type: 'category'
                });
                delete columnOptions.grid.columns; // Prevent recursion
                var column = new Axis(axis.chart, columnOptions);
                column.grid.isColumn = true;
                column.grid.columnIndex = columnIndex;
                // Remove column axis from chart axes array, and place it
                // in the columns array.
                erase(chart.axes, column);
                erase(chart[axis.coll], column);
                columns.push(column);
            }
>>>>>>> 1d960da1
        }
    };
    /**
     * Draw an extra line on the far side of the outermost axis,
     * creating floor/roof/wall of a grid. And some padding.
     * ```
     * Make this:
     *             (axis.min) __________________________ (axis.max)
     *                           |    |    |    |    |
     * Into this:
     *             (axis.min) __________________________ (axis.max)
     *                        ___|____|____|____|____|__
     * ```
     * @private
     */
    GridAxis.onAfterRender = function () {
        var axis = this;
        var grid = axis.grid;
        var options = axis.options;
        var renderer = axis.chart.renderer;
        var gridOptions = options.grid || {};
        var yStartIndex, yEndIndex, xStartIndex, xEndIndex;
        if (gridOptions.enabled === true) {
            // @todo acutual label padding (top, bottom, left, right)
            axis.maxLabelDimensions = axis.getMaxLabelDimensions(axis.ticks, axis.tickPositions);
            // Remove right wall before rendering if updating
            if (axis.rightWall) {
                axis.rightWall.destroy();
            }
            /*
            Draw an extra axis line on outer axes
                        >
            Make this:    |______|______|______|___

<<<<<<< HEAD
                       > _________________________
           Into this:    |______|______|______|__|
                                                   */
        if (axis.isOuterAxis() && axis.axisLine) {
            var lineWidth = options.lineWidth;
            if (lineWidth) {
                var linePath = axis.getLinePath(lineWidth);
                var startPoint = linePath[0];
                var endPoint = linePath[1];
                // Negate distance if top or left axis
                // Subtract 1px to draw the line at the end of the tick
                var distance = (axis.tickSize('tick')[0] - 1) * ((axis.side === axisSide.top ||
                    axis.side === axisSide.left) ? -1 : 1);
                // If axis is horizontal, reposition line path vertically
                if (startPoint[0] === 'M' && endPoint[0] === 'L') {
                    if (axis.horiz) {
                        startPoint[2] += distance;
                        endPoint[2] += distance;
=======
                        > _________________________
            Into this:    |______|______|______|__|
                                                    */
            if (axis.grid && axis.grid.isOuterAxis() && axis.axisLine) {
                var lineWidth = options.lineWidth;
                if (lineWidth) {
                    var linePath = axis.getLinePath(lineWidth);
                    xStartIndex = linePath.indexOf('M') + 1;
                    xEndIndex = linePath.indexOf('L') + 1;
                    yStartIndex = linePath.indexOf('M') + 2;
                    yEndIndex = linePath.indexOf('L') + 2;
                    // Negate distance if top or left axis. Subtract 1px
                    // to draw the line at the end of the tick.
                    var distance = (axis.tickSize('tick')[0] - 1) * ((axis.side === GridAxis.Side.top ||
                        axis.side === GridAxis.Side.left) ? -1 : 1);
                    // If axis is horizontal, reposition line path
                    // vertically
                    if (axis.horiz) {
                        linePath[yStartIndex] =
                            linePath[yStartIndex] + distance;
                        linePath[yEndIndex] =
                            linePath[yEndIndex] + distance;
>>>>>>> 1d960da1
                    }
                    else {
                        // If axis is vertical, reposition line path
                        // horizontally
<<<<<<< HEAD
                        startPoint[1] += distance;
                        endPoint[1] += distance;
                    }
=======
                        linePath[xStartIndex] =
                            linePath[xStartIndex] + distance;
                        linePath[xEndIndex] =
                            linePath[xEndIndex] + distance;
                    }
                    if (!axis.grid.axisLineExtra) {
                        axis.grid.axisLineExtra = renderer
                            .path(linePath)
                            .attr({
                            zIndex: 7
                        })
                            .addClass('highcharts-axis-line')
                            .add(axis.axisGroup);
                        if (!renderer.styledMode) {
                            axis.grid.axisLineExtra.attr({
                                stroke: options.lineColor,
                                'stroke-width': lineWidth
                            });
                        }
                    }
                    else {
                        axis.grid.axisLineExtra.animate({
                            d: linePath
                        });
                    }
                    // show or hide the line depending on
                    // options.showEmpty
                    axis.axisLine[axis.showAxis ? 'show' : 'hide'](true);
                }
            }
            (grid && grid.columns || []).forEach(function (column) {
                column.render();
            });
        }
    };
    /**
     * @private
     */
    GridAxis.onAfterSetAxisTranslation = function () {
        var axis = this;
        var tickInfo = axis.tickPositions && axis.tickPositions.info;
        var options = axis.options;
        var gridOptions = options.grid || {};
        var userLabels = axis.userOptions.labels || {};
        if (axis.horiz) {
            if (gridOptions.enabled === true) {
                axis.series.forEach(function (series) {
                    series.options.pointRange = 0;
                });
            }
            // Lower level time ticks, like hours or minutes, represent
            // points in time and not ranges. These should be aligned
            // left in the grid cell by default. The same applies to
            // years of higher order.
            if (tickInfo &&
                options.dateTimeLabelFormats &&
                options.labels &&
                !defined(userLabels.align) &&
                (options.dateTimeLabelFormats[tickInfo.unitName].range === false ||
                    tickInfo.count > 1 // years
                )) {
                options.labels.align = 'left';
                if (!defined(userLabels.x)) {
                    options.labels.x = 3;
>>>>>>> 1d960da1
                }
            }
        }
    };
    /**
     * Creates a left and right wall on horizontal axes:
     * - Places leftmost tick at the start of the axis, to create a left
     *   wall
     * - Ensures that the rightmost tick is at the end of the axis, to
     *   create a right wall.
     * @private
     */
    GridAxis.onAfterSetOptions = function (e) {
        var options = this.options, userOptions = e.userOptions, gridAxisOptions, gridOptions = ((options && isObject(options.grid)) ? options.grid : {});
        if (gridOptions.enabled === true) {
            // Merge the user options into default grid axis options so
            // that when a user option is set, it takes presedence.
            gridAxisOptions = merge(true, {
                className: ('highcharts-grid-axis ' + (userOptions.className || '')),
                dateTimeLabelFormats: {
                    hour: {
                        list: ['%H:%M', '%H']
                    },
                    day: {
                        list: ['%A, %e. %B', '%a, %e. %b', '%E']
                    },
                    week: {
                        list: ['Week %W', 'W%W']
                    },
                    month: {
                        list: ['%B', '%b', '%o']
                    }
                },
                grid: {
                    borderWidth: 1
                },
                labels: {
                    padding: 2,
                    style: {
                        fontSize: '13px'
                    }
                },
                margin: 0,
                title: {
                    text: null,
                    reserveSpace: false,
                    rotation: 0
                },
                // In a grid axis, only allow one unit of certain types,
                // for example we shouln't have one grid cell spanning
                // two days.
                units: [[
                        'millisecond',
                        [1, 10, 100]
                    ], [
                        'second',
                        [1, 10]
                    ], [
                        'minute',
                        [1, 5, 15]
                    ], [
                        'hour',
                        [1, 6]
                    ], [
                        'day',
                        [1]
                    ], [
                        'week',
                        [1]
                    ], [
                        'month',
                        [1]
                    ], [
                        'year',
                        null
                    ]]
            }, userOptions);
            // X-axis specific options
            if (this.coll === 'xAxis') {
                // For linked axes, tickPixelInterval is used only if
                // the tickPositioner below doesn't run or returns
                // undefined (like multiple years)
                if (defined(userOptions.linkedTo) &&
                    !defined(userOptions.tickPixelInterval)) {
                    gridAxisOptions.tickPixelInterval = 350;
                }
                // For the secondary grid axis, use the primary axis'
                // tick intervals and return ticks one level higher.
                if (
                // Check for tick pixel interval in options
                !defined(userOptions.tickPixelInterval) &&
                    // Only for linked axes
                    defined(userOptions.linkedTo) &&
                    !defined(userOptions.tickPositioner) &&
                    !defined(userOptions.tickInterval)) {
                    gridAxisOptions.tickPositioner = function (min, max) {
                        var parentInfo = (this.linkedParent &&
                            this.linkedParent.tickPositions &&
                            this.linkedParent.tickPositions.info);
                        if (parentInfo) {
                            var unitIdx, count, unitName, i, units = gridAxisOptions.units, unitRange;
                            for (i = 0; i < units.length; i++) {
                                if (units[i][0] ===
                                    parentInfo.unitName) {
                                    unitIdx = i;
                                    break;
                                }
                            }
                            // Get the first allowed count on the next
                            // unit.
                            if (units[unitIdx + 1]) {
                                unitName = units[unitIdx + 1][0];
                                count =
                                    (units[unitIdx + 1][1] || [1])[0];
                                // In case the base X axis shows years, make
                                // the secondary axis show ten times the
                                // years (#11427)
                            }
                            else if (parentInfo.unitName === 'year') {
                                unitName = 'year';
                                count = parentInfo.count * 10;
                            }
                            unitRange = timeUnits[unitName];
                            this.tickInterval = unitRange * count;
                            return this.getTimeTicks({
                                unitRange: unitRange,
                                count: count,
                                unitName: unitName
                            }, min, max, this.options.startOfWeek);
                        }
                    };
                }
            }
            // Now merge the combined options into the axis options
            merge(true, this.options, gridAxisOptions);
            if (this.horiz) {
                /*               _________________________
                Make this:    ___|_____|_____|_____|__|
                                ^                     ^
                                _________________________
                Into this:    |_____|_____|_____|_____|
                                    ^                 ^    */
                options.minPadding = pick(userOptions.minPadding, 0);
                options.maxPadding = pick(userOptions.maxPadding, 0);
            }
            // If borderWidth is set, then use its value for tick and
            // line width.
            if (isNumber(options.grid.borderWidth)) {
                options.tickWidth = options.lineWidth = gridOptions.borderWidth;
            }
        }
    };
    /**
     * @private
     */
    GridAxis.onAfterSetOptions2 = function (e) {
        var axis = this;
        var userOptions = e.userOptions;
        var gridOptions = userOptions && userOptions.grid || {};
        var columns = gridOptions.columns;
        // Add column options to the parent axis. Children has their column
        // options set on init in onGridAxisAfterInit.
        if (gridOptions.enabled && columns) {
            merge(true, axis.options, columns[columns.length - 1]);
        }
    };
    /**
     * Handle columns and setScale.
     * @private
     */
    GridAxis.onAfterSetScale = function () {
        var axis = this;
        (axis.grid.columns || []).forEach(function (column) {
            column.setScale();
        });
    };
    /**
     * Draw vertical axis ticks extra long to create cell floors and roofs.
     * Overrides the tickLength for vertical axes.
     * @private
     */
    GridAxis.onAfterTickSize = function (e) {
        var defaultLeftAxisOptions = Axis.defaultLeftAxisOptions;
        var _a = this, horiz = _a.horiz, maxLabelDimensions = _a.maxLabelDimensions, _b = _a.options.grid, gridOptions = _b === void 0 ? {} : _b;
        if (gridOptions.enabled && maxLabelDimensions) {
            var labelPadding = (Math.abs(defaultLeftAxisOptions.labels.x) * 2);
            var distance = horiz ?
                gridOptions.cellHeight || labelPadding + maxLabelDimensions.height :
                labelPadding + maxLabelDimensions.width;
            if (isArray(e.tickSize)) {
                e.tickSize[0] = distance;
            }
            else {
                e.tickSize = [distance];
            }
        }
    };
    /**
     * @private
     */
    GridAxis.onDestroy = function (e) {
        var grid = this.grid;
        (grid.columns || []).forEach(function (column) {
            column.destroy(e.keepEvents);
        });
        grid.columns = void 0;
    };
    /**
     * Wraps axis init to draw cell walls on vertical axes.
     * @private
     */
    GridAxis.onInit = function (e) {
        var axis = this;
        var userOptions = e.userOptions || {};
        var gridOptions = userOptions.grid || {};
        if (gridOptions.enabled && defined(gridOptions.borderColor)) {
            userOptions.tickColor = userOptions.lineColor = gridOptions.borderColor;
        }
        if (!axis.grid) {
            axis.grid = new GridAxisAdditions(axis);
        }
    };
    /**
     * Makes tick labels which are usually ignored in a linked axis
     * displayed if they are within range of linkedParent.min.
     * ```
     *                        _____________________________
     *                        |   |       |       |       |
     * Make this:             |   |   2   |   3   |   4   |
     *                        |___|_______|_______|_______|
     *                          ^
     *                        _____________________________
     *                        |   |       |       |       |
     * Into this:             | 1 |   2   |   3   |   4   |
     *                        |___|_______|_______|_______|
     *                          ^
     * ```
     * @private
     * @todo Does this function do what the drawing says? Seems to affect
     *       ticks and not the labels directly?
     */
    GridAxis.onTrimTicks = function () {
        var axis = this;
        var options = axis.options;
        var gridOptions = options.grid || {};
        var categoryAxis = axis.categories;
        var tickPositions = axis.tickPositions;
        var firstPos = tickPositions[0];
        var lastPos = tickPositions[tickPositions.length - 1];
        var linkedMin = axis.linkedParent && axis.linkedParent.min;
        var linkedMax = axis.linkedParent && axis.linkedParent.max;
        var min = linkedMin || axis.min;
        var max = linkedMax || axis.max;
        var tickInterval = axis.tickInterval;
        var endMoreThanMin = (firstPos < min &&
            firstPos + tickInterval > min);
        var startLessThanMax = (lastPos > max &&
            lastPos - tickInterval < max);
        if (gridOptions.enabled === true &&
            !categoryAxis &&
            (axis.horiz || axis.isLinked)) {
            if (endMoreThanMin && !options.startOnTick) {
                tickPositions[0] = min;
            }
            if (startLessThanMax && !options.endOnTick) {
                tickPositions[tickPositions.length - 1] = max;
            }
        }
    };
    /**
     * Avoid altering tickInterval when reserving space.
     * @private
     */
    GridAxis.wrapUnsquish = function (proceed) {
        var axis = this;
        var _a = axis.options.grid, gridOptions = _a === void 0 ? {} : _a;
        if (gridOptions.enabled === true && axis.categories) {
            return axis.tickInterval;
        }
        return proceed.apply(axis, argsToArray(arguments));
    };
    return GridAxis;
}());
(function (GridAxis) {
    /**
     * Enum for which side the axis is on. Maps to axis.side.
     * @private
     */
    var Side;
    (function (Side) {
        Side[Side["top"] = 0] = "top";
        Side[Side["right"] = 1] = "right";
        Side[Side["bottom"] = 2] = "bottom";
        Side[Side["left"] = 3] = "left";
    })(Side = GridAxis.Side || (GridAxis.Side = {}));
})(GridAxis || (GridAxis = {}));
GridAxis.compose(Axis);
export default GridAxis;<|MERGE_RESOLUTION|>--- conflicted
+++ resolved
@@ -403,37 +403,6 @@
             });
             /* eslint-enable no-invalid-this */
         }
-<<<<<<< HEAD
-    }
-});
-addEvent(Axis, 'afterRender', 
-/**
- * Draw an extra line on the far side of the outermost axis,
- * creating floor/roof/wall of a grid. And some padding.
- * ```
- * Make this:
- *             (axis.min) __________________________ (axis.max)
- *                           |    |    |    |    |
- * Into this:
- *             (axis.min) __________________________ (axis.max)
- *                        ___|____|____|____|____|__
- * ```
- *
- * @private
- * @function
- *
- * @param {Function} proceed
- *        the original function
- */
-function () {
-    var axis = this, options = axis.options, gridOptions = ((options && isObject(options.grid)) ? options.grid : {}), renderer = axis.chart.renderer;
-    if (gridOptions.enabled === true) {
-        // @todo acutual label padding (top, bottom, left, right)
-        axis.maxLabelDimensions = axis.getMaxLabelDimensions(axis.ticks, axis.tickPositions);
-        // Remove right wall before rendering if updating
-        if (axis.rightWall) {
-            axis.rightWall.destroy();
-=======
         if (gridOptions.columns) {
             var columns = axis.grid.columns = [], columnIndex = axis.grid.columnIndex = 0;
             // Handle columns, each column is a grid axis
@@ -453,7 +422,6 @@
                 erase(chart[axis.coll], column);
                 columns.push(column);
             }
->>>>>>> 1d960da1
         }
     };
     /**
@@ -488,26 +456,6 @@
                         >
             Make this:    |______|______|______|___
 
-<<<<<<< HEAD
-                       > _________________________
-           Into this:    |______|______|______|__|
-                                                   */
-        if (axis.isOuterAxis() && axis.axisLine) {
-            var lineWidth = options.lineWidth;
-            if (lineWidth) {
-                var linePath = axis.getLinePath(lineWidth);
-                var startPoint = linePath[0];
-                var endPoint = linePath[1];
-                // Negate distance if top or left axis
-                // Subtract 1px to draw the line at the end of the tick
-                var distance = (axis.tickSize('tick')[0] - 1) * ((axis.side === axisSide.top ||
-                    axis.side === axisSide.left) ? -1 : 1);
-                // If axis is horizontal, reposition line path vertically
-                if (startPoint[0] === 'M' && endPoint[0] === 'L') {
-                    if (axis.horiz) {
-                        startPoint[2] += distance;
-                        endPoint[2] += distance;
-=======
                         > _________________________
             Into this:    |______|______|______|__|
                                                     */
@@ -515,35 +463,24 @@
                 var lineWidth = options.lineWidth;
                 if (lineWidth) {
                     var linePath = axis.getLinePath(lineWidth);
-                    xStartIndex = linePath.indexOf('M') + 1;
-                    xEndIndex = linePath.indexOf('L') + 1;
-                    yStartIndex = linePath.indexOf('M') + 2;
-                    yEndIndex = linePath.indexOf('L') + 2;
-                    // Negate distance if top or left axis. Subtract 1px
-                    // to draw the line at the end of the tick.
+                    var startPoint = linePath[0];
+                    var endPoint = linePath[1];
+                    // Negate distance if top or left axis
+                    // Subtract 1px to draw the line at the end of the tick
                     var distance = (axis.tickSize('tick')[0] - 1) * ((axis.side === GridAxis.Side.top ||
                         axis.side === GridAxis.Side.left) ? -1 : 1);
-                    // If axis is horizontal, reposition line path
-                    // vertically
-                    if (axis.horiz) {
-                        linePath[yStartIndex] =
-                            linePath[yStartIndex] + distance;
-                        linePath[yEndIndex] =
-                            linePath[yEndIndex] + distance;
->>>>>>> 1d960da1
-                    }
-                    else {
-                        // If axis is vertical, reposition line path
-                        // horizontally
-<<<<<<< HEAD
-                        startPoint[1] += distance;
-                        endPoint[1] += distance;
-                    }
-=======
-                        linePath[xStartIndex] =
-                            linePath[xStartIndex] + distance;
-                        linePath[xEndIndex] =
-                            linePath[xEndIndex] + distance;
+                    // If axis is horizontal, reposition line path vertically
+                    if (startPoint[0] === 'M' && endPoint[0] === 'L') {
+                        if (axis.horiz) {
+                            startPoint[2] += distance;
+                            endPoint[2] += distance;
+                        }
+                        else {
+                            // If axis is vertical, reposition line path
+                            // horizontally
+                            startPoint[1] += distance;
+                            endPoint[1] += distance;
+                        }
                     }
                     if (!axis.grid.axisLineExtra) {
                         axis.grid.axisLineExtra = renderer
@@ -604,7 +541,6 @@
                 options.labels.align = 'left';
                 if (!defined(userLabels.x)) {
                     options.labels.x = 3;
->>>>>>> 1d960da1
                 }
             }
         }
