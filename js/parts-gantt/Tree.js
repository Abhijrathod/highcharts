--- conflicted
+++ resolved
@@ -9,17 +9,12 @@
 import H from '../parts/Globals.js';
 import '../parts/Utilities.js';
 var each = H.each,
-<<<<<<< HEAD
-	extend = H.extend,
-	map = H.map,
-	pick = H.pick,
-	isFunction = function (x) {
-		return typeof x === 'function';
-	};
-=======
+    extend = H.extend,
     map = H.map,
-    pick = H.pick;
->>>>>>> 9de47065
+    pick = H.pick,
+    isFunction = function (x) {
+        return typeof x === 'function';
+    };
 
 var objectKeys = function (obj) {
     var result = [],
@@ -72,91 +67,62 @@
     });
     return listOfParents;
 };
-<<<<<<< HEAD
 var getNode = function (id, parent, level, data, mapOfIdToChildren, options) {
-	var descendants = 0,
-		height = 0,
-		after = options && options.after,
-		before = options && options.before,
-		node = {
-			data: data,
-			depth: level - 1,
-			id: id,
-			level: level,
-			parent: parent
-		},
-		children;
+    var descendants = 0,
+        height = 0,
+        after = options && options.after,
+        before = options && options.before,
+        node = {
+            data: data,
+            depth: level - 1,
+            id: id,
+            level: level,
+            parent: parent
+        },
+        children;
 
-	// Allow custom logic before the children has been created.
-	if (isFunction(before)) {
-		before(node, options);
-	}
+    // Allow custom logic before the children has been created.
+    if (isFunction(before)) {
+        before(node, options);
+    }
 
-	/**
-	 * Call getNode recursively on the children. Calulate the height of the
-	 * node, and the number of descendants.
-	 */
-	children = map((mapOfIdToChildren[id] || []), function (child) {
-		var node = getNode(
-			child.id,
-			id,
-			(level + 1),
-			child,
-			mapOfIdToChildren,
-			options
-		);
-		descendants = descendants + 1 + node.descendants;
-		height = Math.max(node.height + 1, height);
-		return node;
-	});
+    /**
+     * Call getNode recursively on the children. Calulate the height of the
+     * node, and the number of descendants.
+     */
+    children = map((mapOfIdToChildren[id] || []), function (child) {
+        var node = getNode(
+            child.id,
+            id,
+            (level + 1),
+            child,
+            mapOfIdToChildren,
+            options
+        );
+        descendants = descendants + 1 + node.descendants;
+        height = Math.max(node.height + 1, height);
+        return node;
+    });
 
-	extend(node, {
-		children: children,
-		descendants: descendants,
-		height: height
-	});
+    extend(node, {
+        children: children,
+        descendants: descendants,
+        height: height
+    });
 
-	// Allow custom logic after the children has been created.
-	if (isFunction(after)) {
-		after(node, options);
-	}
+    // Allow custom logic after the children has been created.
+    if (isFunction(after)) {
+        after(node, options);
+    }
 
-	return node;
+    return node;
 };
 var getTree = function (data, options) {
-	var ids = map(data, function (d) {
-			return d.id;
-		}),
-		mapOfIdToChildren = getListOfParents(data, ids);
-	return getNode('', null, 1, null, mapOfIdToChildren, options);
-=======
-var getNode = function (id, parent, level, data, mapOfIdToChildren) {
-    var descendants = 0,
-        height = 0;
-    return {
-        children: map((mapOfIdToChildren[id] || []), function (child) {
-            var node =
-                getNode(child.id, id, (level + 1), child, mapOfIdToChildren);
-            descendants = descendants + 1 + node.descendants;
-            height = Math.max(node.height + 1, height);
-            return node;
-        }),
-        data: data,
-        depth: level - 1,
-        descendants: descendants,
-        height: height,
-        id: id,
-        level: level,
-        parent: parent
-    };
-};
-var getTree = function (data) {
     var ids = map(data, function (d) {
             return d.id;
         }),
         mapOfIdToChildren = getListOfParents(data, ids);
-    return getNode('', null, 1, null, mapOfIdToChildren);
->>>>>>> 9de47065
+    return getNode('', null, 1, null, mapOfIdToChildren, options);
 };
 
 var Tree = {
