--- conflicted
+++ resolved
@@ -12,15 +12,9 @@
 var noop = H.noop;
 import U from '../../Core/Utilities.js';
 var correctFloat = U.correctFloat, defined = U.defined, merge = U.merge;
-<<<<<<< HEAD
-import './EMAIndicator.js';
-import './SMAIndicator.js';
-var SMA = seriesTypes.sma, EMA = seriesTypes.ema;
-=======
 // im port './EMAIndicator.js';
 // im port './SMAIndicator.js';
-var SMA = H.seriesTypes.sma, EMA = H.seriesTypes.ema;
->>>>>>> 6d7be464
+var SMA = seriesTypes.sma, EMA = seriesTypes.ema;
 /**
  * The MACD series type.
  *
