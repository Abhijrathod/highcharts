{
    "globals": {
        "clearInterval": true,
        "clearTimeout": false,
        "console": true,
        "module": true,
        "setInterval": true,
        "setTimeout": true,
        "XMLHttpRequest": true
    },
    "rules": {
        "array-callback-return": 0,
        "camelcase": [2, {
            "properties": "always"
        }],
        "comma-dangle": [2, "never"],
        "consistent-return": 0,
        "func-style": 0,
        "guard-for-in": 0,                          /*@todo: Make the each function handle objects, then run a guarded for-in there.*/
        "indent": ["error", 4, { "FunctionExpression": { "parameters": 1 }}],
        "lines-around-comment": 0,
        "max-len": [
            "error", {
                "ignoreUrls": true,
                "ignorePattern": "(eslint-disable-line|pointFormat|headerFormat| highcharts\/|\\]\\(\\#|@apioption|@borrows|@default|@param|@property|@return|@sample|@see|@type|@typedef|@validvalue)"
            }
        ],
        "newline-after-var": 0,
        "no-alert": 2,
        "no-console": 2,
        "no-debugger": 2,
        "no-empty": 0,                              /*The noop function and empty catches */
        "no-invalid-this": 0,
        "no-shadow": 0,                             /*Same variable names in nested scopes. @todo: Fix this, it is useful*/
        "no-undefined": 0,
        "no-underscore-dangle": 0,                  /*@todo: Check this*/
        "node/no-unsupported-features": 0,
<<<<<<< HEAD
=======
        "node/no-unsupported-features/es-syntax": 0,
>>>>>>> ceba63d4
        "object-curly-spacing": [2, "always"],
        "object-shorthand": ["error", "never"],     /* Closure Compiler chokes on it */
        "prefer-rest-params": 0,
        "prefer-spread": 0,
        "space-before-function-paren": [2, {
            "anonymous": "always",
            "named": "never"
        }], /*JSLint style*/
        "quote-props": [2, "as-needed", { "keywords": true, "unnecessary": false }],
        "quotes": [2, "single"],
        "spaced-comment": ["error", "always", { "markers": ["="] }],
        "require-jsdoc": 0,
        "strict": 0,
        "valid-jsdoc": 0,
        "one-var": 0,                                /*@todo: Before launch HC5, set to [2, "always"]*/


        "security/detect-object-injection": 0,
        "security/detect-non-literal-fs-filename": 0 /* N/A for Highcharts, we do only client side */,

        "highcharts/no-newline-in-doclet-code": 2,
        "highcharts/no-newline-in-doclet-link": 2,
        "highcharts/unparsable-doclet": 2

    },
    "parserOptions": {
        "sourceType": "module"
    },
    "plugins": [
        "highcharts",
        "security"
    ],
    "extends": [
        "plugin:security/recommended"
    ]
}<|MERGE_RESOLUTION|>--- conflicted
+++ resolved
@@ -35,10 +35,7 @@
         "no-undefined": 0,
         "no-underscore-dangle": 0,                  /*@todo: Check this*/
         "node/no-unsupported-features": 0,
-<<<<<<< HEAD
-=======
         "node/no-unsupported-features/es-syntax": 0,
->>>>>>> ceba63d4
         "object-curly-spacing": [2, "always"],
         "object-shorthand": ["error", "never"],     /* Closure Compiler chokes on it */
         "prefer-rest-params": 0,
