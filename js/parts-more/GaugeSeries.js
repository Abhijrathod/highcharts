<<<<<<< HEAD
(function (H) {
	var defaultPlotOptions = H.defaultPlotOptions,
		each = H.each,
		extendClass = H.extendClass,
		merge = H.merge,
		noop = H.noop,
		pick = H.pick,
		pInt = H.pInt,
		Point = H.Point,
		Series = H.Series,
		seriesTypes = H.seriesTypes,
		TrackerMixin = H.TrackerMixin,

		GaugePoint;
/* 
=======
/*
>>>>>>> 806e78df
 * The GaugeSeries class
 */



/**
 * Extend the default options
 */
defaultPlotOptions.gauge = merge(defaultPlotOptions.line, {
	dataLabels: {
		enabled: true,
		defer: false,
		y: 15,
		borderWidth: 1,
		borderColor: 'silver',
		borderRadius: 3,
		crop: false,
		verticalAlign: 'top',
		zIndex: 2
	},
	dial: {
		// radius: '80%',
		// backgroundColor: 'black',
		// borderColor: 'silver',
		// borderWidth: 0,
		// baseWidth: 3,
		// topWidth: 1,
		// baseLength: '70%' // of radius
		// rearLength: '10%'
	},
	pivot: {
		//radius: 5,
		//borderWidth: 0
		//borderColor: 'silver',
		//backgroundColor: 'black'
	},
	tooltip: {
		headerFormat: ''
	},
	showInLegend: false
});

/**
 * Extend the point object
 */
GaugePoint = extendClass(Point, {
	/**
	 * Don't do any hover colors or anything
	 */
	setState: function (state) {
		this.state = state;
	}
});


/**
 * Add the series type
 */
seriesTypes.gauge = extendClass(seriesTypes.line, {
	type: 'gauge',
	pointClass: GaugePoint,

	// chart.angular will be set to true when a gauge series is present, and this will
	// be used on the axes
	angular: true,
	drawGraph: noop,
	fixedBox: true,
	forceDL: true,
	trackerGroups: ['group', 'dataLabelsGroup'],

	/**
	 * Calculate paths etc
	 */
	translate: function () {

		var series = this,
			yAxis = series.yAxis,
			options = series.options,
			center = yAxis.center;

		series.generatePoints();

		each(series.points, function (point) {

			var dialOptions = merge(options.dial, point.dial),
				radius = (pInt(pick(dialOptions.radius, 80)) * center[2]) / 200,
				baseLength = (pInt(pick(dialOptions.baseLength, 70)) * radius) / 100,
				rearLength = (pInt(pick(dialOptions.rearLength, 10)) * radius) / 100,
				baseWidth = dialOptions.baseWidth || 3,
				topWidth = dialOptions.topWidth || 1,
				overshoot = options.overshoot,
				rotation = yAxis.startAngleRad + yAxis.translate(point.y, null, null, null, true);

			// Handle the wrap and overshoot options
			if (overshoot && typeof overshoot === 'number') {
				overshoot = overshoot / 180 * Math.PI;
				rotation = Math.max(yAxis.startAngleRad - overshoot, Math.min(yAxis.endAngleRad + overshoot, rotation));

			} else if (options.wrap === false) {
				rotation = Math.max(yAxis.startAngleRad, Math.min(yAxis.endAngleRad, rotation));
			}

			rotation = rotation * 180 / Math.PI;

			point.shapeType = 'path';
			point.shapeArgs = {
				d: dialOptions.path || [
					'M',
					-rearLength, -baseWidth / 2,
					'L',
					baseLength, -baseWidth / 2,
					radius, -topWidth / 2,
					radius, topWidth / 2,
					baseLength, baseWidth / 2,
					-rearLength, baseWidth / 2,
					'z'
				],
				translateX: center[0],
				translateY: center[1],
				rotation: rotation
			};

			// Positions for data label
			point.plotX = center[0];
			point.plotY = center[1];
		});
	},

	/**
	 * Draw the points where each point is one needle
	 */
	drawPoints: function () {

		var series = this,
			center = series.yAxis.center,
			pivot = series.pivot,
			options = series.options,
			pivotOptions = options.pivot,
			renderer = series.chart.renderer;

		each(series.points, function (point) {

			var graphic = point.graphic,
				shapeArgs = point.shapeArgs,
				d = shapeArgs.d,
				dialOptions = merge(options.dial, point.dial); // #1233

			if (graphic) {
				graphic.animate(shapeArgs);
				shapeArgs.d = d; // animate alters it
			} else {
				point.graphic = renderer[point.shapeType](shapeArgs)
					.attr({
						stroke: dialOptions.borderColor || 'none',
						'stroke-width': dialOptions.borderWidth || 0,
						fill: dialOptions.backgroundColor || 'black',
						rotation: shapeArgs.rotation // required by VML when animation is false
					})
					.add(series.group);
			}
		});

		// Add or move the pivot
		if (pivot) {
			pivot.animate({ // #1235
				translateX: center[0],
				translateY: center[1]
			});
		} else {
			series.pivot = renderer.circle(0, 0, pick(pivotOptions.radius, 5))
				.attr({
					'stroke-width': pivotOptions.borderWidth || 0,
					stroke: pivotOptions.borderColor || 'silver',
					fill: pivotOptions.backgroundColor || 'black'
				})
				.translate(center[0], center[1])
				.add(series.group);
		}
	},

	/**
	 * Animate the arrow up from startAngle
	 */
	animate: function (init) {
		var series = this;

		if (!init) {
			each(series.points, function (point) {
				var graphic = point.graphic;

				if (graphic) {
					// start value
					graphic.attr({
						rotation: series.yAxis.startAngleRad * 180 / Math.PI
					});

					// animate
					graphic.animate({
						rotation: point.shapeArgs.rotation
					}, series.options.animation);
				}
			});

			// delete this function to allow it only once
			series.animate = null;
		}
	},

	render: function () {
		this.group = this.plotGroup(
			'group',
			'series',
			this.visible ? 'visible' : 'hidden',
			this.options.zIndex,
			this.chart.seriesGroup
		);
		Series.prototype.render.call(this);
		this.group.clip(this.chart.clipRect);
	},

	/**
	 * Extend the basic setData method by running processData and generatePoints immediately,
	 * in order to access the points from the legend.
	 */
	setData: function (data, redraw) {
		Series.prototype.setData.call(this, data, false);
		this.processData();
		this.generatePoints();
		if (pick(redraw, true)) {
			this.chart.redraw();
		}
	},

	/**
	 * If the tracking module is loaded, add the point tracker
	 */
	drawTracker: TrackerMixin && TrackerMixin.drawTrackerPoint
});


	return H;
}(Highcharts));<|MERGE_RESOLUTION|>--- conflicted
+++ resolved
@@ -1,4 +1,3 @@
-<<<<<<< HEAD
 (function (H) {
 	var defaultPlotOptions = H.defaultPlotOptions,
 		each = H.each,
@@ -14,9 +13,6 @@
 
 		GaugePoint;
 /* 
-=======
-/*
->>>>>>> 806e78df
  * The GaugeSeries class
  */
 
