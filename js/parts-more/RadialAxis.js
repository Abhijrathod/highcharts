
var axisProto = Axis.prototype,
	tickProto = Tick.prototype;
	
/**
 * Augmented methods for the x axis in order to hide it completely, used for the X axis in gauges
 */
var hiddenAxisMixin = {
	getOffset: noop,
	redraw: function () {
		this.isDirty = false; // prevent setting Y axis dirty
	},
	render: function () {
		this.isDirty = false; // prevent setting Y axis dirty
	},
	setScale: noop,
	setCategories: noop,
	setTitle: noop
};

/**
 * Augmented methods for the value axis
 */
/*jslint unparam: true*/
var radialAxisMixin = {
	isRadial: true,
	
	/**
	 * The default options extend defaultYAxisOptions
	 */
	defaultRadialGaugeOptions: {
		labels: {
			align: 'center',
			x: 0,
			y: null // auto
		},
		minorGridLineWidth: 0,
		minorTickInterval: 'auto',
		minorTickLength: 10,
		minorTickPosition: 'inside',
		minorTickWidth: 1,
		plotBands: [],
		tickLength: 10,
		tickPosition: 'inside',
		tickWidth: 2,
		title: {
			rotation: 0
		},
		zIndex: 2 // behind dials, points in the series group
	},
	
	// Circular axis around the perimeter of a polar chart
	defaultRadialXOptions: {
		gridLineWidth: 1, // spokes
		labels: {
			align: null, // auto
			distance: 15,
			x: 0,
			y: null // auto
		},
		maxPadding: 0,
		minPadding: 0,
		plotBands: [],
		showLastLabel: false, 
		tickLength: 0
	},
	
	// Radial axis, like a spoke in a polar chart
	defaultRadialYOptions: {
		gridLineInterpolation: 'circle',
		labels: {
			align: 'right',
			x: -3,
			y: -2
		},
		plotBands: [],
		showLastLabel: false,
		title: {
			x: 4,
			text: null,
			rotation: 90
		}
	},
	
	/**
	 * Merge and set options
	 */
	setOptions: function (userOptions) {
		
		this.options = merge(
			this.defaultOptions,
			this.defaultRadialOptions,
			userOptions
		);
		
	},
	
	/**
	 * Wrap the getOffset method to return zero offset for title or labels in a radial 
	 * axis
	 */
	getOffset: function () {
		// Call the Axis prototype method (the method we're in now is on the instance)
		axisProto.getOffset.call(this);
		
		// Title or label offsets are not counted
		this.chart.axisOffset[this.side] = 0;
<<<<<<< HEAD
		
		// Set the center array
		this.center = this.pane.center = Highcharts.CenteredSeriesMixin.getCenter.call(this.pane);
=======
>>>>>>> 34dcb3b7
	},


	/**
	 * Get the path for the axis line. This method is also referenced in the getPlotLinePath
	 * method.
	 */
	getLinePath: function (lineWidth, radius) {
		var center = this.center;
		radius = pick(radius, center[2] / 2 - this.offset);
		
		return this.chart.renderer.symbols.arc(
			this.left + center[0],
			this.top + center[1],
			radius,
			radius, 
			{
				start: this.startAngleRad,
				end: this.endAngleRad,
				open: true,
				innerR: 0
			}
		);
	},

	/**
	 * Override setAxisTranslation by setting the translation to the difference
	 * in rotation. This allows the translate method to return angle for 
	 * any given value.
	 */
	setAxisTranslation: function () {
		
		// Call uber method		
		axisProto.setAxisTranslation.call(this);
			
		// Set transA and minPixelPadding
		if (this.center) { // it's not defined the first time
			if (this.isCircular) {
				
				this.transA = (this.endAngleRad - this.startAngleRad) / 
					((this.max - this.min) || 1);
					
				
			} else { 
				this.transA = (this.center[2] / 2) / ((this.max - this.min) || 1);
			}
			
			if (this.isXAxis) {
				this.minPixelPadding = this.transA * this.minPointOffset +
					(this.reversed ? (this.endAngleRad - this.startAngleRad) / 4 : 0); // ???
			}
		}
	},
	
	/**
	 * In case of auto connect, add one closestPointRange to the max value right before
	 * tickPositions are computed, so that ticks will extend passed the real max.
	 */
	beforeSetTickPositions: function () {
		if (this.autoConnect) {
			this.max += (this.categories && 1) || this.pointRange || this.closestPointRange || 0; // #1197, #2260
		}
	},
	
	/**
	 * Override the setAxisSize method to use the arc's circumference as length. This
	 * allows tickPixelInterval to apply to pixel lengths along the perimeter
	 */
	setAxisSize: function () {
		
		axisProto.setAxisSize.call(this);

		if (this.isRadial) {

			// Set the center array
			this.center = this.pane.center = seriesTypes.pie.prototype.getCenter.call(this.pane);
			
			this.len = this.width = this.height = this.isCircular ?
				this.center[2] * (this.endAngleRad - this.startAngleRad) / 2 :
				this.center[2] / 2;
		}
	},
	
	/**
	 * Returns the x, y coordinate of a point given by a value and a pixel distance
	 * from center
	 */
	getPosition: function (value, length) {
		if (!this.isCircular) {
			length = this.translate(value);
			value = this.min;	
		}
		
		return this.postTranslate(
			this.translate(value),
			pick(length, this.center[2] / 2) - this.offset
		);		
	},
	
	/**
	 * Translate from intermediate plotX (angle), plotY (axis.len - radius) to final chart coordinates. 
	 */
	postTranslate: function (angle, radius) {
		
		var chart = this.chart,
			center = this.center;
			
		angle = this.startAngleRad + angle;
		
		return {
			x: chart.plotLeft + center[0] + Math.cos(angle) * radius,
			y: chart.plotTop + center[1] + Math.sin(angle) * radius
		}; 
		
	},
	
	/**
	 * Find the path for plot bands along the radial axis
	 */
	getPlotBandPath: function (from, to, options) {
		var center = this.center,
			startAngleRad = this.startAngleRad,
			fullRadius = center[2] / 2,
			radii = [
				pick(options.outerRadius, '100%'),
				options.innerRadius,
				pick(options.thickness, 10)
			],
			percentRegex = /%$/,
			start,
			end,
			open,
			isCircular = this.isCircular, // X axis in a polar chart
			ret;
			
		// Polygonal plot bands
		if (this.options.gridLineInterpolation === 'polygon') {
			ret = this.getPlotLinePath(from).concat(this.getPlotLinePath(to, true));
		
		// Circular grid bands
		} else {
			
			// Plot bands on Y axis (radial axis) - inner and outer radius depend on to and from
			if (!isCircular) {
				radii[0] = this.translate(from);
				radii[1] = this.translate(to);
			}
			
			// Convert percentages to pixel values
			radii = map(radii, function (radius) {
				if (percentRegex.test(radius)) {
					radius = (pInt(radius, 10) * fullRadius) / 100;
				}
				return radius;
			});
			
			// Handle full circle
			if (options.shape === 'circle' || !isCircular) {
				start = -Math.PI / 2;
				end = Math.PI * 1.5;
				open = true;
			} else {
				start = startAngleRad + this.translate(from);
				end = startAngleRad + this.translate(to);
			}
		
		
			ret = this.chart.renderer.symbols.arc(
				this.left + center[0],
				this.top + center[1],
				radii[0],
				radii[0],
				{
					start: start,
					end: end,
					innerR: pick(radii[1], radii[0] - radii[2]),
					open: open
				}
			);
		}
		 
		return ret;
	},
	
	/**
	 * Find the path for plot lines perpendicular to the radial axis.
	 */
	getPlotLinePath: function (value, reverse) {
		var axis = this,
			center = axis.center,
			chart = axis.chart,
			end = axis.getPosition(value),
			xAxis,
			xy,
			tickPositions,
			ret;
		
		// Spokes
		if (axis.isCircular) {
			ret = ['M', center[0] + chart.plotLeft, center[1] + chart.plotTop, 'L', end.x, end.y];
		
		// Concentric circles			
		} else if (axis.options.gridLineInterpolation === 'circle') {
			value = axis.translate(value);
			if (value) { // a value of 0 is in the center
				ret = axis.getLinePath(0, value);
			}
		// Concentric polygons 
		} else {
			xAxis = chart.xAxis[0];
			ret = [];
			value = axis.translate(value);
			tickPositions = xAxis.tickPositions;
			if (xAxis.autoConnect) {
				tickPositions = tickPositions.concat([tickPositions[0]]);
			}
			// Reverse the positions for concatenation of polygonal plot bands
			if (reverse) {
				tickPositions = [].concat(tickPositions).reverse();
			}
				
			each(tickPositions, function (pos, i) {
				xy = xAxis.getPosition(pos, value);
				ret.push(i ? 'L' : 'M', xy.x, xy.y);
			});
			
		}
		return ret;
	},
	
	/**
	 * Find the position for the axis title, by default inside the gauge
	 */
	getTitlePosition: function () {
		var center = this.center,
			chart = this.chart,
			titleOptions = this.options.title;
		
		return { 
			x: chart.plotLeft + center[0] + (titleOptions.x || 0), 
			y: chart.plotTop + center[1] - ({ high: 0.5, middle: 0.25, low: 0 }[titleOptions.align] * 
				center[2]) + (titleOptions.y || 0)  
		};
	}
	
};
/*jslint unparam: false*/

/**
 * Override axisProto.init to mix in special axis instance functions and function overrides
 */
wrap(axisProto, 'init', function (proceed, chart, userOptions) {
	var axis = this,
		angular = chart.angular,
		polar = chart.polar,
		isX = userOptions.isX,
		isHidden = angular && isX,
		isCircular,
		startAngleRad,
		endAngleRad,
		options,
		chartOptions = chart.options,
		paneIndex = userOptions.pane || 0,
		pane,
		paneOptions;
		
	// Before prototype.init
	if (angular) {
		extend(this, isHidden ? hiddenAxisMixin : radialAxisMixin);
		isCircular =  !isX;
		if (isCircular) {
			this.defaultRadialOptions = this.defaultRadialGaugeOptions;
		}
		
	} else if (polar) {
		//extend(this, userOptions.isX ? radialAxisMixin : radialAxisMixin);
		extend(this, radialAxisMixin);
		isCircular = isX;
		this.defaultRadialOptions = isX ? this.defaultRadialXOptions : merge(this.defaultYAxisOptions, this.defaultRadialYOptions);
		
	}
	
	// Run prototype.init
	proceed.call(this, chart, userOptions);
	
	if (!isHidden && (angular || polar)) {
		options = this.options;
		
		// Create the pane and set the pane options.
		if (!chart.panes) {
			chart.panes = [];
		}
		this.pane = pane = chart.panes[paneIndex] = chart.panes[paneIndex] || new Pane(
			splat(chartOptions.pane)[paneIndex],
			chart,
			axis
		);
		paneOptions = pane.options;
		
			
		// Disable certain features on angular and polar axes
		chart.inverted = false;
		chartOptions.chart.zoomType = null;
		
		// Start and end angle options are
		// given in degrees relative to top, while internal computations are
		// in radians relative to right (like SVG).
		this.startAngleRad = startAngleRad = (paneOptions.startAngle - 90) * Math.PI / 180;
		this.endAngleRad = endAngleRad = (pick(paneOptions.endAngle, paneOptions.startAngle + 360)  - 90) * Math.PI / 180;
		this.offset = options.offset || 0;
		
		this.isCircular = isCircular;
		
		// Automatically connect grid lines?
		if (isCircular && userOptions.max === UNDEFINED && endAngleRad - startAngleRad === 2 * Math.PI) {
			this.autoConnect = true;
		}
	}
	
});

/**
 * Add special cases within the Tick class' methods for radial axes.
 */	
wrap(tickProto, 'getPosition', function (proceed, horiz, pos, tickmarkOffset, old) {
	var axis = this.axis;
	
	return axis.getPosition ? 
		axis.getPosition(pos) :
		proceed.call(this, horiz, pos, tickmarkOffset, old);	
});

/**
 * Wrap the getLabelPosition function to find the center position of the label
 * based on the distance option
 */	
wrap(tickProto, 'getLabelPosition', function (proceed, x, y, label, horiz, labelOptions, tickmarkOffset, index, step) {
	var axis = this.axis,
		optionsY = labelOptions.y,
		ret,
		align = labelOptions.align,
		angle = ((axis.translate(this.pos) + axis.startAngleRad + Math.PI / 2) / Math.PI * 180) % 360;
	
	if (axis.isRadial) {
		ret = axis.getPosition(this.pos, (axis.center[2] / 2) + pick(labelOptions.distance, -25));
		
		// Automatically rotated
		if (labelOptions.rotation === 'auto') {
			label.attr({ 
				rotation: angle
			});
		
		// Vertically centered
		} else if (optionsY === null) {
			optionsY = pInt(label.styles.lineHeight) * 0.9 - label.getBBox().height / 2;
		
		}
		
		// Automatic alignment
		if (align === null) {
			if (axis.isCircular) {
				if (angle > 20 && angle < 160) {
					align = 'left'; // right hemisphere
				} else if (angle > 200 && angle < 340) {
					align = 'right'; // left hemisphere
				} else {
					align = 'center'; // top or bottom
				}
			} else {
				align = 'center';
			}
			label.attr({
				align: align
			});
		}
		
		ret.x += labelOptions.x;
		ret.y += optionsY;
		
	} else {
		ret = proceed.call(this, x, y, label, horiz, labelOptions, tickmarkOffset, index, step);
	}
	return ret;
});

/**
 * Wrap the getMarkPath function to return the path of the radial marker
 */
wrap(tickProto, 'getMarkPath', function (proceed, x, y, tickLength, tickWidth, horiz, renderer) {
	var axis = this.axis,
		endPoint,
		ret;
		
	if (axis.isRadial) {
		endPoint = axis.getPosition(this.pos, axis.center[2] / 2 + tickLength);
		ret = [
			'M',
			x,
			y,
			'L',
			endPoint.x,
			endPoint.y
		];
	} else {
		ret = proceed.call(this, x, y, tickLength, tickWidth, horiz, renderer);
	}
	return ret;
});<|MERGE_RESOLUTION|>--- conflicted
+++ resolved
@@ -105,12 +105,9 @@
 		
 		// Title or label offsets are not counted
 		this.chart.axisOffset[this.side] = 0;
-<<<<<<< HEAD
 		
 		// Set the center array
 		this.center = this.pane.center = Highcharts.CenteredSeriesMixin.getCenter.call(this.pane);
-=======
->>>>>>> 34dcb3b7
 	},
 
 
