--- conflicted
+++ resolved
@@ -164,13 +164,9 @@
     /**
      * The pane serves as a container for axes and backgrounds for circular
      * gauges and polar charts.
-<<<<<<< HEAD
      *
      * @since        2.3.0
-=======
-     * @since 2.3.0
-     * @product highcharts
->>>>>>> bbc4a7e5
+     * @product      highcharts
      * @optionparent pane
      */
     defaultOptions: {
