--- conflicted
+++ resolved
@@ -13,11 +13,8 @@
 import '../parts/Point.js';
 import '../parts/Series.js';
 import '../parts/ScatterSeries.js';
-<<<<<<< HEAD
 import './BubbleLegend.js';
-=======
-
->>>>>>> aa967c07
+
 var arrayMax = H.arrayMax,
     arrayMin = H.arrayMin,
     Axis = H.Axis,
@@ -84,12 +81,7 @@
      * @excluding enabled, enabledThreshold, height, radius, width
      */
     marker: {
-<<<<<<< HEAD
-=======
-
-        /*= if (build.classic) { =*/
-
->>>>>>> aa967c07
+
         lineColor: null, // inherit from series.color
 
         lineWidth: 1,
@@ -98,17 +90,12 @@
          * The fill opacity of the bubble markers.
          */
         fillOpacity: 0.5,
-<<<<<<< HEAD
-=======
-
-        /*= } =*/
-
->>>>>>> aa967c07
+
         /**
          * In bubble charts, the radius is overridden and determined based on
          * the point's data value.
          *
-         * @ignore-option
+         * @ignore
          */
         radius: null,
 
@@ -303,11 +290,6 @@
     directTouch: true,
     isBubble: true,
 
-<<<<<<< HEAD
-=======
-    /*= if (build.classic) { =*/
-
->>>>>>> aa967c07
     pointAttribs: function (point, state) {
         var markerOptions = this.options.marker,
             fillOpacity = markerOptions.fillOpacity,
@@ -319,23 +301,11 @@
 
         return attr;
     },
-<<<<<<< HEAD
-
-    /**
-     * Get the radius for each point based on the minSize, maxSize and each
-     * point's Z value. This must be done prior to Series.translate because
-     * the axis needs to add padding in accordance with the point sizes.
-     */
+
+    // Get the radius for each point based on the minSize, maxSize and each
+    // point's Z value. This must be done prior to Series.translate because
+    // the axis needs to add padding in accordance with the point sizes.
     getRadii: function (zMin, zMax, series) {
-=======
-
-    /*= } =*/
-
-    // Get the radius for each point based on the minSize, maxSize and each
-    // point's Z value. This must be done prior to Series.translate because the
-    // axis needs to add padding in accordance with the point sizes.
-    getRadii: function (zMin, zMax, minSize, maxSize) {
->>>>>>> aa967c07
         var len,
             i,
             zData = this.zData,
@@ -353,9 +323,7 @@
         this.radii = radii;
     },
 
-    /**
-     * Get the individual radius for one point.
-     */
+    // Get the individual radius for one point.
     getRadius: function (zMin, zMax, minSize, maxSize, value) {
         var options = this.options,
             sizeByArea = options.sizeBy !== 'width',
