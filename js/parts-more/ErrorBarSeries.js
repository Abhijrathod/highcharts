/**
 * (c) 2010-2018 Torstein Honsi
 *
 * License: www.highcharts.com/license
 */

'use strict';

import H from '../parts/Globals.js';
import '../parts/Utilities.js';
import '../parts/Options.js';
import './BoxPlotSeries.js';
<<<<<<< HEAD
var noop = H.noop,
=======

var each = H.each,
    noop = H.noop,
>>>>>>> aa967c07
    seriesType = H.seriesType,
    seriesTypes = H.seriesTypes;

/**
 * Error bars are a graphical representation of the variability of data and are
 * used on graphs to indicate the error, or uncertainty in a reported
 * measurement.
 *
 * @sample highcharts/demo/error-bar/
 *         Error bars on a column series
 * @sample highcharts/series-errorbar/on-scatter/
 *         Error bars on a scatter series
 *
 * @extends      plotOptions.boxplot
 * @product      highcharts highstock
 * @optionparent plotOptions.errorbar
 */
seriesType('errorbar', 'boxplot', {
<<<<<<< HEAD
=======

    /*= if (build.classic) { =*/
>>>>>>> aa967c07

    /**
     * The main color of the bars. This can be overridden by
     * [stemColor](#plotOptions.errorbar.stemColor) and
     * [whiskerColor](#plotOptions.errorbar.whiskerColor) individually.
     *
     * @sample {highcharts} highcharts/plotoptions/error-bar-styling/
     *         Error bar styling
     *
     * @type    {Highcharts.ColorString|Highcharts.GradientColorObject}
     * @default #000000
     * @since   3.0
     * @product highcharts
     */
    color: '${palette.neutralColor100}',
<<<<<<< HEAD
=======

    /*= } =*/
>>>>>>> aa967c07

    grouping: false,

    /**
     * The parent series of the error bar. The default value links it to
     * the previous series. Otherwise, use the id of the parent series.
     *
     * @since   3.0
     * @product highcharts
     */
    linkedTo: ':previous',

    tooltip: {
        pointFormat: '<span style="color:{point.color}">\u25CF</span> {series.name}: <b>{point.low}</b> - <b>{point.high}</b><br/>'
    },

    /**
     * The line width of the whiskers, the horizontal lines marking low
     * and high values. When `null`, the general
     * [lineWidth](#plotOptions.errorbar.lineWidth) applies.
     *
     * @sample {highcharts} highcharts/plotoptions/error-bar-styling/
     *         Error bar styling
     *
     * @type    {number}
     * @since   3.0
     * @product highcharts
     */
    whiskerWidth: null

// Prototype members
}, {
    type: 'errorbar',
    pointArrayMap: ['low', 'high'], // array point configs are mapped to this
    toYData: function (point) { // return a plain array for speedy calculation
        return [point.low, point.high];
    },
    pointValKey: 'high', // defines the top of the tracker
    doQuartiles: false,
    drawDataLabels: seriesTypes.arearange ?
        function () {
            var valKey = this.pointValKey;
            seriesTypes.arearange.prototype.drawDataLabels.call(this);
            // Arearange drawDataLabels does not reset point.y to high,
            // but to low after drawing (#4133)
            this.data.forEach(function (point) {
                point.y = point[valKey];
            });
        } :
        noop,

    // Get the width and X offset, either on top of the linked series column or
    // standalone
    getColumnMetrics: function () {
        return (this.linkedParent && this.linkedParent.columnMetrics) ||
            seriesTypes.column.prototype.getColumnMetrics.call(this);
    }
});

/**
 * A `errorbar` series. If the [type](#series.errorbar.type) option
 * is not specified, it is inherited from [chart.type](#chart.type).
 *
 * @extends   series,plotOptions.errorbar
 * @excluding dataParser, dataURL, stack, stacking
 * @product   highcharts
 * @apioption series.errorbar
 */

/**
 * An array of data points for the series. For the `errorbar` series
 * type, points can be given in the following ways:
 *
 * 1.  An array of arrays with 3 or 2 values. In this case, the values
 * correspond to `x,low,high`. If the first value is a string, it is
 * applied as the name of the point, and the `x` value is inferred.
 * The `x` value can also be omitted, in which case the inner arrays
 * should be of length 2\. Then the `x` value is automatically calculated,
 * either starting at 0 and incremented by 1, or from `pointStart`
 * and `pointInterval` given in the series options.
 *
 *  ```js
 *     data: [
 *         [0, 10, 2],
 *         [1, 1, 8],
 *         [2, 4, 5]
 *     ]
 *  ```
 *
 * 2.  An array of objects with named values. The following snippet shows only a
 * few settings, see the complete options set below. If the total number of data
 * points exceeds the series' [turboThreshold](#series.errorbar.turboThreshold),
 * this option is not available.
 *
 *  ```js
 *     data: [{
 *         x: 1,
 *         low: 0,
 *         high: 0,
 *         name: "Point2",
 *         color: "#00FF00"
 *     }, {
 *         x: 1,
 *         low: 5,
 *         high: 5,
 *         name: "Point1",
 *         color: "#FF00FF"
 *     }]
 *  ```
 *
 * @sample {highcharts} highcharts/chart/reflow-true/
 *         Numerical values
 * @sample {highcharts} highcharts/series/data-array-of-arrays/
 *         Arrays of numeric x and y
 * @sample {highcharts} highcharts/series/data-array-of-arrays-datetime/
 *         Arrays of datetime x and y
 * @sample {highcharts} highcharts/series/data-array-of-name-value/
 *         Arrays of point.name and y
 * @sample {highcharts} highcharts/series/data-array-of-objects/
 *         Config objects
 *
 * @type      {Array<Array<number>|*>}
 * @extends   series.arearange.data
 * @excluding dataLabels, drilldown, marker, states
 * @product   highcharts
 * @apioption series.errorbar.data
 */<|MERGE_RESOLUTION|>--- conflicted
+++ resolved
@@ -10,13 +10,8 @@
 import '../parts/Utilities.js';
 import '../parts/Options.js';
 import './BoxPlotSeries.js';
-<<<<<<< HEAD
+
 var noop = H.noop,
-=======
-
-var each = H.each,
-    noop = H.noop,
->>>>>>> aa967c07
     seriesType = H.seriesType,
     seriesTypes = H.seriesTypes;
 
@@ -35,11 +30,6 @@
  * @optionparent plotOptions.errorbar
  */
 seriesType('errorbar', 'boxplot', {
-<<<<<<< HEAD
-=======
-
-    /*= if (build.classic) { =*/
->>>>>>> aa967c07
 
     /**
      * The main color of the bars. This can be overridden by
@@ -55,11 +45,6 @@
      * @product highcharts
      */
     color: '${palette.neutralColor100}',
-<<<<<<< HEAD
-=======
-
-    /*= } =*/
->>>>>>> aa967c07
 
     grouping: false,
 
