--- conflicted
+++ resolved
@@ -2,102 +2,6 @@
  * Start Waterfall series code                                                *
  *****************************************************************************/
 
-<<<<<<< HEAD
-=======
-wrap(axisProto, 'getSeriesExtremes', function (proceed, renew) {
-	// Run uber method
-	proceed.call(this, renew);
-
-	if (this.isXAxis) {
-		return;
-	}
-
-	var axis = this,
-		visitedStacks = [],
-		resetMinMax = true;
-
-
-	// recalculate extremes for each waterfall stack
-	each(axis.series, function (series) {
-		// process only visible, waterfall series, one from each stack
-		if (!series.visible || !series.stackKey || series.type !== 'waterfall' || HighchartsAdapter.inArray(series.stackKey) !== -1) {
-			return;
-		}
-
-		// reset previously found dataMin and dataMax, do it only once
-		if (resetMinMax) {
-			axis.dataMin = axis.dataMax = null;
-			resetMinMax = false;
-		}
-
-
-		var yData = series.processedYData,
-			yDataLength = yData.length,
-			seriesDataMin = yData[0],
-			seriesDataMax = yData[0],
-			threshold = series.options.threshold,
-			stacks = axis.stacks,
-			stackKey = series.stackKey,
-			negKey = '-' + stackKey,
-			total,
-			previous,
-			key,
-			i;
-
-
-		// set new stack totals including preceding values, finds new min and max values
-		for (i = 0; i < yDataLength; i++) {
-			key = yData[i] < threshold ? negKey : stackKey;
-			total = stacks[key][i].total;
-
-			if (i > threshold) {
-				total += previous;
-				stacks[key][i].setTotal(total);
-
-				// _cum is used to avoid conflict with Series.translate method
-				stacks[key][i]._cum = null;
-			}
-
-
-			// find min / max values
-			if (total < seriesDataMin) {
-				seriesDataMin = total;
-			}
-
-			if (total > seriesDataMax) {
-				seriesDataMax = total;
-			}
-
-			previous = total;
-		}
-
-
-		// set new extremes
-		series.dataMin = seriesDataMin;
-		series.dataMax = seriesDataMax;
-		axis.dataMin = mathMin(pick(axis.dataMin, seriesDataMin), seriesDataMin, threshold);
-		axis.dataMax = mathMax(pick(axis.dataMax, seriesDataMax), seriesDataMax, threshold);
-
-		// remember series' stack key
-		visitedStacks.push(series.stackKey);
-
-
-
-		// Adjust to threshold. This code is duplicated from the parent getSeriesExtremes method.
-		if (typeof threshold === 'number') {
-			if (axis.dataMin >= threshold) {
-				axis.dataMin = threshold;
-				axis.ignoreMinPadding = true;
-			} else if (axis.dataMax < threshold) {
-				axis.dataMax = threshold;
-				axis.ignoreMaxPadding = true;
-			}
-		}
-	});
-});
-
-
->>>>>>> 04a1e651
 // 1 - set default options
 defaultPlotOptions.waterfall = merge(defaultPlotOptions.column, {
 	lineWidth: 1,
